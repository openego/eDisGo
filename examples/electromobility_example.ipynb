--- conflicted
+++ resolved
@@ -258,9 +258,6 @@
    "metadata": {},
    "outputs": [],
    "source": [
-<<<<<<< HEAD
-    "vg250 = gpd.read_file(os.path.join(module_path,\"examples\",\"data\", \"vg250.shp\"))"
-=======
     "def download_vg250_data():\n",
     "\n",
     "    # create directory to save vg250 data into\n",
@@ -292,7 +289,6 @@
     "\n",
     "vg250_path = download_vg250_data()\n",
     "vg250 = gpd.read_file(os.path.join(vg250_path, \"vg250.shp\"))"
->>>>>>> ea5238cc
    ]
   },
   {
