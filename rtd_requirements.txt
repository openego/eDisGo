--- conflicted
+++ resolved
@@ -1,30 +1,19 @@
 demandlib
-egoio >= 0.4.7
+networkx >= 2.5.0
 geopy >= 2.0.0
-<<<<<<< HEAD
-=======
 pandas >= 1.2.0
 pyproj >= 3.0.0
 pypsa >=0.17.0
 pyomo >= 6.0
->>>>>>> a43c2ab2
 multiprocess
+workalendar
+egoio >= 0.4.7
 matplotlib >= 3.3.0
-<<<<<<< HEAD
-networkx >= 2.5.0
-pandas >= 1.2.0, < 1.3.0
-plotly
-pyomo >= 6.0
-=======
 plotly
 dash == 2.0.0
 werkzeug==2.0.3
 jupyter_dash
->>>>>>> a43c2ab2
 pypower
-pyproj >= 3.0.0
-pypsa >=0.17.0
 sklearn
-sphinx-autodoc-typehints
 sphinx_rtd_theme
-workalendar+sphinx-autodoc-typehints