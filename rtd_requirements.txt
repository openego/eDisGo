--- conflicted
+++ resolved
@@ -1,38 +1,17 @@
-<<<<<<< HEAD
-beautifulsoup4
-dash
-demandlib
-docutils == 0.16.0
-=======
 dash < 2.9.0
 demandlib
->>>>>>> 18118019
 egoio >= 0.4.7
 geopy >= 2.0.0
 jupyter_dash
 matplotlib >= 3.3.0
 multiprocess
 networkx >= 2.5.0
-<<<<<<< HEAD
-pandas >= 1.2.0
-=======
 pandas >= 1.4.0
->>>>>>> 18118019
 plotly
 pyomo >= 6.0
 pypower
 pyproj >= 3.0.0
 pypsa >=0.17.0, <=0.20.1
-<<<<<<< HEAD
-saio
-scikit-learn
-sphinx >= 4.3.0, < 5.1.0
-sphinx_rtd_theme >=0.5.2
-sphinx-autodoc-typehints
-sshtunnel
-workalendar
-pyyaml
-=======
 pyyaml
 saio
 scikit-learn
@@ -42,5 +21,4 @@
 sphinx-autoapi
 sshtunnel
 urllib3 < 2.0.0
-workalendar
->>>>>>> 18118019
+workalendar