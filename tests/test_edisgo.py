import copy
import logging
import os
import shutil

from copy import deepcopy
from zipfile import ZipFile

import numpy as np
import pandas as pd
import pytest

from matplotlib import pyplot as plt
from pandas.testing import assert_frame_equal, assert_series_equal
from shapely.geometry import Point

from edisgo import EDisGo
from edisgo.edisgo import import_edisgo_from_files
from edisgo.flex_opt.reinforce_grid import enhanced_reinforce_grid
from edisgo.network.results import Results


class TestEDisGo:
    @pytest.fixture(autouse=True)
    def setup_fixture(self):
        """
        Fixture to set up new EDisGo object before each test function.

        """
        self.setup_edisgo_object()

    def setup_edisgo_object(self):
        self.edisgo = EDisGo(ding0_grid=pytest.ding0_test_network_path)

    def setup_worst_case_time_series(self):
        self.edisgo.set_time_series_worst_case_analysis()

    def test_config_setter(self):

        save_dir = os.path.join(os.getcwd(), "config_dir")

        # test default
        config_orig = copy.deepcopy(self.edisgo.config)
        self.edisgo.config = {}
        assert config_orig._data == self.edisgo.config._data

        # test specifying different directory
        self.edisgo.config = {"config_path": save_dir}
        assert len(os.listdir(save_dir)) == 5
        shutil.rmtree(save_dir)

        # test json and config_path=None
        # save changed config to json
        self.edisgo.config["geo"]["srid"] = 2
        config_json = copy.deepcopy(self.edisgo.config)
        self.edisgo.save(
            save_dir,
            save_topology=False,
            save_timeseries=False,
            save_results=False,
            save_electromobility=False,
        )
        # overwrite config with config_path=None and check
        self.edisgo.config = {"config_path": save_dir}
        assert config_orig._data == self.edisgo.config._data
        # overwrite config from json and check
        self.edisgo.config = {"from_json": True, "config_path": save_dir}
        assert config_json._data == self.edisgo.config._data

        # delete directory
        shutil.rmtree(save_dir)

    def test_set_time_series_manual(self, caplog):

        timeindex = pd.date_range("1/1/2018", periods=3, freq="H")
        gens_ts = pd.DataFrame(
            data={
                "GeneratorFluctuating_15": [2.0, 5.0, 6.0],
                "GeneratorFluctuating_24": [4.0, 7.0, 8.0],
            },
            index=timeindex,
        )
        loads_ts = pd.DataFrame(
            data={
                "Load_residential_LVGrid_5_3": [2.0, 5.0, 6.0],
            },
            index=timeindex,
        )
        storage_units_ts = pd.DataFrame(
            data={
                "Storage_1": [4.0, 7.0, 8.0],
            },
            index=timeindex,
        )

        # test setting some time series and with no time index being previously set
        with caplog.at_level(logging.WARNING):
            self.edisgo.set_time_series_manual(
                generators_p=gens_ts,
                generators_q=gens_ts,
                loads_p=loads_ts,
                storage_units_q=storage_units_ts,
            )
        assert (
            "When setting time series manually a time index is not automatically "
            "set" in caplog.text
        )
        assert self.edisgo.timeseries.generators_active_power.shape == (0, 2)
        self.edisgo.set_timeindex(timeindex)
        assert_frame_equal(gens_ts, self.edisgo.timeseries.generators_active_power)
        assert_frame_equal(gens_ts, self.edisgo.timeseries.generators_reactive_power)
        assert_frame_equal(loads_ts, self.edisgo.timeseries.loads_active_power)
        assert self.edisgo.timeseries.loads_reactive_power.empty
        assert self.edisgo.timeseries.storage_units_active_power.empty
        assert_frame_equal(
            storage_units_ts, self.edisgo.timeseries.storage_units_reactive_power
        )

        # test overwriting time series and with some components that do not exist
        timeindex2 = pd.date_range("1/1/2018", periods=4, freq="H")
        gens_ts2 = pd.DataFrame(
            data={
                "GeneratorFluctuating_15": [1.0, 2.0, 5.0, 6.0],
                "GeneratorFluctuating_14": [5.0, 2.0, 5.0, 6.0],
                "GeneratorFluctuating_x": [8.0, 4.0, 7.0, 8.0],
            },
            index=timeindex2,
        )
        loads_ts2 = pd.DataFrame(
            data={
                "Load_residential_LVGrid_5_3": [2.0, 5.0, 6.0],
                "Load_residential_LVGrid_x": [2.0, 5.0, 6.0],
            },
            index=timeindex,
        )
        self.edisgo.set_time_series_manual(
            generators_p=gens_ts2, loads_p=loads_ts2, storage_units_p=storage_units_ts
        )
        assert self.edisgo.timeseries.generators_active_power.shape == (3, 3)
        assert_frame_equal(
            gens_ts2.loc[
                timeindex, ["GeneratorFluctuating_15", "GeneratorFluctuating_14"]
            ],
            self.edisgo.timeseries.generators_active_power.loc[
                :, ["GeneratorFluctuating_15", "GeneratorFluctuating_14"]
            ],
        )
        assert_frame_equal(
            gens_ts.loc[:, ["GeneratorFluctuating_24"]],
            self.edisgo.timeseries.generators_active_power.loc[
                :, ["GeneratorFluctuating_24"]
            ],
        )
        assert_frame_equal(gens_ts, self.edisgo.timeseries.generators_reactive_power)
        assert_frame_equal(
            loads_ts2.loc[:, ["Load_residential_LVGrid_5_3"]],
            self.edisgo.timeseries.loads_active_power.loc[
                :, ["Load_residential_LVGrid_5_3"]
            ],
        )
        assert self.edisgo.timeseries.loads_reactive_power.empty
        assert_frame_equal(
            storage_units_ts, self.edisgo.timeseries.storage_units_active_power
        )
        assert_frame_equal(
            storage_units_ts, self.edisgo.timeseries.storage_units_reactive_power
        )

    def test_set_time_series_worst_case_analysis(self):
        self.edisgo.set_time_series_worst_case_analysis(
            cases="load_case", generators_names=["Generator_1"], loads_names=[]
        )
        assert self.edisgo.timeseries.generators_active_power.shape == (2, 1)
        assert self.edisgo.timeseries.generators_reactive_power.shape == (2, 1)
        assert self.edisgo.timeseries.loads_active_power.shape == (2, 0)
        assert self.edisgo.timeseries.loads_reactive_power.shape == (2, 0)
        assert self.edisgo.timeseries.storage_units_active_power.shape == (2, 1)
        assert self.edisgo.timeseries.storage_units_reactive_power.shape == (2, 1)

        self.edisgo.set_time_series_worst_case_analysis()
        assert self.edisgo.timeseries.generators_active_power.shape == (
            4,
            len(self.edisgo.topology.generators_df),
        )
        assert self.edisgo.timeseries.generators_reactive_power.shape == (
            4,
            len(self.edisgo.topology.generators_df),
        )
        assert self.edisgo.timeseries.loads_active_power.shape == (
            4,
            len(self.edisgo.topology.loads_df),
        )
        assert self.edisgo.timeseries.loads_reactive_power.shape == (
            4,
            len(self.edisgo.topology.loads_df),
        )
        assert self.edisgo.timeseries.storage_units_active_power.shape == (
            4,
            len(self.edisgo.topology.storage_units_df),
        )
        assert self.edisgo.timeseries.storage_units_reactive_power.shape == (
            4,
            len(self.edisgo.topology.storage_units_df),
        )

    def test_set_time_series_active_power_predefined(self, caplog):
        # options where database connection is needed are tested in separate function

        # check warning
        self.edisgo.set_time_series_active_power_predefined()
        assert (
            "When setting time series using predefined profiles it is better"
            in caplog.text
        )

        # check if right functions are called
        timeindex = pd.date_range("1/1/2011 12:00", periods=2, freq="H")
        self.edisgo.timeseries.timeindex = timeindex
        ts_fluc = pd.DataFrame(
            data={
                "wind": [5, 6],
            },
            index=timeindex,
        )
        ts_disp = pd.DataFrame(
            data={
                "other": [5, 6],
            },
            index=timeindex,
        )
        ts_cp = pd.DataFrame(
            data={
                "hpc": [5, 6],
            },
            index=timeindex,
        )
        self.edisgo.topology._loads_df.loc[
            "Load_residential_LVGrid_1_4", ["type", "sector"]
        ] = ("charging_point", "hpc")

        self.edisgo.set_time_series_active_power_predefined(
            fluctuating_generators_ts=ts_fluc,
            fluctuating_generators_names=["GeneratorFluctuating_8"],
            dispatchable_generators_ts=ts_disp,
            dispatchable_generators_names=["Generator_1"],
            conventional_loads_ts="demandlib",
            conventional_loads_names=[
                "Load_residential_LVGrid_3_2",
                "Load_residential_LVGrid_3_3",
            ],
            charging_points_ts=ts_cp,
            charging_points_names=None,
        )

        assert self.edisgo.timeseries.generators_active_power.shape == (2, 2)
        assert self.edisgo.timeseries.generators_reactive_power.shape == (2, 0)
        assert self.edisgo.timeseries.loads_active_power.shape == (2, 3)
        assert self.edisgo.timeseries.loads_reactive_power.shape == (2, 0)
        assert self.edisgo.timeseries.storage_units_active_power.shape == (2, 0)
        assert self.edisgo.timeseries.storage_units_reactive_power.shape == (2, 0)

    @pytest.mark.local
    def test_set_time_series_active_power_predefined_oedb(self):

        # test conventional_loads_ts="oedb" for all loads in grid
        edisgo_object = EDisGo(
            ding0_grid=pytest.ding0_test_network_3_path, legacy_ding0_grids=False
        )
        edisgo_object.set_timeindex(pd.date_range("1/1/2011", periods=8760, freq="H"))
        edisgo_object.set_time_series_active_power_predefined(
            conventional_loads_ts="oedb",
            fluctuating_generators_ts="oedb",
            scenario="eGon2035",
            engine=pytest.engine,
            timeindex=pd.date_range("1/1/2011 12:00", periods=2, freq="H"),
            conventional_loads_names=[
                "Load_mvgd_33535_lvgd_1164210000_244_residential"
            ],
        )

        assert edisgo_object.timeseries.loads_active_power.dropna().shape == (
            2,
            1,
        )
        fluctuating_gens = edisgo_object.topology.generators_df[
            edisgo_object.topology.generators_df.type.isin(["wind", "solar"])
        ]
        assert edisgo_object.timeseries.generators_active_power.dropna().shape == (
            2,
            len(fluctuating_gens),
        )

    def test_set_time_series_reactive_power_control(self):
        # set active power time series for fixed cosphi
        timeindex = pd.date_range("1/1/1970", periods=3, freq="H")
        self.edisgo.set_timeindex(timeindex)
        ts_solar = np.array([0.1, 0.2, 0.3])
        ts_wind = [0.4, 0.5, 0.6]
        self.edisgo.set_time_series_active_power_predefined(
            fluctuating_generators_ts=pd.DataFrame(
                {"solar": ts_solar, "wind": ts_wind}, index=timeindex
            ),
            dispatchable_generators_ts=pd.DataFrame(
                {"other": ts_solar}, index=timeindex
            ),
            conventional_loads_ts="demandlib",
        )

        # test only setting reactive power for one generator
        gen = "GeneratorFluctuating_4"  # solar MV generator
        self.edisgo.set_time_series_reactive_power_control(
            generators_parametrisation=pd.DataFrame(
                {
                    "components": [[gen]],
                    "mode": ["default"],
                    "power_factor": ["default"],
                },
                index=[1],
            ),
            loads_parametrisation=None,
            storage_units_parametrisation=None,
        )
        assert self.edisgo.timeseries.generators_reactive_power.shape == (3, 1)
        assert self.edisgo.timeseries.loads_reactive_power.empty
        assert self.edisgo.timeseries.storage_units_reactive_power.empty
        assert (
            np.isclose(
                self.edisgo.timeseries.generators_reactive_power.loc[:, gen],
                ts_solar * -np.tan(np.arccos(0.9)) * 1.93,
            )
        ).all()

        # test changing only configuration of one load
        load = "Load_residential_LVGrid_1_5"
        self.edisgo.set_time_series_reactive_power_control(
            loads_parametrisation=pd.DataFrame(
                {
                    "components": [
                        [load],
                        self.edisgo.topology.loads_df.index.drop([load]),
                    ],
                    "mode": ["capacitive", "default"],
                    "power_factor": [0.98, "default"],
                },
                index=[1, 2],
            ),
            storage_units_parametrisation=None,
        )
        assert self.edisgo.timeseries.generators_reactive_power.shape == (3, 28)
        assert self.edisgo.timeseries.loads_reactive_power.shape == (3, 50)
        assert (
            np.isclose(
                self.edisgo.timeseries.loads_reactive_power.loc[:, load],
                self.edisgo.timeseries.loads_active_power.loc[:, load]
                * -np.tan(np.arccos(0.98)),
            )
        ).all()

    def test_to_pypsa(self):
        self.setup_worst_case_time_series()

        # test mode None and timesteps None (default)
        pypsa_network = self.edisgo.to_pypsa()
        assert len(pypsa_network.buses) == 142
        assert len(pypsa_network.buses_t.v_mag_pu_set) == 4

        # test mode "mv" and timesteps given
        pypsa_network = self.edisgo.to_pypsa(
            mode="mv", timesteps=self.edisgo.timeseries.timeindex[0]
        )
        assert len(pypsa_network.buses) == 31
        assert len(pypsa_network.buses_t.v_mag_pu_set) == 1

        # test exception
        msg = "Provide proper mode or leave it empty to export entire network topology."
        with pytest.raises(ValueError, match=msg):
            self.edisgo.to_pypsa(mode="unknown")

    def test_to_graph(self):
        graph = self.edisgo.to_graph()
        assert len(graph.nodes) == len(self.edisgo.topology.buses_df)
        assert len(graph.edges) == (
            len(self.edisgo.topology.lines_df)
            + len(self.edisgo.topology.transformers_df.bus0.unique())
        )

    @pytest.mark.slow
    def test_generator_import(self):
        edisgo = EDisGo(ding0_grid=pytest.ding0_test_network_2_path)
        edisgo.import_generators("nep2035")
        assert len(edisgo.topology.generators_df) == 524

    def test_analyze(self, caplog):
        self.setup_worst_case_time_series()

        # test mode None and timesteps None (default)
        self.edisgo.analyze()
        results_analyze = deepcopy(self.edisgo.results)
        assert self.edisgo.results.v_res.shape == (4, 142)

        # test mode "mv" and timesteps given
        self.edisgo.analyze(mode="mv", timesteps=self.edisgo.timeseries.timeindex[0])
        assert self.edisgo.results.v_res.shape == (1, 31)

        # test mode "lv"
        self.edisgo.analyze(mode="lv", lv_grid_id=1)
        assert self.edisgo.results.v_res.shape == (4, 15)

        # test troubleshooting_mode "lpf"
        self.edisgo.analyze(troubleshooting_mode="lpf")
        assert self.edisgo.results.v_res.shape == (4, 142)
        assert self.edisgo.results.equality_check(results_analyze)

        # test mode None and troubleshooting_mode "iteration"
        self.edisgo.analyze(troubleshooting_mode="iteration")
        assert self.edisgo.results.v_res.shape == (4, 142)
        assert self.edisgo.results.equality_check(results_analyze)

        # test non convergence
        msg = "Power flow analysis did not converge for the"
        with pytest.raises(ValueError, match=msg):
            self.edisgo.analyze(troubleshooting_mode="iteration", range_start=5)

        caplog.clear()
        with caplog.at_level("INFO"):
            self.edisgo.analyze(
                troubleshooting_mode="iteration",
                range_start=5,
                range_num=2,
                raise_not_converged=False,
            )
        assert "Current fraction in iterative process: 5.0." in caplog.text
        assert "Current fraction in iterative process: 1.0." in caplog.text

    def test_reinforce(self):

        # ###################### test with default settings ##########################
        self.setup_worst_case_time_series()
        results = self.edisgo.reinforce()
        assert results.unresolved_issues.empty
        assert len(results.grid_expansion_costs) == 10
        assert len(results.equipment_changes) == 10
        assert results.v_res.shape == (4, 142)
        assert self.edisgo.results.v_res.shape == (4, 142)

        # ###################### test without worst case settings ####################
        self.setup_worst_case_time_series()
        results = self.edisgo.reinforce(is_worst_case=False)
        assert results.unresolved_issues.empty
        assert len(results.grid_expansion_costs) == 10
        assert len(results.equipment_changes) == 10
        assert results.v_res.shape == (4, 142)
        assert self.edisgo.results.v_res.shape == (4, 142)

        # ###################### test mode mv and copy grid ##########################
        self.setup_edisgo_object()
        self.setup_worst_case_time_series()
        results = self.edisgo.reinforce(mode="mv", copy_grid=True)
        assert results.unresolved_issues.empty
        assert len(results.grid_expansion_costs) == 4
        assert len(results.equipment_changes) == 4
        assert results.v_res.shape == (4, 31)
        assert self.edisgo.results.v_res.empty

        # ###################### test mode lv and copy grid ##########################
        results = self.edisgo.reinforce(mode="lv", copy_grid=True)
        assert results.unresolved_issues.empty
        assert len(results.grid_expansion_costs) == 6
        assert len(results.equipment_changes) == 6
        assert results.v_res.shape == (4, 142)
        assert self.edisgo.results.v_res.empty

        # ################# test mode mvlv and combined analysis ####################
        results = self.edisgo.reinforce(
            mode="mvlv", combined_analysis=False, is_worst_case=True
        )
        assert results.unresolved_issues.empty
        assert len(results.grid_expansion_costs) == 4
        assert len(results.equipment_changes) == 4
        assert results.v_res.shape == (4, 41)

<<<<<<< HEAD
    def test_reinforce_catch_convergence(self):
=======
        # ###################### test with only one lv grid ##########################
        # test grid without issues
        self.edisgo.results = Results(self.edisgo)
        lv_grid_id = 1
        results = self.edisgo.reinforce(mode="lv", lv_grid_id=lv_grid_id)
        assert results.unresolved_issues.empty
        assert results.equipment_changes.empty
        assert results.v_res.shape == (4, 15)
        # test grid with issues
        lv_grid_id = 5
        results = self.edisgo.reinforce(mode="lv", lv_grid_id=lv_grid_id)
        assert len(results.grid_expansion_costs) == 1
        assert len(results.equipment_changes) == 1
        assert results.v_res.shape == (4, 9)

    def test_reinforce_catch_convergence(self):

        # ###################### test that wrong mode is raised ######################
        msg = "Provided mode mvl is not a valid mode."
        with pytest.raises(ValueError, match=msg):
            self.edisgo.reinforce(
                catch_convergence_problems=True, is_worst_case=False, mode="mvl"
            )

>>>>>>> 3e5be326
        # ###################### test with catch convergence ##########################
        self.setup_worst_case_time_series()
        self.edisgo.timeseries.scale_timeseries(
            p_scaling_factor=10, q_scaling_factor=10
        )
        results = self.edisgo.reinforce(
<<<<<<< HEAD
            catch_convergence_problems=True, is_worst_case=False
        )
        assert results.unresolved_issues.empty
        assert len(results.grid_expansion_costs) == 109
        assert len(results.equipment_changes) == 186
        assert results.v_res.shape == (4, 142)

    def test_reinforce_one_lv_grid(self):
        # ###################### test with only one lv grid ##########################
        self.setup_worst_case_time_series()
        lv_grid_id = list(self.edisgo.topology.mv_grid.lv_grids)[0].id
        results = self.edisgo.reinforce(
            mode="lv", copy_grid=True, lv_grid_id=lv_grid_id
        )

        assert results.unresolved_issues.empty
        assert len(results.grid_expansion_costs) == 6
        assert len(results.equipment_changes) == 6
        assert results.v_res.shape == (2, 142)
=======
            catch_convergence_problems=True,
            is_worst_case=False,
            copy_grid=True,
        )
        assert results.unresolved_issues.empty
        assert len(results.grid_expansion_costs) == 134
        assert len(results.equipment_changes) == 230
        assert results.v_res.shape == (4, 142)

        # ############### test with catch convergence worst case true ################
        self.setup_worst_case_time_series()
        self.edisgo.timeseries.scale_timeseries(
            p_scaling_factor=10, q_scaling_factor=10
        )
        results = self.edisgo.reinforce(catch_convergence_problems=True)
        assert results.unresolved_issues.empty
        assert len(results.grid_expansion_costs) == 132
        assert len(results.equipment_changes) == 218
        assert results.v_res.shape == (4, 142)

    @pytest.mark.slow
    def test_enhanced_reinforce_grid(self):
        self.setup_edisgo_object()
        self.setup_worst_case_time_series()
        self.edisgo.timeseries.scale_timeseries(
            p_scaling_factor=100, q_scaling_factor=100
        )
        edisgo_obj = copy.deepcopy(self.edisgo)
        edisgo_obj = enhanced_reinforce_grid(
            edisgo_obj, activate_cost_results_disturbing_mode=True
        )

        results = edisgo_obj.results

        assert len(results.grid_expansion_costs) == 835
        assert len(results.equipment_changes) == 1764
        assert results.v_res.shape == (4, 142)
>>>>>>> 3e5be326

    def test_add_component(self, caplog):
        self.setup_worst_case_time_series()
        index = self.edisgo.timeseries.timeindex
        dummy_ts = pd.Series(data=[0.1, 0.2, 0.1, 0.2], index=index)

        # Test add bus
        num_buses = len(self.edisgo.topology.buses_df)
        bus_name = self.edisgo.add_component(
            comp_type="bus", bus_name="Testbus", v_nom=20
        )
        assert bus_name == "Testbus"
        assert len(self.edisgo.topology.buses_df) == num_buses + 1
        assert self.edisgo.topology.buses_df.loc["Testbus", "v_nom"] == 20

        # Test add line
        num_lines = len(self.edisgo.topology.lines_df)
        line_name = self.edisgo.add_component(
            comp_type="line",
            bus0="Bus_MVStation_1",
            bus1="Testbus",
            length=0.001,
            type_info="NA2XS2Y 3x1x185 RM/25",
        )
        assert line_name == "Line_Bus_MVStation_1_Testbus"
        assert len(self.edisgo.topology.lines_df) == num_lines + 1
        assert self.edisgo.topology.lines_df.loc[line_name, "bus0"] == "Bus_MVStation_1"
        assert self.edisgo.topology.lines_df.loc[line_name, "bus1"] == "Testbus"
        assert self.edisgo.topology.lines_df.loc[line_name, "length"] == 0.001

        # Test add load (with time series)
        num_loads = len(self.edisgo.topology.loads_df)
        load_name = self.edisgo.add_component(
            comp_type="load",
            type="conventional_load",
            load_id=4,
            bus="Testbus",
            p_set=0.2,
            annual_consumption=3.2,
            sector="residential",
            ts_active_power=dummy_ts,
            ts_reactive_power=dummy_ts,
        )
        assert load_name == "Conventional_Load_MVGrid_1_residential_4"
        assert len(self.edisgo.topology.loads_df) == num_loads + 1
        assert self.edisgo.topology.loads_df.loc[load_name, "bus"] == "Testbus"
        assert self.edisgo.topology.loads_df.loc[load_name, "p_set"] == 0.2
        assert self.edisgo.topology.loads_df.loc[load_name, "annual_consumption"] == 3.2
        assert self.edisgo.topology.loads_df.loc[load_name, "sector"] == "residential"
        assert (
            self.edisgo.timeseries.loads_active_power.loc[:, load_name] == dummy_ts
        ).all()
        assert (
            self.edisgo.timeseries.loads_reactive_power.loc[:, load_name] == dummy_ts
        ).all()

        # Test add load (with reactive power time series default mode)
        load_name = self.edisgo.add_component(
            comp_type="load",
            type="conventional_load",
            load_id=4,
            bus="Testbus",
            p_set=0.2,
            annual_consumption=3.2,
            sector="residential",
            ts_active_power=dummy_ts,
            ts_reactive_power="default",
        )
        assert (
            self.edisgo.timeseries.loads_active_power.loc[:, load_name] == dummy_ts
        ).all()
        assert (
            self.edisgo.timeseries.loads_reactive_power.loc[:, load_name]
            == dummy_ts * np.tan(np.arccos(0.9))
        ).all()
        # check that reactive power time series were not all set to default
        assert (
            self.edisgo.timeseries.loads_active_power.loc[
                :, "Conventional_Load_MVGrid_1_residential_4"
            ]
            == dummy_ts
        ).all()

        # Test add generator (without time series)
        num_gens = len(self.edisgo.topology.generators_df)
        gen_name = self.edisgo.add_component(
            "generator",
            generator_id=5,
            bus="Testbus",
            p_nom=2.5,
            generator_type="solar",
        )
        assert gen_name == "Generator_MVGrid_1_solar_5"
        assert len(self.edisgo.topology.generators_df) == num_gens + 1
        assert self.edisgo.topology.generators_df.loc[gen_name, "bus"] == "Testbus"
        assert self.edisgo.topology.generators_df.loc[gen_name, "p_nom"] == 2.5
        assert self.edisgo.topology.generators_df.loc[gen_name, "type"] == "solar"
        assert self.edisgo.timeseries.generators_active_power.shape == (4, num_gens)
        assert self.edisgo.timeseries.generators_reactive_power.shape == (4, num_gens)

        # Test add generator (test that warning is raised when no active power time
        # series is provided for default mode)
        gen_name = self.edisgo.add_component(
            "generator",
            generator_id=5,
            bus="Testbus",
            p_nom=2.5,
            generator_type="solar",
            ts_reactive_power="default",
        )
        assert (
            f"Default reactive power time series of {gen_name} cannot be set as "
            f"active power time series was not provided." in caplog.text
        )

        # Test add generator (with reactive power time series default mode)
        gen_name = self.edisgo.add_component(
            "generator",
            generator_id=5,
            bus="Testbus",
            p_nom=2.5,
            generator_type="solar",
            ts_active_power=dummy_ts,
            ts_reactive_power="default",
        )
        assert (
            self.edisgo.timeseries.generators_reactive_power.loc[:, gen_name]
            == dummy_ts * -np.tan(np.arccos(0.9))
        ).all()

        # Test add storage unit
        num_storages = len(self.edisgo.topology.storage_units_df)
        storage_name = self.edisgo.add_component(
            comp_type="storage_unit", bus="Testbus", p_nom=3.1, add_ts=False
        )
        assert storage_name == "StorageUnit_MVGrid_1_2"
        assert len(self.edisgo.topology.storage_units_df) == num_storages + 1
        assert (
            self.edisgo.topology.storage_units_df.loc[storage_name, "bus"] == "Testbus"
        )
        assert self.edisgo.topology.storage_units_df.loc[storage_name, "p_nom"] == 3.1

    def test_integrate_component_based_on_geolocation(self):
        self.setup_worst_case_time_series()

        num_gens = len(self.edisgo.topology.generators_df)

        random_bus = "Bus_BranchTee_MVGrid_1_1"
        x = self.edisgo.topology.buses_df.at[random_bus, "x"]
        y = self.edisgo.topology.buses_df.at[random_bus, "y"]
        geom = Point((x, y))

        # ##### MV integration
        # test generator integration by voltage level, geom as tuple, without
        # time series
        comp_data = {
            "generator_id": 13,
            "p_nom": 4,
            "generator_type": "misc",
            "subtype": "misc_sub",
        }
        comp_name = self.edisgo.integrate_component_based_on_geolocation(
            comp_type="generator",
            geolocation=(x, y),
            voltage_level=4,
            add_ts=False,
            **comp_data,
        )

        assert len(self.edisgo.topology.generators_df) == num_gens + 1
        assert self.edisgo.topology.generators_df.at[comp_name, "subtype"] == "misc_sub"
        # check that generator is directly connected to HV/MV station
        assert (
            self.edisgo.topology.get_connected_lines_from_bus(
                self.edisgo.topology.generators_df.at[comp_name, "bus"]
            ).bus0[0]
            == "Bus_MVStation_1"
        )

        # test charging point integration by nominal power, geom as shapely
        # Point, with time series
        num_cps = len(self.edisgo.topology.charging_points_df)

        comp_data = {"p_set": 4, "sector": "fast"}
        dummy_ts = pd.Series(
            data=[0.1, 0.2, 0.1, 0.2], index=self.edisgo.timeseries.timeindex
        )
        ts_active_power = dummy_ts
        ts_reactive_power = dummy_ts

        comp_name = self.edisgo.integrate_component_based_on_geolocation(
            comp_type="charging_point",
            geolocation=geom,
            ts_active_power=ts_active_power,
            ts_reactive_power=ts_reactive_power,
            **comp_data,
        )

        assert len(self.edisgo.topology.charging_points_df) == num_cps + 1
        assert self.edisgo.topology.charging_points_df.at[comp_name, "sector"] == "fast"
        # check voltage level
        assert (
            self.edisgo.topology.buses_df.at[
                self.edisgo.topology.charging_points_df.at[comp_name, "bus"],
                "v_nom",
            ]
            == 20
        )
        # check that charging point is connected to the random bus chosen
        # above
        assert (
            self.edisgo.topology.get_connected_lines_from_bus(
                self.edisgo.topology.charging_points_df.at[comp_name, "bus"]
            ).bus0[0]
            == random_bus
        )
        # check time series
        assert (
            self.edisgo.timeseries.loads_active_power.loc[:, comp_name].values
            == [0.1, 0.2, 0.1, 0.2]
        ).all()
        assert (
            self.edisgo.timeseries.loads_reactive_power.loc[:, comp_name].values
            == [0.1, 0.2, 0.1, 0.2]
        ).all()

        # test heat pump integration by nominal power, geom as shapely
        # Point, with time series
        num_loads = len(self.edisgo.topology.loads_df)

        comp_data = {"p_set": 2.5}
        dummy_ts = pd.Series(
            data=[0.1, 0.2, 0.1, 0.2], index=self.edisgo.timeseries.timeindex
        )
        ts_active_power = dummy_ts
        ts_reactive_power = dummy_ts

        comp_name = self.edisgo.integrate_component_based_on_geolocation(
            comp_type="heat_pump",
            geolocation=geom,
            ts_active_power=ts_active_power,
            ts_reactive_power=ts_reactive_power,
            **comp_data,
        )

        assert len(self.edisgo.topology.loads_df) == num_loads + 1
        assert self.edisgo.topology.loads_df.at[comp_name, "type"] == "heat_pump"
        # check voltage level
        bus = self.edisgo.topology.loads_df.at[comp_name, "bus"]
        assert (
            self.edisgo.topology.buses_df.at[
                bus,
                "v_nom",
            ]
            == 20
        )
        # check that charging point is connected to the random bus chosen
        # above
        assert (
            self.edisgo.topology.get_connected_lines_from_bus(bus).bus0[0] == random_bus
        )
        # check time series
        assert (
            self.edisgo.timeseries.loads_active_power.loc[:, comp_name].values
            == [0.1, 0.2, 0.1, 0.2]
        ).all()
        assert (
            self.edisgo.timeseries.loads_reactive_power.loc[:, comp_name].values
            == [0.1, 0.2, 0.1, 0.2]
        ).all()

        # ##### LV integration

        # test charging point integration by nominal power, geom as shapely
        # Point, with time series
        comp_data = {"number": 13, "p_set": 0.04, "sector": "fast"}
        comp_name = self.edisgo.integrate_component_based_on_geolocation(
            comp_type="charging_point",
            geolocation=geom,
            ts_active_power=ts_active_power,
            ts_reactive_power=ts_reactive_power,
            **comp_data,
        )

        assert len(self.edisgo.topology.loads_df) == num_loads + 2
        assert self.edisgo.topology.charging_points_df.at[comp_name, "number"] == 13
        # check bus
        assert (
            self.edisgo.topology.charging_points_df.at[comp_name, "bus"]
            == "Bus_BranchTee_LVGrid_1_7"
        )
        # check time series
        assert (
            self.edisgo.timeseries.loads_active_power.loc[:, comp_name].values
            == [0.1, 0.2, 0.1, 0.2]
        ).all()
        assert (
            self.edisgo.timeseries.loads_reactive_power.loc[:, comp_name].values
            == [0.1, 0.2, 0.1, 0.2]
        ).all()

        # test heat pump integration by voltage level, geom as shapely
        # Point, without time series
        comp_data = {
            "voltage_level": 7,
            "sector": "individual_heating",
            "p_set": 0.2,
            "mvlv_subst_id": 3.0,
        }
        x = self.edisgo.topology.buses_df.at["Bus_GeneratorFluctuating_6", "x"]
        y = self.edisgo.topology.buses_df.at["Bus_GeneratorFluctuating_6", "y"]
        geom = Point((x, y))
        comp_name = self.edisgo.integrate_component_based_on_geolocation(
            comp_type="heat_pump",
            geolocation=geom,
            add_ts=False,
            **comp_data,
        )

        assert len(self.edisgo.topology.loads_df) == num_loads + 3
        assert (
            self.edisgo.topology.loads_df.at[comp_name, "sector"]
            == "individual_heating"
        )
        # check bus
        assert (
            self.edisgo.topology.loads_df.at[comp_name, "bus"]
            == "Bus_BranchTee_LVGrid_3_2"
        )

    def test_remove_component(self):
        self.setup_worst_case_time_series()

        # Test remove bus (where bus cannot be removed, because load is still connected)
        num_buses = len(self.edisgo.topology.buses_df)
        self.edisgo.remove_component(
            comp_type="bus", comp_name="Bus_BranchTee_LVGrid_2_2"
        )
        assert len(self.edisgo.topology.buses_df) == num_buses
        assert "Bus_BranchTee_LVGrid_2_2" in self.edisgo.topology.buses_df.index

        # Test remove load (with time series)
        num_loads = len(self.edisgo.topology.loads_df)
        load_name = "Load_residential_LVGrid_1_6"
        self.edisgo.remove_component(
            comp_type="load",
            comp_name=load_name,
        )
        assert len(self.edisgo.topology.loads_df) == num_loads - 1
        assert load_name not in self.edisgo.timeseries.loads_active_power.columns
        assert load_name not in self.edisgo.timeseries.loads_reactive_power.columns

        # Test remove line
        num_lines = len(self.edisgo.topology.lines_df)
        self.edisgo.remove_component(comp_type="line", comp_name="Line_20000002")
        assert len(self.edisgo.topology.lines_df) == num_lines

        # Test remove generator (without time series)
        num_gens = len(self.edisgo.topology.generators_df)
        self.edisgo.remove_component(
            "generator", comp_name="GeneratorFluctuating_10", drop_ts=False
        )
        assert len(self.edisgo.topology.generators_df) == num_gens - 1
        assert self.edisgo.timeseries.generators_active_power.shape == (4, num_gens)
        assert self.edisgo.timeseries.generators_reactive_power.shape == (4, num_gens)

        # Test remove storage unit (with time series)
        num_storages = len(self.edisgo.topology.storage_units_df)
        self.edisgo.remove_component(comp_type="storage_unit", comp_name="Storage_1")
        assert len(self.edisgo.topology.storage_units_df) == num_storages - 1
        assert load_name not in self.edisgo.timeseries.loads_active_power.columns
        assert load_name not in self.edisgo.timeseries.loads_reactive_power.columns

    def test_aggregate_components(self):
        self.setup_worst_case_time_series()

        # ##### test without any aggregation

        self.edisgo.topology._loads_df.at[
            "Load_residential_LVGrid_1_4", "bus"
        ] = "Bus_BranchTee_LVGrid_1_10"

        # save original values
        number_gens_before = len(self.edisgo.topology.generators_df)
        number_loads_before = len(self.edisgo.topology.loads_df)

        self.edisgo.aggregate_components(
            aggregate_generators_by_cols=[], aggregate_loads_by_cols=[]
        )

        assert number_gens_before == len(self.edisgo.topology.generators_df)
        assert number_loads_before == len(self.edisgo.topology.loads_df)

        # ##### test default (aggregate by bus only) - same EDisGo object as above
        # is used

        # save original values
        gens_p_nom_before = self.edisgo.topology.generators_df.p_nom.sum()
        loads_p_set_before = self.edisgo.topology.loads_df.p_set.sum()
        gens_feedin_before = self.edisgo.timeseries.generators_active_power.sum().sum()
        gens_feedin_reactive_before = (
            self.edisgo.timeseries.generators_reactive_power.sum().sum()
        )
        loads_demand_before = self.edisgo.timeseries.loads_active_power.sum().sum()
        loads_demand_reactive_before = (
            self.edisgo.timeseries.loads_reactive_power.sum().sum()
        )
        num_gens_before = len(self.edisgo.topology.generators_df)
        num_loads_before = len(self.edisgo.topology.loads_df)
        feedin_before = (
            self.edisgo.timeseries.generators_active_power.loc[
                :, ["GeneratorFluctuating_13", "GeneratorFluctuating_14"]
            ]
            .sum()
            .sum()
        )
        load_before = (
            self.edisgo.timeseries.loads_active_power.loc[
                :,
                ["Load_residential_LVGrid_1_5", "Load_residential_LVGrid_1_4"],
            ]
            .sum()
            .sum()
        )

        self.edisgo.aggregate_components()

        # test that total p_nom and total feed-in/demand stayed the same
        assert np.isclose(
            gens_p_nom_before, self.edisgo.topology.generators_df.p_nom.sum()
        )
        assert np.isclose(
            gens_feedin_before,
            self.edisgo.timeseries.generators_active_power.sum().sum(),
        )
        assert np.isclose(
            gens_feedin_reactive_before,
            self.edisgo.timeseries.generators_reactive_power.sum().sum(),
        )
        assert np.isclose(loads_p_set_before, self.edisgo.topology.loads_df.p_set.sum())
        assert np.isclose(
            loads_demand_before,
            self.edisgo.timeseries.loads_active_power.sum().sum(),
        )
        assert np.isclose(
            loads_demand_reactive_before,
            self.edisgo.timeseries.loads_reactive_power.sum().sum(),
        )
        # test that two generators and two loads were aggregated
        assert num_gens_before - 4 == len(self.edisgo.topology.generators_df)
        assert (
            self.edisgo.topology.generators_df.at[
                "Generators_Bus_BranchTee_LVGrid_1_14", "p_nom"
            ]
            == 0.034
        )
        assert (
            self.edisgo.timeseries.generators_active_power.loc[
                :, "Generators_Bus_BranchTee_LVGrid_1_14"
            ].sum()
            == feedin_before
        )
        assert num_loads_before - 1 == len(self.edisgo.topology.loads_df)
        assert self.edisgo.topology.loads_df.at[
            "Loads_Bus_BranchTee_LVGrid_1_10", "p_set"
        ] == (2 * 0.001397)
        assert (
            self.edisgo.timeseries.loads_active_power.loc[
                :, "Loads_Bus_BranchTee_LVGrid_1_10"
            ].sum()
            == load_before
        )
        # test that analyze does not fail
        self.edisgo.analyze()

        # ##### test with charging points, aggregation of loads by bus, type and sector
        # and aggregation of generators only by bus

        # reset EDisGo object
        self.setup_edisgo_object()
        self.setup_worst_case_time_series()

        # add charging point
        self.edisgo.add_component(
            comp_type="load",
            ts_active_power=pd.Series(
                data=[0.1, 0.2, 0.1, 0.2], index=self.edisgo.timeseries.timeindex
            ),
            ts_reactive_power=pd.Series(
                data=[0, 0, 0, 0], index=self.edisgo.timeseries.timeindex
            ),
            bus="Bus_BranchTee_LVGrid_1_10",
            type="charging_point",
            sector="home",
            p_set=0.2,
        )
        # manipulate grid so that more than one load of the same sector is
        # connected at the same bus
        self.edisgo.topology._loads_df.at[
            "Load_residential_LVGrid_1_4", "bus"
        ] = "Bus_BranchTee_LVGrid_1_10"

        # save original values (only loads, as generators did not change)
        loads_p_set_before = self.edisgo.topology.loads_df.p_set.sum()
        loads_demand_before = self.edisgo.timeseries.loads_active_power.sum().sum()
        loads_demand_reactive_before = (
            self.edisgo.timeseries.loads_reactive_power.sum().sum()
        )
        num_loads_before = len(self.edisgo.topology.loads_df)

        self.edisgo.aggregate_components(
            aggregate_loads_by_cols=["bus", "type", "sector"],
            aggregate_generators_by_cols=["bus"],
        )

        # test that total p_nom and total feed-in/demand stayed the same
        assert np.isclose(
            gens_p_nom_before, self.edisgo.topology.generators_df.p_nom.sum()
        )
        assert np.isclose(
            gens_feedin_before,
            self.edisgo.timeseries.generators_active_power.sum().sum(),
        )
        assert np.isclose(
            gens_feedin_reactive_before,
            self.edisgo.timeseries.generators_reactive_power.sum().sum(),
        )
        assert np.isclose(
            loads_p_set_before,
            self.edisgo.topology.loads_df.p_set.sum(),
        )
        assert np.isclose(
            loads_demand_before,
            self.edisgo.timeseries.loads_active_power.sum().sum(),
        )
        assert np.isclose(
            loads_demand_reactive_before,
            self.edisgo.timeseries.loads_reactive_power.sum().sum(),
        )
        charging_points_df = self.edisgo.topology.charging_points_df
        assert np.isclose(0.2, charging_points_df.p_set.sum())
        assert np.isclose(
            0.6,
            self.edisgo.timeseries.loads_active_power.loc[:, charging_points_df.index]
            .sum()
            .sum(),
        )
        assert np.isclose(
            0,
            self.edisgo.timeseries.loads_reactive_power.loc[:, charging_points_df.index]
            .sum()
            .sum(),
        )
        # test that generators were aggregated
        assert num_gens_before - 4 == len(self.edisgo.topology.generators_df)
        # test that two loads were aggregated and that charging point was not aggregated
        # with load
        assert num_loads_before - 1 == len(self.edisgo.topology.loads_df)
        assert self.edisgo.topology.loads_df.at[
            "Loads_Bus_BranchTee_LVGrid_1_10_conventional_load_residential", "p_set"
        ] == (2 * 0.001397)
        assert (
            self.edisgo.timeseries.loads_active_power.loc[
                :, "Loads_Bus_BranchTee_LVGrid_1_10_conventional_load_residential"
            ].sum()
            == load_before
        )

        # test that analyze does not fail
        self.edisgo.analyze()

        # #### test without aggregation of loads and aggregation of generators
        # by bus and type

        # reset EDisGo object
        self.setup_edisgo_object()
        self.setup_worst_case_time_series()

        # manipulate grid so that two generators of different types are
        # connected at the same bus
        self.edisgo.topology._generators_df.at[
            "GeneratorFluctuating_13", "type"
        ] = "misc"

        # save original values (values of loads were changed in previous aggregation)
        loads_p_set_before = self.edisgo.topology.loads_df.p_set.sum()
        loads_demand_before = self.edisgo.timeseries.loads_active_power.sum().sum()
        loads_demand_reactive_before = (
            self.edisgo.timeseries.loads_reactive_power.sum().sum()
        )
        num_loads_before = len(self.edisgo.topology.loads_df)

        self.edisgo.aggregate_components(
            aggregate_generators_by_cols=["bus", "type"], aggregate_loads_by_cols=[]
        )
        # test that total p_nom and total feed-in/demand stayed the same
        assert np.isclose(
            gens_p_nom_before, self.edisgo.topology.generators_df.p_nom.sum()
        )
        assert np.isclose(
            gens_feedin_before,
            self.edisgo.timeseries.generators_active_power.sum().sum(),
        )
        assert np.isclose(
            gens_feedin_reactive_before,
            self.edisgo.timeseries.generators_reactive_power.sum().sum(),
        )
        assert np.isclose(loads_p_set_before, self.edisgo.topology.loads_df.p_set.sum())
        assert np.isclose(
            loads_demand_before,
            self.edisgo.timeseries.loads_active_power.sum().sum(),
        )
        assert np.isclose(
            loads_demand_reactive_before,
            self.edisgo.timeseries.loads_reactive_power.sum().sum(),
        )
        # test that generators at the same bus were aggregated and loads stayed the same
        assert num_gens_before - 3 == len(self.edisgo.topology.generators_df)
        assert num_loads_before == len(self.edisgo.topology.loads_df)

        # test that analyze does not fail
        self.edisgo.analyze()

    def test_import_electromobility(self):
        """
        Test import from directories.
        """
        self.edisgo = EDisGo(ding0_grid=pytest.ding0_test_network_2_path)

        # test with default parameters
        simbev_path = pytest.simbev_example_scenario_path
        tracbev_path = pytest.tracbev_example_scenario_path
        self.edisgo.import_electromobility(
            data_source="directory",
            charging_processes_dir=simbev_path,
            potential_charging_points_dir=tracbev_path,
        )

        assert len(self.edisgo.electromobility.charging_processes_df) == 48
        assert len(self.edisgo.electromobility.potential_charging_parks_gdf) == 1621
        assert self.edisgo.electromobility.eta_charging_points == 0.9

        total_charging_demand_at_charging_parks = sum(
            cp.charging_processes_df.chargingdemand_kWh.sum()
            for cp in list(self.edisgo.electromobility.potential_charging_parks)
            if cp.designated_charging_point_capacity > 0
        )
        total_charging_demand = (
            self.edisgo.electromobility.charging_processes_df.chargingdemand_kWh.sum()
        )
        assert np.isclose(
            total_charging_demand_at_charging_parks, total_charging_demand
        )

        # fmt: off
        charging_park_ids = (
            self.edisgo.electromobility.charging_processes_df.charging_park_id.
            sort_values().unique()
        )
        potential_charging_parks_with_capacity = np.sort(
            [
                cp.id
                for cp in list(self.edisgo.electromobility.potential_charging_parks)
                if cp.designated_charging_point_capacity > 0.0
            ]
        )
        # fmt: on

        assert set(charging_park_ids) == set(potential_charging_parks_with_capacity)

        assert len(self.edisgo.electromobility.integrated_charging_parks_df) == 3

        # fmt: off
        assert set(
            self.edisgo.electromobility.integrated_charging_parks_df.edisgo_id.
            sort_values().values
        ) == set(
            self.edisgo.topology.loads_df[
                self.edisgo.topology.loads_df.type == "charging_point"
            ]
            .index.sort_values()
            .values
        )
        # fmt: on

        # test with kwargs
        self.edisgo = EDisGo(ding0_grid=pytest.ding0_test_network_2_path)
        self.edisgo.import_electromobility(
            data_source="directory",
            charging_processes_dir=simbev_path,
            potential_charging_points_dir=tracbev_path,
            import_electromobility_data_kwds={"mode_parking_times": "not_frugal"},
            allocate_charging_demand_kwds={"mode": "grid_friendly"},
        )

        # Length of charging_processes_df, potential_charging_parks_gdf and
        # integrated_charging_parks_df changed compared to test without kwargs
        # TODO: needs to be checked if that is correct
        assert len(self.edisgo.electromobility.charging_processes_df) == 427
        assert len(self.edisgo.electromobility.potential_charging_parks_gdf) == 1621
        assert self.edisgo.electromobility.simulated_days == 7

        assert np.isclose(
            total_charging_demand,
            self.edisgo.electromobility.charging_processes_df.chargingdemand_kWh.sum(),
        )

        # fmt: off
        charging_park_ids = (
            self.edisgo.electromobility.charging_processes_df.charging_park_id.dropna(
            ).unique()
        )
        # fmt: on

        potential_charging_parks_with_capacity = np.sort(
            [
                cp.id
                for cp in list(self.edisgo.electromobility.potential_charging_parks)
                if cp.designated_charging_point_capacity > 0.0
            ]
        )
        assert set(charging_park_ids) == set(potential_charging_parks_with_capacity)

        assert len(self.edisgo.electromobility.integrated_charging_parks_df) == 3

        # fmt: off
        assert set(
            self.edisgo.electromobility.integrated_charging_parks_df.edisgo_id.
            sort_values().values
        ) == set(
            self.edisgo.topology.loads_df[
                self.edisgo.topology.loads_df.type == "charging_point"
            ]
            .index.sort_values()
            .values
        )
        # fmt: on

    @pytest.mark.local
    def test_import_electromobility_oedb(self):
        """
        Test import from oedb.
        """
        self.edisgo = EDisGo(
            ding0_grid=pytest.ding0_test_network_3_path, legacy_ding0_grids=False
        )

        # test with default parameters
        self.edisgo.import_electromobility(
            data_source="oedb", scenario="eGon2035", engine=pytest.engine
        )

        assert len(self.edisgo.electromobility.charging_processes_df) == 324117
        assert self.edisgo.electromobility.eta_charging_points == 0.9

        total_charging_demand_at_charging_parks = sum(
            cp.charging_processes_df.chargingdemand_kWh.sum()
            for cp in list(self.edisgo.electromobility.potential_charging_parks)
            if cp.designated_charging_point_capacity > 0
        )
        total_charging_demand = (
            self.edisgo.electromobility.charging_processes_df.chargingdemand_kWh.sum()
        )
        assert np.isclose(
            total_charging_demand_at_charging_parks, total_charging_demand
        )

        # fmt: off
        charging_park_ids = (
            self.edisgo.electromobility.charging_processes_df.charging_park_id.
            sort_values().unique()
        )
        potential_charging_parks_with_capacity = np.sort(
            [
                cp.id
                for cp in list(self.edisgo.electromobility.potential_charging_parks)
                if cp.designated_charging_point_capacity > 0.0
            ]
        )
        # fmt: on

        assert set(charging_park_ids) == set(potential_charging_parks_with_capacity)

        # fmt: off
        assert set(
            self.edisgo.electromobility.integrated_charging_parks_df.edisgo_id.
            sort_values().values
        ) == set(
            self.edisgo.topology.loads_df[
                self.edisgo.topology.loads_df.type == "charging_point"
            ]
            .index.sort_values()
            .values
        )
        # fmt: on

    @pytest.mark.local
    def test_import_heat_pumps(self):

        edisgo_object = EDisGo(
            ding0_grid=pytest.ding0_test_network_3_path, legacy_ding0_grids=False
        )

        # ################# test with wrong scenario name #############
        with pytest.raises(ValueError):
            edisgo_object.import_heat_pumps(
                scenario="eGon",
                engine=pytest.engine,
            )

        # ################# test with leap year #############
        edisgo_object.import_heat_pumps(
            scenario="eGon2035",
            engine=pytest.engine,
            timeindex=pd.date_range("1/1/2020", periods=2, freq="H"),
            import_types=["individual_heat_pumps", "central_heat_pumps"],
        )

        loads_df = edisgo_object.topology.loads_df
        hp_df = loads_df[loads_df.type == "heat_pump"]
        assert len(hp_df) == 151
        assert edisgo_object.heat_pump.heat_demand_df.shape == (8760, 151)
        assert edisgo_object.heat_pump.heat_demand_df.index[0].year == 2035
        assert edisgo_object.heat_pump.cop_df.shape == (8760, 151)
        assert edisgo_object.heat_pump.cop_df.index[0].year == 2035

    def test_apply_charging_strategy(self):
        self.edisgo_obj = EDisGo(ding0_grid=pytest.ding0_test_network_2_path)
        timeindex = pd.date_range("1/1/2011", periods=24 * 7, freq="H")
        self.edisgo_obj.set_timeindex(timeindex)

        self.edisgo_obj.resample_timeseries()
        # test with default parameters
        simbev_path = pytest.simbev_example_scenario_path
        tracbev_path = pytest.tracbev_example_scenario_path
        self.edisgo_obj.import_electromobility(
            data_source="directory",
            charging_processes_dir=simbev_path,
            potential_charging_points_dir=tracbev_path,
        )
        self.edisgo_obj.apply_charging_strategy()

        # Check if all charging points have a valid chargingdemand_kWh > 0
        cps = self.edisgo_obj.topology.loads_df[
            self.edisgo_obj.topology.loads_df.type == "charging_point"
        ].index
        ts = self.edisgo_obj.timeseries.loads_active_power.loc[:, cps]
        df = ts.loc[:, (ts <= 0).any(axis=0)]
        assert df.shape == ts.shape

    def test_plot_mv_grid_topology(self):
        plt.ion()
        self.edisgo.plot_mv_grid_topology(technologies=True)
        plt.close("all")
        self.edisgo.plot_mv_grid_topology()
        plt.close("all")

    def test_plot_mv_voltages(self):
        self.setup_worst_case_time_series()
        plt.ion()
        self.edisgo.analyze()
        self.edisgo.plot_mv_voltages()
        plt.close("all")

    def test_plot_mv_line_loading(self):
        self.setup_worst_case_time_series()
        plt.ion()
        self.edisgo.analyze()
        self.edisgo.plot_mv_line_loading()
        plt.close("all")
        self.edisgo.plot_mv_line_loading(timestep=self.edisgo.timeseries.timeindex[0])
        plt.close("all")

    def test_plot_mv_grid_expansion_costs(self):
        # test with storage
        self.setup_worst_case_time_series()
        plt.ion()
        self.edisgo.reinforce()
        self.edisgo.plot_mv_grid_expansion_costs()
        plt.close("all")

        # test without storage
        self.setup_edisgo_object()
        self.edisgo.remove_component("storage_unit", "Storage_1", False)
        self.setup_worst_case_time_series()
        plt.ion()
        self.edisgo.reinforce()
        self.edisgo.plot_mv_grid_expansion_costs()
        plt.close("all")

    def test_plot_mv_storage_integration(self):
        plt.ion()
        storage_1 = self.edisgo.topology.add_storage_unit(
            "Bus_BranchTee_MVGrid_1_8", 0.3
        )
        storage_2 = self.edisgo.topology.add_storage_unit(
            "Bus_BranchTee_MVGrid_1_8", 0.6
        )
        storage_3 = self.edisgo.topology.add_storage_unit(
            "Bus_BranchTee_MVGrid_1_10", 0.3
        )
        self.edisgo.plot_mv_storage_integration()
        plt.close("all")
        self.edisgo.topology.remove_storage_unit(storage_1)
        self.edisgo.topology.remove_storage_unit(storage_2)
        self.edisgo.topology.remove_storage_unit(storage_3)

    def test_histogramm_voltage(self):
        self.setup_worst_case_time_series()
        plt.ion()
        self.edisgo.analyze()
        self.edisgo.histogram_voltage()
        plt.close("all")

    def test_histogramm_relative_line_load(self):
        self.setup_worst_case_time_series()
        plt.ion()
        self.edisgo.analyze()
        self.edisgo.histogram_relative_line_load()
        plt.close("all")

    def test_save(self):
        self.setup_worst_case_time_series()
        save_dir = os.path.join(os.getcwd(), "edisgo_network")

        # add heat pump, electromobility, overlying grid and dsm dummy data
        self.edisgo.heat_pump.cop = pd.DataFrame(
            data={
                "hp1": [5.0, 6.0, 5.0, 6.0],
                "hp2": [7.0, 8.0, 7.0, 8.0],
            },
            index=self.edisgo.timeseries.timeindex,
        )
        self.edisgo.electromobility.charging_processes_df = pd.DataFrame(
            data={
                "ags": [5.0, 6.0],
                "car_id": [7.0, 8.0],
            },
            index=[0, 1],
        )
        self.edisgo.electromobility.potential_charging_parks_gdf = pd.DataFrame(
            data={
                "ags": [5.0, 6.0],
                "car_id": [7.0, 8.0],
            },
            index=[0, 1],
        )
        self.edisgo.overlying_grid.dsm_active_power = pd.Series(
            data=[2.4], index=[self.edisgo.timeseries.timeindex[0]]
        )
        self.edisgo.overlying_grid.feedin_district_heating = pd.DataFrame(
            {"dh1": [1.4, 2.3], "dh2": [2.4, 1.3]},
            index=self.edisgo.timeseries.timeindex[0:2],
        )
        self.edisgo.dsm.p_max = pd.DataFrame(
            data={
                "load_1": [5.0, 6.0],
                "load_2": [7.0, 8.0],
            },
            index=self.edisgo.timeseries.timeindex[0:2],
        )

        # ################### test with default parameters ###################
        self.edisgo.save(save_dir)

        # check that sub-directories are created
        dirs_in_save_dir = os.listdir(save_dir)
        assert len(dirs_in_save_dir) == 4
        assert "configs.json" in dirs_in_save_dir

        shutil.rmtree(save_dir)

        # ############## test with saving additional data #############
        self.edisgo.save(
            save_dir,
            save_electromobility=True,
            save_heatpump=True,
            save_overlying_grid=True,
            save_dsm=True,
            electromobility_attributes=["charging_processes_df"],
        )

        # check that sub-directories are created
        dirs_in_save_dir = os.listdir(save_dir)
        assert len(dirs_in_save_dir) == 8
        assert "electromobility" in dirs_in_save_dir
        assert "overlying_grid" in dirs_in_save_dir

        shutil.rmtree(save_dir)

        # ############## test with archiving ##############
        self.edisgo.save(
            save_dir, archive=True, save_electromobility=True, save_overlying_grid=True
        )
        zip_file = os.path.join(os.path.dirname(save_dir), "edisgo_network.zip")
        assert os.path.exists(zip_file)

        zip = ZipFile(zip_file)
        files = zip.namelist()
        zip.close()
        assert len(files) == 28

        os.remove(zip_file)

    def test_reduce_memory(self):
        # set up test data
        self.setup_worst_case_time_series()
        self.edisgo.analyze()
        timeindex = pd.date_range("1/1/2011 12:00", periods=2, freq="H")
        self.edisgo.heat_pump.heat_demand_df = pd.DataFrame(
            data={
                "hp1": [1.0, 2.0],
                "hp2": [3.0, 4.0],
            },
            index=timeindex,
        )
        og = self.edisgo.overlying_grid
        og.dsm_active_power = pd.Series(
            data=[2.4], index=[self.edisgo.timeseries.timeindex[0]]
        )
        og.feedin_district_heating = pd.DataFrame(
            {"dh1": [1.4, 2.3], "dh2": [2.4, 1.3]},
            index=self.edisgo.timeseries.timeindex[0:2],
        )

        # check one attribute from each class
        mem_ts_before = self.edisgo.timeseries.generators_active_power.memory_usage(
            deep=True
        ).sum()
        mem_res_before = self.edisgo.results.pfa_p.memory_usage(deep=True).sum()
        mem_hp_before = self.edisgo.heat_pump.heat_demand_df.memory_usage(
            deep=True
        ).sum()
        mem_og_before = og.feedin_district_heating.memory_usage(deep=True).sum()

        # check with default value
        self.edisgo.reduce_memory()

        mem_ts_with_default = (
            self.edisgo.timeseries.generators_active_power.memory_usage(deep=True).sum()
        )
        mem_res_with_default = self.edisgo.results.pfa_p.memory_usage(deep=True).sum()
        mem_hp_with_default = self.edisgo.heat_pump.heat_demand_df.memory_usage(
            deep=True
        ).sum()
        mem_og_with_default = og.feedin_district_heating.memory_usage(deep=True).sum()

        assert mem_ts_before > mem_ts_with_default
        assert mem_res_before > mem_res_with_default
        assert mem_hp_before > mem_hp_with_default
        assert mem_og_before > mem_og_with_default

        mem_ts_with_default_2 = self.edisgo.timeseries.loads_active_power.memory_usage(
            deep=True
        ).sum()
        mem_res_with_default_2 = self.edisgo.results.i_res.memory_usage(deep=True).sum()
        mem_og_with_default_2 = og.dsm_active_power.memory_usage(deep=True)

        # check passing kwargs
        self.edisgo.reduce_memory(
            to_type="float16",
            results_attr_to_reduce=["pfa_p"],
            timeseries_attr_to_reduce=["generators_active_power"],
            overlying_grid_attr_to_reduce=["feedin_district_heating"],
        )

        assert (
            mem_ts_with_default
            > self.edisgo.timeseries.generators_active_power.memory_usage(
                deep=True
            ).sum()
        )
        assert (
            mem_res_with_default
            > self.edisgo.results.pfa_p.memory_usage(deep=True).sum()
        )
        assert (
            mem_og_with_default
            > og.feedin_district_heating.memory_usage(deep=True).sum()
        )
        # check that i_res, loads_active_power and dsm_active_power were not reduced
        assert np.isclose(
            mem_ts_with_default_2,
            self.edisgo.timeseries.loads_active_power.memory_usage(deep=True).sum(),
        )
        assert np.isclose(
            mem_res_with_default_2,
            self.edisgo.results.i_res.memory_usage(deep=True).sum(),
        )
        assert np.isclose(
            mem_og_with_default_2,
            og.dsm_active_power.memory_usage(deep=True),
        )

    def test_spatial_complexity_reduction(self):
        # test with copying edisgo object
        (edisgo_obj, busmap_df, linemap_df,) = self.edisgo.spatial_complexity_reduction(
            copy_edisgo=True,
            mode="kmeans",
            cluster_area="grid",
            reduction_factor=0.2,
            reduction_factor_not_focused=False,
        )
        # check for deterministic behaviour
        assert len(self.edisgo.topology.buses_df) != len(edisgo_obj.topology.buses_df)
        assert len(self.edisgo.topology.loads_df) == len(edisgo_obj.topology.loads_df)
        assert len(self.edisgo.topology.generators_df) == len(
            edisgo_obj.topology.generators_df
        )
        assert len(set(busmap_df["new_bus"].to_list())) == 32
        assert len(edisgo_obj.topology.buses_df) == 32
        assert len(set(linemap_df["new_line_name"].to_list())) == 23
        assert len(edisgo_obj.topology.lines_df) == 23

        # test without copying edisgo object
        edisgo_orig = copy.deepcopy(self.edisgo)
        (_, busmap_df, linemap_df,) = self.edisgo.spatial_complexity_reduction(
            mode="kmeans",
            cluster_area="grid",
            reduction_factor=0.2,
            reduction_factor_not_focused=False,
            aggregation_mode=True,
            mv_pseudo_coordinates=True,
        )
        # Check for deterministic behaviour
        assert len(self.edisgo.topology.buses_df) == len(edisgo_obj.topology.buses_df)
        assert len(edisgo_orig.topology.loads_df) != len(self.edisgo.topology.loads_df)
        assert len(edisgo_orig.topology.generators_df) != len(
            self.edisgo.topology.generators_df
        )
        assert len(self.edisgo.topology.loads_df) == 28
        assert len(self.edisgo.topology.generators_df) == 17
        assert len(set(busmap_df["new_bus"].to_list())) == 32
        assert len(set(linemap_df["new_line_name"].to_list())) == 21

    def test_check_integrity(self, caplog):
        self.edisgo.check_integrity()
        assert (
            "The following generators are missing in generators_active_power: "
            "{}".format(self.edisgo.topology.generators_df.index.values) in caplog.text
        )
        assert (
            "The following generators are missing in generators_reactive_power: "
            "{}".format(self.edisgo.topology.generators_df.index.values) in caplog.text
        )
        assert (
            "The following loads are missing in loads_active_power: "
            "{}".format(self.edisgo.topology.loads_df.index.values) in caplog.text
        )
        assert (
            "The following loads are missing in loads_reactive_power: "
            "{}".format(self.edisgo.topology.loads_df.index.values) in caplog.text
        )
        assert (
            "The following storage_units are missing in storage_units_active_power"
            ": {}".format(self.edisgo.topology.storage_units_df.index.values)
            in caplog.text
        )
        assert (
            "The following storage_units are missing in storage_units_reactive_power"
            ": {}".format(self.edisgo.topology.storage_units_df.index.values)
            in caplog.text
        )
        caplog.clear()

        # ########################### check time series ##############################
        # set timeseries
        index = pd.date_range("1/1/2018", periods=3, freq="H")
        ts_gens = pd.DataFrame(
            index=index, columns=self.edisgo.topology.generators_df.index, data=0
        )
        ts_loads = pd.DataFrame(
            index=index, columns=self.edisgo.topology.loads_df.index, data=0
        )
        ts_stor = pd.DataFrame(
            index=index, columns=self.edisgo.topology.storage_units_df.index, data=0
        )
        self.edisgo.timeseries.timeindex = index
        self.edisgo.timeseries.generators_active_power = ts_gens
        self.edisgo.timeseries.generators_reactive_power = ts_gens
        self.edisgo.timeseries.loads_active_power = ts_loads
        self.edisgo.timeseries.loads_reactive_power = ts_loads
        self.edisgo.timeseries.storage_units_active_power = ts_stor
        self.edisgo.timeseries.storage_units_reactive_power = ts_stor
        # check that time series warnings are not raised anymore
        self.edisgo.check_integrity()
        assert len(caplog.records) == 1
        assert "There are lines with very short line lengths" in caplog.text
        manipulated_comps = {
            "generators": ["Generator_1", "GeneratorFluctuating_4"],
            "loads": ["Load_agricultural_LVGrid_1_3"],
            "storage_units": ["Storage_1"],
        }
        for comp_type, comp_names in manipulated_comps.items():
            comps = getattr(self.edisgo.topology, comp_type + "_df")
            # remove timeseries of single components and check for warning
            for ts_type in ["active_power", "reactive_power"]:
                comp_ts_tmp = getattr(
                    self.edisgo.timeseries, "_".join([comp_type, ts_type])
                )
                setattr(
                    self.edisgo.timeseries,
                    "_".join([comp_type, ts_type]),
                    comp_ts_tmp.drop(columns=comp_names),
                )
                self.edisgo.check_integrity()
                assert (
                    "The following {type} are missing in {ts}: {comps}".format(
                        type=comp_type,
                        ts="_".join([comp_type, ts_type]),
                        comps=str(comp_names).replace(",", ""),
                    )
                    in caplog.text
                )
                setattr(
                    self.edisgo.timeseries, "_".join([comp_type, ts_type]), comp_ts_tmp
                )
                caplog.clear()
            # remove topology entries for single components and check for warning
            setattr(self.edisgo.topology, comp_type + "_df", comps.drop(comp_names))
            self.edisgo.check_integrity()
            for ts_type in ["active_power", "reactive_power"]:
                assert (
                    "The following {type} have entries in {type}_{ts_type}, but not "
                    "in {top}: {comps}".format(
                        type=comp_type,
                        top=comp_type + "_df",
                        comps=str(comp_names).replace(",", ""),
                        ts_type=ts_type,
                    )
                    in caplog.text
                )
            caplog.clear()
            setattr(self.edisgo.topology, comp_type + "_df", comps)
            # set values higher than nominal power for single components and check for
            # warning
            comp_ts_tmp = getattr(
                self.edisgo.timeseries, "_".join([comp_type, "active_power"])
            )
            comp_ts_tmp_adapted = comp_ts_tmp.copy()
            comp_ts_tmp_adapted.loc[index[2], comp_names] = 100
            setattr(
                self.edisgo.timeseries,
                "_".join([comp_type, "active_power"]),
                comp_ts_tmp_adapted,
            )
            self.edisgo.check_integrity()
            if comp_type in ["generators", "storage_units"]:
                attr = "p_nom"
            else:
                attr = "p_set"
            assert (
                "Values of active power in the timeseries object exceed {} for "
                "the following {}: {}".format(
                    attr, comp_type, str(comp_names).replace(",", "")
                )
                in caplog.text
            )
            setattr(
                self.edisgo.timeseries,
                "_".join([comp_type, "active_power"]),
                comp_ts_tmp,
            )
            caplog.clear()

        # ########################### check electromobility ##########################
        # test electromobility time index not matching
        # set up valid flexibility bands
        timeindex = pd.date_range("1/1/1970", periods=6, freq="30min")
        flex_bands = {}
        flex_bands["upper_power"] = pd.DataFrame(
            data={
                "CP1": [0.0, 12.0, 12.0, 12.0, 12.0, 0.0],
                "CP2": [3.0, 3.0, 0.0, 0.0, 3.0, 3.0],
            },
            index=timeindex,
        )
        flex_bands["upper_energy"] = pd.DataFrame(
            data={
                "CP1": [0.0, 6.0, 12.0, 12.0, 12.0, 12.0],
                "CP2": [1.5, 2.0, 2.0, 2.0, 3.5, 4.0],
            },
            index=timeindex,
        )
        flex_bands["lower_energy"] = pd.DataFrame(
            data={
                "CP1": [0.0, 0.0, 0.0, 6.0, 12.0, 12.0],
                "CP2": [0.5, 2.0, 2.0, 2.0, 2.5, 4.0],
            },
            index=timeindex,
        )
        self.edisgo.electromobility.flexibility_bands = flex_bands
        self.edisgo.electromobility.simbev_config_df = pd.DataFrame(
            data={"eta_cp": [1.0]}, index=[0]
        )
        self.edisgo.check_integrity()
        assert (
            "There are time steps in timeindex of TimeSeries object that are not in "
            "the index of Electromobility.flexibility_bands" in caplog.text
        )

        # check electromobility upper energy band lower than lower energy band
        # modify flex band such that error is raised
        self.edisgo.electromobility.flexibility_bands["upper_energy"].at[
            timeindex[1], "CP2"
        ] = 1.0
        msg = "Lower energy band is higher than upper energy band for the "
        with pytest.raises(ValueError, match=msg):
            self.edisgo.check_integrity()

        # reset values
        caplog.clear()
        self.edisgo.electromobility.flexibility_bands["upper_energy"].at[
            timeindex[1], "CP2"
        ] = 2.0

        # ########################### check time index ##########################
        # test heat pump, overlying grid and dsm time index not matching
        # (electromobility is checked above)
        timeindex = pd.date_range("1/1/2011 12:00", periods=2, freq="H")
        self.edisgo.heat_pump.cop_df = pd.DataFrame(
            data={"hp1": [5.0, 6.0], "hp2": [7.0, 8.0]},
            index=timeindex,
        )
        self.edisgo.overlying_grid.dsm_active_power = pd.DataFrame(
            {"dh1": [1.4, 2.3], "dh2": [2.4, 1.3]}, index=timeindex
        )
        self.edisgo.dsm.p_max = pd.DataFrame(
            data={"load_1": [5.0, 6.0], "load_2": [7.0, 8.0]},
            index=self.edisgo.timeseries.timeindex[0:2],
        )
        self.edisgo.check_integrity()
        assert (
            "There are time steps in timeindex of TimeSeries object that are not in "
            "the index of OverlyingGrid.dsm_active_power" in caplog.text
        )
        assert (
            "There are time steps in timeindex of TimeSeries object that are not in "
            "the index of HeatPump.cop_df" in caplog.text
        )
        assert (
            "There are time steps in timeindex of TimeSeries object that are not in "
            "the index of DSM.p_max" in caplog.text
        )

    def test_resample_timeseries(self):
        self.setup_worst_case_time_series()
        self.edisgo.resample_timeseries()
        assert len(self.edisgo.timeseries.loads_active_power) == 16

        self.edisgo.heat_pump.cop_df = pd.DataFrame(
            data={
                "hp1": [5.0, 6.0],
                "hp2": [7.0, 8.0],
            },
            index=pd.date_range("1/1/2011 12:00", periods=2, freq="H"),
        )
        self.edisgo.resample_timeseries(freq="30min")
        assert len(self.edisgo.timeseries.loads_active_power) == 8
        assert len(self.edisgo.heat_pump.cop_df) == 4


class TestEDisGoFunc:
    def test_import_edisgo_from_files(self):
        edisgo_obj = EDisGo(ding0_grid=pytest.ding0_test_network_path)
        edisgo_obj.set_time_series_worst_case_analysis()
        edisgo_obj.analyze()
        save_dir = os.path.join(os.getcwd(), "edisgo_network")

        # add heat pump, electromobility, overlying grid dummy data
        edisgo_obj.heat_pump.cop = pd.DataFrame(
            data={
                "hp1": [5.0, 6.0, 5.0, 6.0],
                "hp2": [7.0, 8.0, 7.0, 8.0],
            },
            index=edisgo_obj.timeseries.timeindex,
        )
        edisgo_obj.electromobility.charging_processes_df = pd.DataFrame(
            data={
                "ags": [5.0, 6.0],
                "car_id": [7.0, 8.0],
            },
            index=[0, 1],
        )
        flex_bands = {
            "upper_energy": pd.DataFrame(
                {"cp_1": [1, 2]}, index=edisgo_obj.timeseries.timeindex[0:2]
            ),
            "upper_power": pd.DataFrame(
                {"cp_1": [1, 2]}, index=edisgo_obj.timeseries.timeindex[0:2]
            ),
        }
        edisgo_obj.electromobility.flexibility_bands = flex_bands
        edisgo_obj.overlying_grid.heat_pump_decentral_active_power = pd.Series(
            data=[2.4], index=[edisgo_obj.timeseries.timeindex[0]]
        )
        edisgo_obj.dsm.p_min = pd.DataFrame(
            data={"load_1": [5.0, 6.0], "load_2": [7.0, 8.0]},
            index=edisgo_obj.timeseries.timeindex[0:2],
        )

        # ################ test with non-existing path ######################

        msg = "Given edisgo_path does not exist."
        with pytest.raises(ValueError, match=msg):
            import_edisgo_from_files("dummy_dir")

        # ######################## test with default ########################
        edisgo_obj.save(
            save_dir,
            save_results=False,
            save_electromobility=True,
            save_heatpump=True,
            save_overlying_grid=True,
            save_dsm=True,
        )

        edisgo_obj_loaded = import_edisgo_from_files(save_dir)

        # check topology
        assert_frame_equal(
            edisgo_obj_loaded.topology.loads_df,
            edisgo_obj.topology.loads_df,
            check_dtype=False,
        )
        # check time series
        assert edisgo_obj_loaded.timeseries.timeindex.empty
        # check configs
        assert edisgo_obj_loaded.config._data == edisgo_obj.config._data
        # check results
        assert edisgo_obj_loaded.results.i_res.empty

        # ############ test with loading other data ###########

        edisgo_obj_loaded = import_edisgo_from_files(
            save_dir,
            import_electromobility=True,
            import_heat_pump=True,
            import_overlying_grid=True,
            import_dsm=True,
        )

        # check electromobility
        assert_frame_equal(
            edisgo_obj_loaded.electromobility.charging_processes_df,
            edisgo_obj.electromobility.charging_processes_df,
        )
        # check heat pump
        assert_frame_equal(
            edisgo_obj_loaded.heat_pump.cop_df, edisgo_obj.heat_pump.cop_df
        )
        # check overlying grid
        assert_series_equal(
            edisgo_obj_loaded.overlying_grid.heat_pump_decentral_active_power,
            edisgo_obj.overlying_grid.heat_pump_decentral_active_power,
            check_names=False,
            check_freq=False,
        )
        # check dsm
        assert_frame_equal(
            edisgo_obj_loaded.dsm.p_min,
            edisgo_obj.dsm.p_min,
            check_freq=False,
        )

        # delete directory
        shutil.rmtree(save_dir)

        # ########### test with loading from zip ###########
        edisgo_obj.save(
            save_dir,
            archive=True,
            save_electromobility=True,
            save_overlying_grid=True,
            save_dsm=True,
        )
        zip_file = f"{save_dir}.zip"
        edisgo_obj_loaded = import_edisgo_from_files(
            zip_file,
            import_results=True,
            import_timeseries=True,
            import_electromobility=True,
            import_overlying_grid=True,
            import_dsm=True,
            from_zip_archive=True,
        )

        # check topology
        assert_frame_equal(
            edisgo_obj_loaded.topology.loads_df,
            edisgo_obj.topology.loads_df,
            check_dtype=False,
        )
        # check time series
        assert_frame_equal(
            edisgo_obj_loaded.timeseries.loads_active_power,
            edisgo_obj.timeseries.loads_active_power,
            check_freq=False,
        )
        # check configs
        assert edisgo_obj_loaded.config._data == edisgo_obj.config._data
        # check results
        assert_frame_equal(
            edisgo_obj_loaded.results.i_res,
            edisgo_obj.results.i_res,
            check_freq=False,
            check_names=False,
        )
        # check electromobility
        assert_frame_equal(
            edisgo_obj_loaded.electromobility.flexibility_bands["upper_energy"],
            edisgo_obj.electromobility.flexibility_bands["upper_energy"],
            check_freq=False,
        )
        assert_frame_equal(
            edisgo_obj_loaded.electromobility.charging_processes_df,
            edisgo_obj.electromobility.charging_processes_df,
        )
        # check overlying grid
        assert_series_equal(
            edisgo_obj_loaded.overlying_grid.heat_pump_decentral_active_power,
            edisgo_obj.overlying_grid.heat_pump_decentral_active_power,
            check_names=False,
            check_freq=False,
        )
        # check dsm
        assert_frame_equal(
            edisgo_obj_loaded.dsm.p_min,
            edisgo_obj.dsm.p_min,
            check_freq=False,
        )

        # delete zip file
        os.remove(zip_file)<|MERGE_RESOLUTION|>--- conflicted
+++ resolved
@@ -479,9 +479,6 @@
         assert len(results.equipment_changes) == 4
         assert results.v_res.shape == (4, 41)
 
-<<<<<<< HEAD
-    def test_reinforce_catch_convergence(self):
-=======
         # ###################### test with only one lv grid ##########################
         # test grid without issues
         self.edisgo.results = Results(self.edisgo)
@@ -506,34 +503,12 @@
                 catch_convergence_problems=True, is_worst_case=False, mode="mvl"
             )
 
->>>>>>> 3e5be326
         # ###################### test with catch convergence ##########################
         self.setup_worst_case_time_series()
         self.edisgo.timeseries.scale_timeseries(
             p_scaling_factor=10, q_scaling_factor=10
         )
         results = self.edisgo.reinforce(
-<<<<<<< HEAD
-            catch_convergence_problems=True, is_worst_case=False
-        )
-        assert results.unresolved_issues.empty
-        assert len(results.grid_expansion_costs) == 109
-        assert len(results.equipment_changes) == 186
-        assert results.v_res.shape == (4, 142)
-
-    def test_reinforce_one_lv_grid(self):
-        # ###################### test with only one lv grid ##########################
-        self.setup_worst_case_time_series()
-        lv_grid_id = list(self.edisgo.topology.mv_grid.lv_grids)[0].id
-        results = self.edisgo.reinforce(
-            mode="lv", copy_grid=True, lv_grid_id=lv_grid_id
-        )
-
-        assert results.unresolved_issues.empty
-        assert len(results.grid_expansion_costs) == 6
-        assert len(results.equipment_changes) == 6
-        assert results.v_res.shape == (2, 142)
-=======
             catch_convergence_problems=True,
             is_worst_case=False,
             copy_grid=True,
@@ -571,7 +546,6 @@
         assert len(results.grid_expansion_costs) == 835
         assert len(results.equipment_changes) == 1764
         assert results.v_res.shape == (4, 142)
->>>>>>> 3e5be326
 
     def test_add_component(self, caplog):
         self.setup_worst_case_time_series()
