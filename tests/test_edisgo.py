--- conflicted
+++ resolved
@@ -403,11 +403,7 @@
 
         # ###################### test with default settings ##########################
         self.setup_worst_case_time_series()
-<<<<<<< HEAD
-        results = self.edisgo.reinforce(split_voltage_band=False)
-=======
         results = self.edisgo.reinforce()
->>>>>>> 7e19f848
         assert results.unresolved_issues.empty
         assert len(results.grid_expansion_costs) == 10
         assert len(results.equipment_changes) == 10
@@ -1283,7 +1279,7 @@
         # ################### test with default parameters ###################
         self.edisgo.save(save_dir)
 
-        # check that sub-directory are created
+        # check that sub-directories are created
         dirs_in_save_dir = os.listdir(save_dir)
         assert len(dirs_in_save_dir) == 4
         assert "configs.json" in dirs_in_save_dir
