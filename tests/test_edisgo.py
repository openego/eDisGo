--- conflicted
+++ resolved
@@ -11,11 +11,7 @@
 import pytest
 
 from matplotlib import pyplot as plt
-<<<<<<< HEAD
-from pandas.util.testing import assert_frame_equal, assert_series_equal
-=======
 from pandas.testing import assert_frame_equal, assert_series_equal
->>>>>>> 18118019
 from shapely.geometry import Point
 
 from edisgo import EDisGo
@@ -1289,10 +1285,6 @@
         # fmt: on
 
     @pytest.mark.local
-<<<<<<< HEAD
-    def test_import_heat_pumps(self):
-
-=======
     def test_import_electromobility_oedb(self):
         """
         Test import from oedb.
@@ -1352,7 +1344,6 @@
 
     @pytest.mark.local
     def test_import_heat_pumps(self):
->>>>>>> 18118019
         edisgo_object = EDisGo(
             ding0_grid=pytest.ding0_test_network_3_path, legacy_ding0_grids=False
         )
@@ -1368,27 +1359,16 @@
         edisgo_object.import_heat_pumps(
             scenario="eGon2035",
             engine=pytest.engine,
-<<<<<<< HEAD
-            year=2020,
-=======
             timeindex=pd.date_range("1/1/2020", periods=2, freq="H"),
             import_types=["individual_heat_pumps", "central_heat_pumps"],
->>>>>>> 18118019
         )
 
         loads_df = edisgo_object.topology.loads_df
         hp_df = loads_df[loads_df.type == "heat_pump"]
-<<<<<<< HEAD
-        assert len(hp_df) == 177
-        assert edisgo_object.heat_pump.heat_demand_df.shape == (8760, 177)
-        assert edisgo_object.heat_pump.heat_demand_df.index[0].year == 2035
-        assert edisgo_object.heat_pump.cop_df.shape == (8760, 177)
-=======
         assert len(hp_df) == 151
         assert edisgo_object.heat_pump.heat_demand_df.shape == (8760, 151)
         assert edisgo_object.heat_pump.heat_demand_df.index[0].year == 2035
         assert edisgo_object.heat_pump.cop_df.shape == (8760, 151)
->>>>>>> 18118019
         assert edisgo_object.heat_pump.cop_df.index[0].year == 2035
 
     def test_apply_charging_strategy(self):
@@ -1490,11 +1470,7 @@
         self.setup_worst_case_time_series()
         save_dir = os.path.join(os.getcwd(), "edisgo_network")
 
-<<<<<<< HEAD
-        # add heat pump, electromobility and overlying grid dummy data
-=======
         # add heat pump, electromobility, overlying grid and dsm dummy data
->>>>>>> 18118019
         self.edisgo.heat_pump.cop = pd.DataFrame(
             data={
                 "hp1": [5.0, 6.0, 5.0, 6.0],
@@ -1519,13 +1495,6 @@
         self.edisgo.overlying_grid.dsm_active_power = pd.Series(
             data=[2.4], index=[self.edisgo.timeseries.timeindex[0]]
         )
-<<<<<<< HEAD
-        self.edisgo.overlying_grid.solarthermal_energy_feedin_district_heating = (
-            pd.DataFrame(
-                {"dh1": [1.4, 2.3], "dh2": [2.4, 1.3]},
-                index=self.edisgo.timeseries.timeindex[0:2],
-            )
-=======
         self.edisgo.overlying_grid.feedin_district_heating = pd.DataFrame(
             {"dh1": [1.4, 2.3], "dh2": [2.4, 1.3]},
             index=self.edisgo.timeseries.timeindex[0:2],
@@ -1536,7 +1505,6 @@
                 "load_2": [7.0, 8.0],
             },
             index=self.edisgo.timeseries.timeindex[0:2],
->>>>>>> 18118019
         )
 
         # ################### test with default parameters ###################
@@ -1555,20 +1523,13 @@
             save_electromobility=True,
             save_heatpump=True,
             save_overlying_grid=True,
-<<<<<<< HEAD
-=======
             save_dsm=True,
->>>>>>> 18118019
             electromobility_attributes=["charging_processes_df"],
         )
 
         # check that sub-directories are created
         dirs_in_save_dir = os.listdir(save_dir)
-<<<<<<< HEAD
-        assert len(dirs_in_save_dir) == 7
-=======
         assert len(dirs_in_save_dir) == 8
->>>>>>> 18118019
         assert "electromobility" in dirs_in_save_dir
         assert "overlying_grid" in dirs_in_save_dir
 
@@ -1604,11 +1565,7 @@
         og.dsm_active_power = pd.Series(
             data=[2.4], index=[self.edisgo.timeseries.timeindex[0]]
         )
-<<<<<<< HEAD
-        og.solarthermal_energy_feedin_district_heating = pd.DataFrame(
-=======
         og.feedin_district_heating = pd.DataFrame(
->>>>>>> 18118019
             {"dh1": [1.4, 2.3], "dh2": [2.4, 1.3]},
             index=self.edisgo.timeseries.timeindex[0:2],
         )
@@ -1621,13 +1578,7 @@
         mem_hp_before = self.edisgo.heat_pump.heat_demand_df.memory_usage(
             deep=True
         ).sum()
-<<<<<<< HEAD
-        mem_og_before = og.solarthermal_energy_feedin_district_heating.memory_usage(
-            deep=True
-        ).sum()
-=======
         mem_og_before = og.feedin_district_heating.memory_usage(deep=True).sum()
->>>>>>> 18118019
 
         # check with default value
         self.edisgo.reduce_memory()
@@ -1639,13 +1590,7 @@
         mem_hp_with_default = self.edisgo.heat_pump.heat_demand_df.memory_usage(
             deep=True
         ).sum()
-<<<<<<< HEAD
-        mem_og_with_default = (
-            og.solarthermal_energy_feedin_district_heating.memory_usage(deep=True).sum()
-        )
-=======
         mem_og_with_default = og.feedin_district_heating.memory_usage(deep=True).sum()
->>>>>>> 18118019
 
         assert mem_ts_before > mem_ts_with_default
         assert mem_res_before > mem_res_with_default
@@ -1663,13 +1608,7 @@
             to_type="float16",
             results_attr_to_reduce=["pfa_p"],
             timeseries_attr_to_reduce=["generators_active_power"],
-<<<<<<< HEAD
-            overlying_grid_attr_to_reduce=[
-                "solarthermal_energy_feedin_district_heating"
-            ],
-=======
             overlying_grid_attr_to_reduce=["feedin_district_heating"],
->>>>>>> 18118019
         )
 
         assert (
@@ -1684,13 +1623,7 @@
         )
         assert (
             mem_og_with_default
-<<<<<<< HEAD
-            > og.solarthermal_energy_feedin_district_heating.memory_usage(
-                deep=True
-            ).sum()
-=======
             > og.feedin_district_heating.memory_usage(deep=True).sum()
->>>>>>> 18118019
         )
         # check that i_res, loads_active_power and dsm_active_power were not reduced
         assert np.isclose(
@@ -1705,8 +1638,6 @@
             mem_og_with_default_2,
             og.dsm_active_power.memory_usage(deep=True),
         )
-<<<<<<< HEAD
-=======
 
     def test_spatial_complexity_reduction(self):
         # test with copying edisgo object
@@ -1756,7 +1687,6 @@
         assert len(self.edisgo.topology.generators_df) == 17
         assert len(set(busmap_df["new_bus"].to_list())) == 32
         assert len(set(linemap_df["new_line_name"].to_list())) == 21
->>>>>>> 18118019
 
     def test_check_integrity(self, caplog):
         self.edisgo.check_integrity()
@@ -1940,13 +1870,8 @@
         ] = 2.0
 
         # ########################### check time index ##########################
-<<<<<<< HEAD
-        # test heat pump and overlying grid time index not matching (electromobility is
-        # checked above)
-=======
         # test heat pump, overlying grid and dsm time index not matching
         # (electromobility is checked above)
->>>>>>> 18118019
         timeindex = pd.date_range("1/1/2011 12:00", periods=2, freq="H")
         self.edisgo.heat_pump.cop_df = pd.DataFrame(
             data={"hp1": [5.0, 6.0], "hp2": [7.0, 8.0]},
@@ -1955,13 +1880,10 @@
         self.edisgo.overlying_grid.dsm_active_power = pd.DataFrame(
             {"dh1": [1.4, 2.3], "dh2": [2.4, 1.3]}, index=timeindex
         )
-<<<<<<< HEAD
-=======
         self.edisgo.dsm.p_max = pd.DataFrame(
             data={"load_1": [5.0, 6.0], "load_2": [7.0, 8.0]},
             index=self.edisgo.timeseries.timeindex[0:2],
         )
->>>>>>> 18118019
         self.edisgo.check_integrity()
         assert (
             "There are time steps in timeindex of TimeSeries object that are not in "
@@ -1971,13 +1893,10 @@
             "There are time steps in timeindex of TimeSeries object that are not in "
             "the index of HeatPump.cop_df" in caplog.text
         )
-<<<<<<< HEAD
-=======
         assert (
             "There are time steps in timeindex of TimeSeries object that are not in "
             "the index of DSM.p_max" in caplog.text
         )
->>>>>>> 18118019
 
     def test_resample_timeseries(self):
         self.setup_worst_case_time_series()
@@ -2003,11 +1922,7 @@
         edisgo_obj.analyze()
         save_dir = os.path.join(os.getcwd(), "edisgo_network")
 
-<<<<<<< HEAD
-        # add heat pump, electromobility and overlying grid dummy data
-=======
         # add heat pump, electromobility, overlying grid dummy data
->>>>>>> 18118019
         edisgo_obj.heat_pump.cop = pd.DataFrame(
             data={
                 "hp1": [5.0, 6.0, 5.0, 6.0],
@@ -2034,13 +1949,10 @@
         edisgo_obj.overlying_grid.heat_pump_decentral_active_power = pd.Series(
             data=[2.4], index=[edisgo_obj.timeseries.timeindex[0]]
         )
-<<<<<<< HEAD
-=======
         edisgo_obj.dsm.p_min = pd.DataFrame(
             data={"load_1": [5.0, 6.0], "load_2": [7.0, 8.0]},
             index=edisgo_obj.timeseries.timeindex[0:2],
         )
->>>>>>> 18118019
 
         # ################ test with non-existing path ######################
 
@@ -2055,10 +1967,7 @@
             save_electromobility=True,
             save_heatpump=True,
             save_overlying_grid=True,
-<<<<<<< HEAD
-=======
             save_dsm=True,
->>>>>>> 18118019
         )
 
         edisgo_obj_loaded = import_edisgo_from_files(save_dir)
@@ -2083,10 +1992,7 @@
             import_electromobility=True,
             import_heat_pump=True,
             import_overlying_grid=True,
-<<<<<<< HEAD
-=======
             import_dsm=True,
->>>>>>> 18118019
         )
 
         # check electromobility
@@ -2105,30 +2011,23 @@
             check_names=False,
             check_freq=False,
         )
-<<<<<<< HEAD
-=======
         # check dsm
         assert_frame_equal(
             edisgo_obj_loaded.dsm.p_min,
             edisgo_obj.dsm.p_min,
             check_freq=False,
         )
->>>>>>> 18118019
 
         # delete directory
         shutil.rmtree(save_dir)
 
         # ########### test with loading from zip ###########
         edisgo_obj.save(
-<<<<<<< HEAD
-            save_dir, archive=True, save_electromobility=True, save_overlying_grid=True
-=======
             save_dir,
             archive=True,
             save_electromobility=True,
             save_overlying_grid=True,
             save_dsm=True,
->>>>>>> 18118019
         )
         zip_file = f"{save_dir}.zip"
         edisgo_obj_loaded = import_edisgo_from_files(
@@ -2137,10 +2036,7 @@
             import_timeseries=True,
             import_electromobility=True,
             import_overlying_grid=True,
-<<<<<<< HEAD
-=======
             import_dsm=True,
->>>>>>> 18118019
             from_zip_archive=True,
         )
 
@@ -2182,15 +2078,12 @@
             check_names=False,
             check_freq=False,
         )
-<<<<<<< HEAD
-=======
         # check dsm
         assert_frame_equal(
             edisgo_obj_loaded.dsm.p_min,
             edisgo_obj.dsm.p_min,
             check_freq=False,
         )
->>>>>>> 18118019
 
         # delete zip file
         os.remove(zip_file)