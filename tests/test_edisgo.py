--- conflicted
+++ resolved
@@ -1306,7 +1306,6 @@
         plt.close("all")
 
     def test_save(self):
-
         self.setup_worst_case_time_series()
         save_dir = os.path.join(os.getcwd(), "edisgo_network")
 
@@ -1384,11 +1383,6 @@
         os.remove(zip_file)
 
     def test_reduce_memory(self):
-<<<<<<< HEAD
-
-        self.setup_worst_case_time_series()
-        self.edisgo.analyze()
-=======
         # set up test data
         self.setup_worst_case_time_series()
         self.edisgo.analyze()
@@ -1400,7 +1394,6 @@
             },
             index=timeindex,
         )
->>>>>>> 9ac4da93
         og = self.edisgo.overlying_grid
         og.dsm_active_power = pd.Series(
             data=[2.4], index=[self.edisgo.timeseries.timeindex[0]]
@@ -1415,12 +1408,9 @@
             deep=True
         ).sum()
         mem_res_before = self.edisgo.results.pfa_p.memory_usage(deep=True).sum()
-<<<<<<< HEAD
-=======
         mem_hp_before = self.edisgo.heat_pump.heat_demand_df.memory_usage(
             deep=True
         ).sum()
->>>>>>> 9ac4da93
         mem_og_before = og.solarthermal_energy_feedin_district_heating.memory_usage(
             deep=True
         ).sum()
@@ -1432,22 +1422,16 @@
             self.edisgo.timeseries.generators_active_power.memory_usage(deep=True).sum()
         )
         mem_res_with_default = self.edisgo.results.pfa_p.memory_usage(deep=True).sum()
-<<<<<<< HEAD
-=======
         mem_hp_with_default = self.edisgo.heat_pump.heat_demand_df.memory_usage(
             deep=True
         ).sum()
->>>>>>> 9ac4da93
         mem_og_with_default = (
             og.solarthermal_energy_feedin_district_heating.memory_usage(deep=True).sum()
         )
 
         assert mem_ts_before > mem_ts_with_default
         assert mem_res_before > mem_res_with_default
-<<<<<<< HEAD
-=======
         assert mem_hp_before > mem_hp_with_default
->>>>>>> 9ac4da93
         assert mem_og_before > mem_og_with_default
 
         mem_ts_with_default_2 = self.edisgo.timeseries.loads_active_power.memory_usage(
@@ -1626,27 +1610,6 @@
             )
             caplog.clear()
 
-<<<<<<< HEAD
-    def test_resample_timeseries(self, caplog):
-
-        self.setup_worst_case_time_series()
-        self.edisgo.overlying_grid.heat_pump_decentral_active_power = pd.Series(
-            data=[2.4], index=[self.edisgo.timeseries.timeindex[0]]
-        )
-
-        index_orig = self.edisgo.timeseries.timeindex.copy()
-
-        # test up-sampling with ffill (default)
-        self.edisgo.resample_timeseries(method="interpolate", freq="30min")
-
-        # check if resampled length of time index is 2 times original length of
-        # timeindex
-        assert len(self.edisgo.timeseries.timeindex) == 2 * len(index_orig)
-        # test warning that resampling of overlying grid data cannot be conducted
-        assert (
-            "Data cannot be resampled as it only contains one time step." in caplog.text
-        )
-=======
         # ########################### check electromobility ##########################
         # test electromobility time index not matching
         # set up valid flexibility bands
@@ -1734,12 +1697,10 @@
         self.edisgo.resample_timeseries(freq="30min")
         assert len(self.edisgo.timeseries.loads_active_power) == 8
         assert len(self.edisgo.heat_pump.cop_df) == 4
->>>>>>> 9ac4da93
 
 
 class TestEDisGoFunc:
     def test_import_edisgo_from_files(self):
-
         edisgo_obj = EDisGo(ding0_grid=pytest.ding0_test_network_path)
         edisgo_obj.set_time_series_worst_case_analysis()
         edisgo_obj.analyze()
