import copy

import numpy as np
import pytest

from numpy.testing import assert_array_equal
from pandas.testing import assert_frame_equal

from edisgo import EDisGo
from edisgo.flex_opt.costs import grid_expansion_costs
from edisgo.flex_opt.reinforce_grid import reinforce_grid, run_separate_lv_grids


class TestReinforceGrid:
    """
    Here, currently only reinforce_grid function is tested.
    Other functions in reinforce_grid module are currently tested in test_edisgo module.
    """

    @classmethod
    def setup_class(cls):
        cls.edisgo = EDisGo(ding0_grid=pytest.ding0_test_network_path)

        cls.edisgo.set_time_series_worst_case_analysis()

    def test_reinforce_grid(self):
        modes = [None, "mv", "mvlv", "lv"]

        results_dict = {
            mode: reinforce_grid(edisgo=copy.deepcopy(self.edisgo), mode=mode)
            for mode in modes
        }

        for mode, result in results_dict.items():
            if mode is None:
                target = ["mv/lv", "mv", "lv"]
            elif mode == "mv":
                target = ["mv"]
            elif mode == "mvlv":
                target = ["mv", "mv/lv"]
            elif mode == "lv":
                target = ["mv/lv", "lv"]
            else:
                raise ValueError("Non existing mode")

            assert_array_equal(
                np.sort(target),
                np.sort(result.grid_expansion_costs.voltage_level.unique()),
            )

            for comparison_mode, comparison_result in results_dict.items():
                if mode != comparison_mode:
                    with pytest.raises(AssertionError):
                        assert_frame_equal(
                            result.equipment_changes,
                            comparison_result.equipment_changes,
                        )
        # test reduced analysis
        res_reduced = reinforce_grid(
            edisgo=copy.deepcopy(self.edisgo),
            reduced_analysis=True,
<<<<<<< HEAD
            num_steps_loading=4,
        )
        assert_frame_equal(
            res_reduced.equipment_changes, results_dict[None].equipment_changes
=======
            num_steps_loading=2,
>>>>>>> 70c3264c
        )
        assert len(res_reduced.i_res) == 2

    def test_run_separate_lv_grids(self):
        edisgo = copy.deepcopy(self.edisgo)

        edisgo.timeseries.scale_timeseries(p_scaling_factor=5, q_scaling_factor=5)

        lv_grids = [copy.deepcopy(g) for g in edisgo.topology.mv_grid.lv_grids]

        run_separate_lv_grids(edisgo)

        edisgo.results.grid_expansion_costs = grid_expansion_costs(edisgo)
        lv_grids_new = list(edisgo.topology.mv_grid.lv_grids)

        # check that no new lv grid only consist of the station
        for g in lv_grids_new:
            if g.id != 0:
                assert len(g.buses_df) > 1

        assert len(lv_grids_new) == 26
        assert np.isclose(edisgo.results.grid_expansion_costs.total_costs.sum(), 280.06)

        # check if all generators are still present
        assert np.isclose(
            sum(g.generators_df.p_nom.sum() for g in lv_grids),
            sum(g.generators_df.p_nom.sum() for g in lv_grids_new),
        )

        # check if all loads are still present
        assert np.isclose(
            sum(g.loads_df.p_set.sum() for g in lv_grids),
            sum(g.loads_df.p_set.sum() for g in lv_grids_new),
        )

        # check if all storages are still present
        assert np.isclose(
            sum(g.storage_units_df.p_nom.sum() for g in lv_grids),
            sum(g.storage_units_df.p_nom.sum() for g in lv_grids_new),
        )

        # test if power flow works
        edisgo.set_time_series_worst_case_analysis()
        edisgo.analyze()<|MERGE_RESOLUTION|>--- conflicted
+++ resolved
@@ -59,14 +59,7 @@
         res_reduced = reinforce_grid(
             edisgo=copy.deepcopy(self.edisgo),
             reduced_analysis=True,
-<<<<<<< HEAD
-            num_steps_loading=4,
-        )
-        assert_frame_equal(
-            res_reduced.equipment_changes, results_dict[None].equipment_changes
-=======
             num_steps_loading=2,
->>>>>>> 70c3264c
         )
         assert len(res_reduced.i_res) == 2
 
