import copy

import numpy as np
import pandas as pd
import pytest

from edisgo import EDisGo
from edisgo.flex_opt import reinforce_measures


class TestReinforceMeasures:
    @classmethod
    def setup_class(cls):
        cls.edisgo = EDisGo(ding0_grid=pytest.ding0_test_network_path)

        cls.edisgo.set_time_series_worst_case_analysis()
        cls.edisgo.analyze()
        cls.edisgo_root = copy.deepcopy(cls.edisgo)
        cls.timesteps = pd.date_range("1/1/1970", periods=2, freq="H")

    def test_reinforce_mv_lv_station_overloading(self):
        # implicitly checks function _station_overloading

        # create problems such that in LVGrid_1 existing transformer is
        # exchanged with standard transformer and in LVGrid_4 a third
        # transformer is added
<<<<<<< HEAD
        lv_grid_1 = self.edisgo.topology.get_lv_grid(1)
        lv_grid_4 = self.edisgo.topology.get_lv_grid(4)
=======
        self.edisgo = copy.deepcopy(self.edisgo_root)

>>>>>>> 9fae3eac
        crit_lv_stations = pd.DataFrame(
            {
                "s_missing": [0.17, 0.04],
                "time_index": [self.timesteps[1]] * 2,
                "grid": [lv_grid_1, lv_grid_4],
            },
            index=[lv_grid_1.station_name, lv_grid_4.station_name],
        )
        transformer_changes = reinforce_measures.reinforce_mv_lv_station_overloading(
            self.edisgo, crit_lv_stations
        )

        # check transformer changes
        assert len(transformer_changes["added"].keys()) == 2
        assert len(transformer_changes["removed"].keys()) == 1

        assert (
            transformer_changes["added"]["LVGrid_1_station"][0]
            == "LVStation_1_transformer_reinforced_1"
        )
        assert (
            transformer_changes["removed"]["LVGrid_1_station"][0]
            == "LVStation_1_transformer_1"
        )
        assert (
            transformer_changes["added"]["LVGrid_4_station"][0]
            == "LVStation_4_transformer_reinforced_3"
        )

        # check that removed transformer is removed from topology
        assert (
            "LVStation_1_transformer_1"
            not in self.edisgo.topology.transformers_df.index
        )

        # check values of transformers
        trafo_new = self.edisgo.topology.transformers_df.loc[
            "LVStation_1_transformer_reinforced_1"
        ]
        trafo_copy = self.edisgo.topology.equipment_data["lv_transformers"].loc[
            "630 kVA"
        ]
        assert trafo_new.bus0 == "BusBar_MVGrid_1_LVGrid_1_MV"
        assert trafo_new.bus1 == "BusBar_MVGrid_1_LVGrid_1_LV"
        assert trafo_new.r_pu == trafo_copy.r_pu
        assert trafo_new.x_pu == trafo_copy.x_pu
        assert trafo_new.s_nom == trafo_copy.S_nom
        assert trafo_new.type_info == "630 kVA"

        trafo_new = self.edisgo.topology.transformers_df.loc[
            "LVStation_4_transformer_reinforced_3"
        ]
        trafo_copy = self.edisgo.topology.transformers_df.loc[
            "LVStation_4_transformer_1"
        ]
        assert trafo_new.bus0 == "BusBar_MVGrid_1_LVGrid_4_MV"
        assert trafo_new.bus1 == "BusBar_MVGrid_1_LVGrid_4_LV"
        assert trafo_new.r_pu == trafo_copy.r_pu
        assert trafo_new.x_pu == trafo_copy.x_pu
        assert trafo_new.s_nom == trafo_copy.s_nom
        assert trafo_new.type_info == "40 kVA"

    def test_reinforce_hv_mv_station_overloading(self):
        # implicitly checks function _station_overloading

        # check adding transformer of same MVA
        self.edisgo = copy.deepcopy(self.edisgo_root)

        crit_mv_station = pd.DataFrame(
            {
                "s_missing": [19],
                "time_index": [self.timesteps[1]],
                "grid": self.edisgo.topology.mv_grid,
            },
            index=["MVGrid_1_station"],
        )
        transformer_changes = reinforce_measures.reinforce_hv_mv_station_overloading(
            self.edisgo, crit_mv_station
        )
        assert len(transformer_changes["added"]["MVGrid_1_station"]) == 1
        assert len(transformer_changes["removed"]) == 0

        trafo_new = self.edisgo.topology.transformers_hvmv_df.loc[
            "MVStation_1_transformer_reinforced_2"
        ]
        trafo_copy = self.edisgo.topology.transformers_hvmv_df.loc[
            "MVStation_1_transformer_1"
        ]
        assert trafo_new.bus0 == "Bus_primary_MVStation_1"
        assert trafo_new.bus1 == "Bus_MVStation_1"
        assert trafo_new.s_nom == trafo_copy.s_nom
        assert trafo_new.type_info == "40 MVA 110/20 kV"

        # delete added transformer from topology
        self.edisgo.topology.transformers_hvmv_df.drop(
            "MVStation_1_transformer_reinforced_2", inplace=True
        )

        # check replacing current transformers and replacing them with three
        # standard transformers
        crit_mv_station = pd.DataFrame(
            {
                "s_missing": [50],
                "time_index": [self.timesteps[1]],
                "grid": self.edisgo.topology.mv_grid,
            },
            index=["MVGrid_1_station"],
        )
        transformer_changes = reinforce_measures.reinforce_hv_mv_station_overloading(
            self.edisgo, crit_mv_station
        )
        assert len(transformer_changes["added"]["MVGrid_1_station"]) == 3
        assert len(transformer_changes["removed"]["MVGrid_1_station"]) == 1

        trafos = self.edisgo.topology.transformers_hvmv_df
        assert (trafos.bus0 == "Bus_primary_MVStation_1").all()
        assert (trafos.bus1 == "Bus_MVStation_1").all()
        assert (trafos.s_nom == 40).all()
        assert (trafos.type_info == "40 MVA").all()
        assert (
            "MVStation_1_transformer_reinforced_2"
            in transformer_changes["added"]["MVGrid_1_station"]
        )
        # check that removed transformer is removed from topology
        assert (
            "MVStation_1_transformer_1"
            not in self.edisgo.topology.transformers_hvmv_df.index
        )

    def test_reinforce_mv_lv_station_voltage_issues(self):
        self.edisgo = copy.deepcopy(self.edisgo_root)

        station_9 = pd.DataFrame(
            {"v_diff_max": [0.03], "time_index": [self.timesteps[0]]},
            index=["Bus_secondary_LVStation_9"],
        )
        crit_stations = {"LVGrid_9": station_9}

        trafos_pre = self.edisgo.topology.transformers_df

        trafo_changes = reinforce_measures.reinforce_mv_lv_station_voltage_issues(
            self.edisgo, crit_stations
        )

        assert len(trafo_changes) == 1
        assert len(trafo_changes["added"]["LVGrid_9"]) == 1
        assert (
            trafo_changes["added"]["LVGrid_9"][0]
            == "LVStation_9_transformer_reinforced_2"
        )
        # check changes in transformers_df
        assert len(self.edisgo.topology.transformers_df) == (len(trafos_pre) + 1)
        # check values
        trafo_new = self.edisgo.topology.transformers_df.loc[
            "LVStation_9_transformer_reinforced_2"
        ]
        trafo_copy = self.edisgo.topology.equipment_data["lv_transformers"].loc[
            "630 kVA"
        ]
        assert trafo_new.bus0 == "BusBar_MVGrid_1_LVGrid_9_MV"
        assert trafo_new.bus1 == "BusBar_MVGrid_1_LVGrid_9_LV"
        assert trafo_new.r_pu == trafo_copy.r_pu
        assert trafo_new.x_pu == trafo_copy.x_pu
        assert trafo_new.s_nom == trafo_copy.S_nom
        assert trafo_new.type_info == "630 kVA"

    def test_reinforce_lines_voltage_issues(self):
        # MV:
        # * check where node_2_3 is an LV station => problem at
        #   Bus_BranchTee_MVGrid_1_2, leads to disconnection at
        #   Bus_primary_LVStation_1 (Line_10007)
        # * check where node_2_3 is not an LV station but LV station is found
        #   in path => problem at Bus_primary_LVStation_7, leads to
        #   disconnection at Bus_primary_LVStation_7 (Line_10023)
        # * check where node_2_3 is not an LV station and there is also no
        #   LV station in path => problem at Bus_BranchTee_MVGrid_1_11 leads
        #   to disconnection at Bus_BranchTee_MVGrid_1_11 (Line_10028)
        # * check problem in same feeder => Bus_BranchTee_MVGrid_1_10 (node
        #   has higher voltage issue than Bus_BranchTee_MVGrid_1_11, but
        #   Bus_BranchTee_MVGrid_1_10 is farther away from station)
        self.edisgo = copy.deepcopy(self.edisgo_root)

        crit_nodes = pd.DataFrame(
            {
                "v_diff_max": [0.08, 0.06, 0.05, 0.04],
                "time_index": [
                    self.timesteps[0],
                    self.timesteps[0],
                    self.timesteps[0],
                    self.timesteps[0],
                ],
            },
            index=[
                "Bus_BranchTee_MVGrid_1_10",
                "Bus_BranchTee_MVGrid_1_11",
                "Bus_BranchTee_MVGrid_1_2",
                "BusBar_MVGrid_1_LVGrid_7_MV",
            ],
        )

        grid = self.edisgo.topology.mv_grid
        lines_changes = reinforce_measures.reinforce_lines_voltage_issues(
            self.edisgo, grid, crit_nodes
        )

        reinforced_lines = lines_changes.keys()
        assert len(lines_changes) == 3
        assert "Line_10028" in reinforced_lines
        assert "Line_10023" in reinforced_lines
        assert "Line_10007" in reinforced_lines
        # check that MV station is one of the buses
        assert (
            "Bus_MVStation_1"
            in self.edisgo.topology.lines_df.loc["Line_10028", ["bus0", "bus1"]].values
        )
        assert (
            "Bus_MVStation_1"
            in self.edisgo.topology.lines_df.loc["Line_10023", ["bus0", "bus1"]].values
        )
        assert (
            "Bus_MVStation_1"
            in self.edisgo.topology.lines_df.loc["Line_10007", ["bus0", "bus1"]].values
        )
        # check other bus
        assert (
            "Bus_BranchTee_MVGrid_1_11"
            in self.edisgo.topology.lines_df.loc["Line_10028", ["bus0", "bus1"]].values
        )
        assert (
            "BusBar_MVGrid_1_LVGrid_3_MV"
            in self.edisgo.topology.lines_df.loc["Line_10023", ["bus0", "bus1"]].values
        )
        assert (
            "BusBar_MVGrid_1_LVGrid_1_MV"
            in self.edisgo.topology.lines_df.loc["Line_10007", ["bus0", "bus1"]].values
        )
        # check line parameters
        std_line_mv = self.edisgo.topology.equipment_data["mv_cables"].loc[
            self.edisgo.config["grid_expansion_standard_equipment"]["mv_line_20kv"]
        ]
        line = self.edisgo.topology.lines_df.loc["Line_10028"]
        assert line.type_info == std_line_mv.name
        assert np.isclose(line.r, std_line_mv.R_per_km * line.length)
        assert np.isclose(
            line.x, std_line_mv.L_per_km * line.length * 2 * np.pi * 50 / 1e3
        )
        assert np.isclose(
            line.s_nom,
            np.sqrt(3) * grid.nominal_voltage * std_line_mv.I_max_th,
        )
        assert line.num_parallel == 1
        line = self.edisgo.topology.lines_df.loc["Line_10023"]
        assert line.type_info == std_line_mv.name
        assert line.num_parallel == 1
        line = self.edisgo.topology.lines_df.loc["Line_10007"]
        assert line.type_info == std_line_mv.name
        assert line.num_parallel == 1

        # check line length of one line
        assert np.isclose(
            self.edisgo.topology.lines_df.loc[
                ["Line_10005", "Line_10026"], "length"
            ].sum()
            + 0.502639122266729,
            self.edisgo.topology.lines_df.at["Line_10028", "length"],
        )

        # LV:
        # * check where node_2_3 is in_building => problem at
        #   Bus_BranchTee_LVGrid_5_2, leads to reinforcement of line
        #   Line_50000003 (which is first line in feeder and not a
        #   standard line)
        # * check where node_2_3 is not in_building => problem at
        #   Bus_BranchTee_LVGrid_5_5, leads to reinforcement of line
        #   Line_50000009 (which is first line in feeder and a standard line)

        crit_nodes = pd.DataFrame(
            {
                "v_diff_max": [0.08, 0.05],
                "time_index": [self.timesteps[0], self.timesteps[0]],
            },
            index=["Bus_BranchTee_LVGrid_5_2", "Bus_BranchTee_LVGrid_5_5"],
        )

        grid = self.edisgo.topology.get_lv_grid("LVGrid_5")
        lines_changes = reinforce_measures.reinforce_lines_voltage_issues(
            self.edisgo, grid, crit_nodes
        )

        reinforced_lines = lines_changes.keys()
        assert len(lines_changes) == 2
        assert "Line_50000003" in reinforced_lines
        assert "Line_50000009" in reinforced_lines
        # check that LV station is one of the buses
        assert (
            "BusBar_MVGrid_1_LVGrid_5_LV"
            in self.edisgo.topology.lines_df.loc[
                "Line_50000003", ["bus0", "bus1"]
            ].values
        )
        assert (
            "BusBar_MVGrid_1_LVGrid_5_LV"
            in self.edisgo.topology.lines_df.loc[
                "Line_50000009", ["bus0", "bus1"]
            ].values
        )
        # check other bus
        assert (
            "Bus_BranchTee_LVGrid_5_5"
            in self.edisgo.topology.lines_df.loc[
                "Line_50000009", ["bus0", "bus1"]
            ].values
        )
        assert (
            "Bus_BranchTee_LVGrid_5_1"
            in self.edisgo.topology.lines_df.loc[
                "Line_50000003", ["bus0", "bus1"]
            ].values
        )
        # check line parameters
        std_line = self.edisgo.topology.equipment_data["lv_cables"].loc[
            self.edisgo.config["grid_expansion_standard_equipment"]["lv_line"]
        ]
        line = self.edisgo.topology.lines_df.loc["Line_50000003"]
        assert line.type_info == std_line.name
        assert np.isclose(line.r, std_line.R_per_km * line.length)
        assert np.isclose(
            line.x, std_line.L_per_km * line.length * 2 * np.pi * 50 / 1e3
        )
        assert np.isclose(
            line.s_nom, np.sqrt(3) * grid.nominal_voltage * std_line.I_max_th
        )
        assert line.num_parallel == 1
        line = self.edisgo.topology.lines_df.loc["Line_50000009"]
        assert line.type_info == std_line.name
        assert line.num_parallel == 2
        assert np.isclose(line.r, 0.02781 / 2)
        assert np.isclose(line.x, 0.010857344210806 / 2)
        assert np.isclose(line.s_nom, 0.190525588832576 * 2)

    def test_reinforce_lines_overloading(self):
        # * check for needed parallel standard lines (MV and LV) => problems at
        #   Line_10007 and Line_70000006
        # * check for parallel line of same type => problems at Line_10019
        #   and Line_50000002
        # * check for replacement by parallel standard lines (MV and LV) =>
        #   problems at Line_10003 and Line_60000001
        self.edisgo = copy.deepcopy(self.edisgo_root)

        # create crit_lines dataframe
        crit_lines = pd.DataFrame(
            {
                "max_rel_overload": [2.3261, 1.1792, 2.3261, 2.02, 1.02, 2.1],
                "voltage_level": ["mv"] * 3 + ["lv"] * 3,
            },
            index=[
                "Line_10007",  # parallel standard line
                "Line_10019",  # second parallel line of same type
                "Line_10003",  # exchange by standard line
                "Line_70000006",  # parallel standard line
                "Line_50000002",  # second parallel line of same type
                "Line_60000001",  # exchange by standard line
            ],
        )

        lines_changes = reinforce_measures.reinforce_lines_overloading(
            self.edisgo, crit_lines
        )

        assert len(lines_changes) == 6
        assert lines_changes["Line_10003"] == 2
        assert lines_changes["Line_10007"] == 2
        assert lines_changes["Line_10019"] == 1
        assert lines_changes["Line_70000006"] == 2
        assert lines_changes["Line_50000002"] == 1
        assert lines_changes["Line_60000001"] == 1

        # check lines that were already standard lines and where parallel
        # standard lines were added
        line = self.edisgo.topology.lines_df.loc["Line_10007"]
        assert line.type_info == "NA2XS2Y 3x1x240"
        assert np.isclose(line.r, 0.13 * line.length / 3)
        assert np.isclose(line.x, 0.3597 * 2 * np.pi * 50 / 1e3 * line.length / 3)
        assert np.isclose(line.s_nom, 7.27461339178928 * 3)
        assert line.num_parallel == 3

        line = self.edisgo.topology.lines_df.loc["Line_70000006"]
        assert line.type_info == "NAYY 4x1x150"
        assert np.isclose(line.r, 0.206 * line.length / 3)
        assert np.isclose(line.x, 0.256 * 2 * np.pi * 50 / 1e3 * line.length / 3)
        assert np.isclose(line.s_nom, 0.275 * 0.4 * np.sqrt(3) * 3)
        assert line.num_parallel == 3

        # check lines where a second parallel line of the same type is added
        line = self.edisgo.topology.lines_df.loc["Line_10019"]
        assert line.type_info == "48-AL1/8-ST1A"
        assert np.isclose(line.r, 0.14942525073 / 2)
        assert np.isclose(line.x, 0.14971115095836038 / 2)
        assert np.isclose(line.s_nom, 7.274613391789284 * 2)
        assert line.num_parallel == 2

        line = self.edisgo.topology.lines_df.loc["Line_50000002"]
        assert line.type_info == "NAYY 4x1x35"
        assert np.isclose(line.r, 0.02604 / 2)
        assert np.isclose(line.x, 0.002554114827369 / 2)
        assert np.isclose(line.s_nom, 0.085216899732389 * 2)
        assert line.num_parallel == 2

        # check lines that were exchanged by parallel standard lines
        line = self.edisgo.topology.lines_df.loc["Line_10003"]
        assert line.type_info == "NA2XS2Y 3x1x240"
        assert np.isclose(line.r, 0.13 * line.length / 2)
        assert np.isclose(line.x, 0.3597 * 2 * np.pi * 50 / 1e3 * line.length / 2)
        assert np.isclose(line.s_nom, 0.417 * 20 * np.sqrt(3) * 2)
        assert line.num_parallel == 2

        line = self.edisgo.topology.lines_df.loc["Line_60000001"]
        assert line.type_info == "NAYY 4x1x150"
        assert np.isclose(line.r, 0.206 * line.length)
        assert np.isclose(line.x, 0.256 * 2 * np.pi * 50 / 1e3 * line.length)
        assert np.isclose(line.s_nom, 0.275 * 0.4 * np.sqrt(3))
        assert line.num_parallel == 1<|MERGE_RESOLUTION|>--- conflicted
+++ resolved
@@ -24,13 +24,10 @@
         # create problems such that in LVGrid_1 existing transformer is
         # exchanged with standard transformer and in LVGrid_4 a third
         # transformer is added
-<<<<<<< HEAD
+        self.edisgo = copy.deepcopy(self.edisgo_root)
         lv_grid_1 = self.edisgo.topology.get_lv_grid(1)
         lv_grid_4 = self.edisgo.topology.get_lv_grid(4)
-=======
-        self.edisgo = copy.deepcopy(self.edisgo_root)
-
->>>>>>> 9fae3eac
+
         crit_lv_stations = pd.DataFrame(
             {
                 "s_missing": [0.17, 0.04],
