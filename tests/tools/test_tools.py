import copy

import numpy as np
import pandas as pd
import pytest

from numpy.testing import assert_allclose, assert_array_equal

from edisgo import EDisGo
from edisgo.tools import tools


class TestTools:
    @classmethod
    def setup_class(self):
        self.edisgo = EDisGo(ding0_grid=pytest.ding0_test_network_path)
        self.edisgo.set_time_series_worst_case_analysis()
        self.timesteps = self.edisgo.timeseries.timeindex
        self.edisgo.analyze()

    def test_calculate_line_reactance(self):
        # test single line
        data = tools.calculate_line_reactance(2, 3, 1)
        assert np.isclose(data, 1.88496)
        data = tools.calculate_line_reactance(np.array([2, 3]), 3, 1)
        assert_allclose(data, np.array([1.88496, 2.82743]), rtol=1e-5)
        # test parallel line
        data = tools.calculate_line_reactance(2, 3, 2)
        assert np.isclose(data, 1.88496 / 2)
        data = tools.calculate_line_reactance(np.array([2, 3]), 3, 2)
        assert_allclose(data, np.array([1.88496 / 2, 2.82743 / 2]), rtol=1e-5)

    def test_calculate_line_resistance(self):
        # test single line
        data = tools.calculate_line_resistance(2, 3, 1)
        assert data == 6
        data = tools.calculate_line_resistance(np.array([2, 3]), 3, 1)
        assert_array_equal(data, np.array([6, 9]))
        # test parallel line
        data = tools.calculate_line_resistance(2, 3, 2)
        assert data == 3
        data = tools.calculate_line_resistance(np.array([2, 3]), 3, 2)
        assert_array_equal(data, np.array([3, 4.5]))

    def test_calculate_line_susceptance(self):
        # test single line
        assert np.isclose(tools.calculate_line_susceptance(2, 3, 1), 0.00188495559)
        # test parallel line
        assert np.isclose(tools.calculate_line_susceptance(2, 3, 2), 2 * 0.00188495559)
        # test line with c = 0
        assert np.isclose(tools.calculate_line_susceptance(0, 3, 1), 0)

    def test_calculate_apparent_power(self):
        # test single line
        data = tools.calculate_apparent_power(20, 30, 1)
        assert np.isclose(data, 1039.23)
        data = tools.calculate_apparent_power(30, np.array([20, 30]), 1)
        assert_allclose(data, np.array([1039.23, 1558.84]), rtol=1e-5)
        data = tools.calculate_apparent_power(np.array([30, 30]), np.array([20, 30]), 1)
        assert_allclose(data, np.array([1039.23, 1558.84]), rtol=1e-5)
        # test parallel line
        data = tools.calculate_apparent_power(20, 30, 2)
        assert np.isclose(data, 1039.23 * 2)
        data = tools.calculate_apparent_power(30, np.array([20, 30]), 3)
        assert_allclose(data, np.array([1039.23 * 3, 1558.84 * 3]), rtol=1e-5)
        data = tools.calculate_apparent_power(np.array([30, 30]), np.array([20, 30]), 2)
        assert_allclose(data, np.array([1039.23 * 2, 1558.84 * 2]), rtol=1e-5)
        data = tools.calculate_apparent_power(
            np.array([30, 30]), np.array([20, 30]), np.array([2, 3])
        )
        assert_allclose(data, np.array([1039.23 * 2, 1558.84 * 3]), rtol=1e-5)

    def test_drop_duplicated_indices(self):
        test_df = pd.DataFrame(
            data={
                "a": [1, 2, 3],
                "b": [3, 4, 5],
                "c": [4, 5, 6],
            },
            index=[0, 1, 0],
        )
        check_df = tools.drop_duplicated_indices(test_df)
        assert len(check_df.index) == 2
        assert (check_df.loc[0, :] == [3, 5, 6]).all()

    def test_drop_duplicated_columns(self):
        test_df = pd.DataFrame(
            data={
                "a": [1, 2, 3],  # noqa: F601
                "b": [3, 4, 5],
                "a": [4, 5, 6],  # noqa: F601
            },
            index=[0, 1, 2],
        )
        check_df = tools.drop_duplicated_columns(test_df)
        assert len(check_df.columns) == 2
        assert (check_df.loc[:, "a"] == [4, 5, 6]).all()

    def test_select_cable(self):
        cable_data, num_parallel_cables = tools.select_cable(self.edisgo, "mv", 5.1)
        assert cable_data.name == "NA2XS2Y 3x1x150 RE/25"
        assert num_parallel_cables == 1

        cable_data, num_parallel_cables = tools.select_cable(self.edisgo, "mv", 40)
        assert cable_data.name == "NA2XS(FL)2Y 3x1x500 RM/35"
        assert num_parallel_cables == 2

        cable_data, num_parallel_cables = tools.select_cable(self.edisgo, "lv", 0.18)
        assert cable_data.name == "NAYY 4x1x150"
        assert num_parallel_cables == 1

    def test_assign_feeder(self):

        # ######## test MV feeder mode ########
        topo = self.edisgo.topology
        topo.assign_feeders(mode="mv_feeder")

        # check that all lines and all buses (except MV station bus and buses
        # in aggregated load areas) have an MV feeder assigned
        assert not topo.lines_df.mv_feeder.isna().any()
        mv_station = topo.mv_grid.station.index[0]
        buses_aggr_la = list(
            topo.transformers_df[topo.transformers_df.bus0 == mv_station].bus1.unique()
        )
        buses_aggr_la.append(mv_station)
        assert (
            not topo.buses_df[~topo.buses_df.index.isin(buses_aggr_la)]
            .mv_feeder.isna()
            .any()
        )

        # check specific buses
        # MV and LV bus in feeder 1
        assert (
            topo.buses_df.at["Bus_GeneratorFluctuating_7", "mv_feeder"]
            == "Bus_BranchTee_MVGrid_1_6"
        )
        assert (
            topo.buses_df.at["Bus_BranchTee_LVGrid_4_1", "mv_feeder"]
            == "Bus_BranchTee_MVGrid_1_5"
        )
        # MV bus in feeder 2
        assert (
            topo.buses_df.at["Bus_GeneratorFluctuating_3", "mv_feeder"]
            == "Bus_BranchTee_MVGrid_1_5"
        )

        # check specific lines
        assert topo.lines_df.at["Line_10003", "mv_feeder"] == "Bus_BranchTee_MVGrid_1_1"

        # ######## test LV feeder mode ########
        topo = self.edisgo.topology
        topo.assign_feeders(mode="grid_feeder")

        # check that all buses and lines have a grid feeder assigned
        assert not topo.lines_df.grid_feeder.isna().any()
        assert not topo.buses_df.grid_feeder.isna().any()

        # check specific buses
        assert (
            topo.buses_df.at["Bus_BranchTee_LVGrid_1_8", "grid_feeder"]
            == "Bus_BranchTee_LVGrid_1_7"
        )
        assert (
            topo.buses_df.at["Bus_BranchTee_LVGrid_2_4", "grid_feeder"]
            == "Bus_BranchTee_LVGrid_2_1"
        )

        # check specific lines
        assert (
            topo.lines_df.at["Line_30000005", "grid_feeder"]
            == "Bus_BranchTee_LVGrid_3_3"
        )
        assert (
            topo.lines_df.at["Line_40000001", "grid_feeder"]
            == "Bus_GeneratorFluctuating_16"
        )

        # ######## test real ding0 network ########
        self.edisgo = EDisGo(
            ding0_grid=pytest.ding0_test_network_2_path,
            worst_case_analysis="worst-case",
        )
        topo = self.edisgo.topology
        topo.assign_feeders(mode="mv_feeder")

        # check that all lines and all buses have an MV feeder assigned
        assert not topo.lines_df.mv_feeder.isna().any()
        mv_station = topo.mv_grid.station.index[0]
        buses_aggr_la = list(
            topo.transformers_df[topo.transformers_df.bus0 == mv_station].bus1.unique()
        )
        buses_aggr_la.append(mv_station)
        assert not topo.buses_df.mv_feeder.isna().any()

        topo.assign_feeders(mode="grid_feeder")
        # check that all buses and lines grid feeder assigned
        assert not topo.lines_df.grid_feeder.isna().any()
        assert not topo.buses_df.grid_feeder.isna().any()

    def test_get_downstream_buses(self):

        # ######## test with LV bus ########
        buses_downstream = tools.get_downstream_buses(
            self.edisgo, "BusBar_MVGrid_1_LVGrid_1_LV"
        )

        lv_grid = self.edisgo.topology.get_lv_grid(1)
        assert len(buses_downstream) == len(lv_grid.buses_df)
        assert all([_ in buses_downstream for _ in lv_grid.buses_df.index])

        # ######## test with MV line ########
        buses_downstream = tools.get_downstream_buses(
            self.edisgo, "Line_10010", comp_type="line"
        )

        lv_grid = self.edisgo.topology.get_lv_grid(5)
        assert len(buses_downstream) == len(lv_grid.buses_df) + 4
        assert all([_ in buses_downstream for _ in lv_grid.buses_df.index])

    def test_get_path_length_to_station(self):
        # ToDo implement
        pass

    def test_assign_voltage_level_to_component(self):
        # ToDo implement
        pass

    def test_determine_grid_integration_voltage_level(self):
        assert tools.determine_grid_integration_voltage_level(self.edisgo, 0.05) == 7
        assert tools.determine_grid_integration_voltage_level(self.edisgo, 0.2) == 6
        assert tools.determine_grid_integration_voltage_level(self.edisgo, 1.5) == 5
        assert tools.determine_grid_integration_voltage_level(self.edisgo, 16) == 4

    def test_determine_bus_voltage_level(self):
        bus_mv_station = "Bus_MVStation_1"
        bus_mv = "Bus_GeneratorFluctuating_7"
        bus_lv_station = "BusBar_MVGrid_1_LVGrid_1_LV"
        bus_lv = "Bus_BranchTee_LVGrid_1_10"
        assert tools.determine_bus_voltage_level(self.edisgo, bus_mv_station) == 4
        assert tools.determine_bus_voltage_level(self.edisgo, bus_mv) == 5
        assert tools.determine_bus_voltage_level(self.edisgo, bus_lv_station) == 6
        assert tools.determine_bus_voltage_level(self.edisgo, bus_lv) == 7

        # test if buses directly connected to station are identified as voltage level
        # 4 or 6, if they are not part of a larger feeder
        # set up bus that is directly connected to HV/MV station
        bus_voltage_level_4 = self.edisgo.topology.add_bus("dummy_bus", 20.0)
        self.edisgo.topology.add_line(
            bus_mv_station, bus_voltage_level_4, 10.0, type_info="NA2XS2Y 3x1x185 RM/25"
        )
        bus_voltage_level_5 = "Bus_BranchTee_MVGrid_1_1"
        bus_voltage_level_6 = "Bus_GeneratorFluctuating_16"
        bus_voltage_level_7 = "Bus_BranchTee_LVGrid_4_1"

        assert tools.determine_bus_voltage_level(self.edisgo, bus_voltage_level_4) == 4
        assert tools.determine_bus_voltage_level(self.edisgo, bus_voltage_level_5) == 5
        assert tools.determine_bus_voltage_level(self.edisgo, bus_voltage_level_6) == 6
        assert tools.determine_bus_voltage_level(self.edisgo, bus_voltage_level_7) == 7

    def test_get_weather_cells_intersecting_with_grid_district(self):
        weather_cells = tools.get_weather_cells_intersecting_with_grid_district(
            self.edisgo
        )
        assert len(weather_cells) == 4
        assert 1123075 in weather_cells
        assert 1122075 in weather_cells
        assert 1122076 in weather_cells
        # the following weather cell does not intersect with the grid district
        # but there are generators in the grid that have that weather cell
        # for some reason..
        assert 1122074 in weather_cells

<<<<<<< HEAD
=======
    @pytest.mark.local
    def test_get_weather_cells_intersecting_with_grid_district_egon(self):
        edisgo_obj = EDisGo(
            ding0_grid=pytest.ding0_test_network_3_path, legacy_ding0_grids=False
        )
        weather_cells = tools.get_weather_cells_intersecting_with_grid_district(
            edisgo_obj, pytest.engine
        )
        assert len(weather_cells) == 2
        assert 11051 in weather_cells
        assert 11052 in weather_cells

>>>>>>> 18118019
    def test_add_line_susceptance(self):
        assert self.edisgo.topology.lines_df.loc["Line_10006", "b"] == 0
        assert self.edisgo.topology.lines_df.loc["Line_50000002", "b"] == 0

        # test mode no_b
        edisgo_root = copy.deepcopy(self.edisgo)
        edisgo_root.topology.lines_df.loc["Line_10006", "b"] = 1
        edisgo_root.topology.lines_df.loc["Line_50000002", "b"] = 1
        edisgo_root = tools.add_line_susceptance(edisgo_root, mode="no_b")
        assert edisgo_root.topology.lines_df.loc["Line_10006", "b"] == 0
        assert edisgo_root.topology.lines_df.loc["Line_50000002", "b"] == 0

        # test mode mv_b
        edisgo_root = copy.deepcopy(self.edisgo)
        edisgo_root.topology.lines_df.loc["Line_10006", "b"] = 1
        edisgo_root.topology.lines_df.loc["Line_50000002", "b"] = 1
        edisgo_root = tools.add_line_susceptance(edisgo_root, mode="mv_b")
        assert edisgo_root.topology.lines_df.loc[
            "Line_10006", "b"
        ] == tools.calculate_line_susceptance(0.304, 0.297650465459542, 1)
        assert edisgo_root.topology.lines_df.loc["Line_50000002", "b"] == 0

        # test mode all_b
        edisgo_root = copy.deepcopy(self.edisgo)
        edisgo_root = tools.add_line_susceptance(edisgo_root, mode="all_b")
        assert edisgo_root.topology.lines_df.loc[
            "Line_10006", "b"
        ] == tools.calculate_line_susceptance(0.304, 0.297650465459542, 1)
        assert edisgo_root.topology.lines_df.loc[
            "Line_50000002", "b"
        ] == tools.calculate_line_susceptance(0.25, 0.03, 1)

    def test_reduce_memory_usage(self):
        # ToDo implement
        pass<|MERGE_RESOLUTION|>--- conflicted
+++ resolved
@@ -271,8 +271,6 @@
         # for some reason..
         assert 1122074 in weather_cells
 
-<<<<<<< HEAD
-=======
     @pytest.mark.local
     def test_get_weather_cells_intersecting_with_grid_district_egon(self):
         edisgo_obj = EDisGo(
@@ -285,7 +283,6 @@
         assert 11051 in weather_cells
         assert 11052 in weather_cells
 
->>>>>>> 18118019
     def test_add_line_susceptance(self):
         assert self.edisgo.topology.lines_df.loc["Line_10006", "b"] == 0
         assert self.edisgo.topology.lines_df.loc["Line_50000002", "b"] == 0
