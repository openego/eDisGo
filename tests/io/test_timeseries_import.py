--- conflicted
+++ resolved
@@ -4,11 +4,8 @@
 import pandas as pd
 import pytest
 
-<<<<<<< HEAD
-=======
 from pandas.testing import assert_index_equal
 
->>>>>>> 18118019
 from edisgo import EDisGo
 from edisgo.io import timeseries_import
 from edisgo.tools.config import Config
@@ -104,49 +101,25 @@
 
     @pytest.mark.local
     def test_cop_oedb(self):
-<<<<<<< HEAD
-        cop_df = timeseries_import.cop_oedb(
-            pytest.engine, weather_cell_ids=[11051, 11052]
-=======
         edisgo = EDisGo(ding0_grid=pytest.ding0_test_network_path)
         cop_df = timeseries_import.cop_oedb(
             edisgo_object=edisgo, engine=pytest.engine, weather_cell_ids=[11051, 11052]
->>>>>>> 18118019
         )
         assert cop_df.shape == (8760, 2)
         assert (cop_df > 1.0).all().all()
         assert (cop_df < 10.0).all().all()
 
-<<<<<<< HEAD
-        # ToDo
-        # # test with overwriting time index
-        # cop_df = timeseries_import.cop_oedb(
-        #     pytest.engine, weather_cell_ids=[11051, 11052], year=2010)
-        #
-        # # test with leap year
-        # cop_df = timeseries_import.cop_oedb(
-        #     pytest.engine, weather_cell_ids=[11051, 11052], year=2020)
-
-=======
->>>>>>> 18118019
     def setup_egon_heat_pump_data(self):
         names = [
             "HP_442081",
             "Heat_Pump_LVGrid_1163850014_district_heating_6",
             "HP_448156",
         ]
-<<<<<<< HEAD
-        building_ids = [431821, None, 448156]
-        sector = ["individual_heating", "district_heating", "individual_heating"]
-        weather_cell_ids = [11051, 11051, 11052]
-        district_heating_ids = [None, 5, None]
-=======
         building_ids = [431821, None, 430859]
         sector = ["individual_heating", "district_heating", "individual_heating"]
         weather_cell_ids = [11051, 11051, 11052]
         district_heating_ids = [None, 5, None]
         area_ids = [None, 5, None]
->>>>>>> 18118019
         hp_df = pd.DataFrame(
             data={
                 "bus": "dummy_bus",
@@ -156,10 +129,7 @@
                 "sector": sector,
                 "weather_cell_id": weather_cell_ids,
                 "district_heating_id": district_heating_ids,
-<<<<<<< HEAD
-=======
                 "area_id": area_ids,
->>>>>>> 18118019
             },
             index=names,
         )
@@ -183,29 +153,18 @@
         # test for leap year
         with caplog.at_level(logging.WARNING):
             df = timeseries_import.heat_demand_oedb(
-<<<<<<< HEAD
-                edisgo_object, "eGon100RE", pytest.engine, year=2020
-            )
-        assert "A leap year was given to 'heat_demand_oedb' function." in caplog.text
-=======
                 edisgo_object,
                 "eGon100RE",
                 pytest.engine,
                 timeindex=pd.date_range("1/1/2020", periods=8760, freq="H"),
             )
         assert "A leap year was given." in caplog.text
->>>>>>> 18118019
         assert df.shape == (8760, 3)
         assert df.index[0].year == 2045
 
         # ToDo add further tests
 
     @pytest.mark.local
-<<<<<<< HEAD
-    def test_get_residential_heat_profiles_per_building(self):
-        df = timeseries_import.get_residential_heat_profiles_per_building(
-            [442081, 448156], "eGon2035", pytest.engine
-=======
     def test_electricity_demand_oedb(self, caplog):
         # test with one load each and without year
         edisgo_object = EDisGo(
@@ -256,7 +215,6 @@
     def test_get_residential_heat_profiles_per_building(self):
         df = timeseries_import.get_residential_heat_profiles_per_building(
             [442081, 430859], "eGon2035", pytest.engine
->>>>>>> 18118019
         )
         assert df.shape == (8760, 2)
         # ToDo add further tests
@@ -271,17 +229,6 @@
 
     @pytest.mark.local
     def test_get_cts_profiles_per_building(self):
-<<<<<<< HEAD
-        df = timeseries_import.get_cts_profiles_per_building(
-            33532, "eGon2035", "heat", pytest.engine
-        )
-        assert df.shape == (8760, 85)
-        df = timeseries_import.get_cts_profiles_per_building(
-            33532, "eGon2035", "electricity", pytest.engine
-        )
-        assert df.shape == (8760, 85)
-        # ToDo add further tests
-=======
 
         edisgo_object = EDisGo(
             ding0_grid=pytest.ding0_test_network_3_path, legacy_ding0_grids=False
@@ -337,5 +284,4 @@
         df = timeseries_import.get_industrial_electricity_profiles_per_site(
             [541658], "eGon2035", pytest.engine
         )
-        assert df.shape == (8760, 1)
->>>>>>> 18118019
+        assert df.shape == (8760, 1)