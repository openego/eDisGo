import pytest
import shapely

from edisgo.io import ding0_import
from edisgo.network.grids import LVGrid, MVGrid
from edisgo.network.topology import Topology


class TestImportFromDing0:
    @classmethod
    def setup_class(self):
        self.topology = Topology()
        ding0_import.import_ding0_grid(pytest.ding0_test_network_path, self)

    def test_import_ding0_grid(self):
        """Test successful import of ding0 network."""

        # buses, generators, loads, lines, transformers dataframes
        # check number of imported components
        assert self.topology.buses_df.shape[0] == 140
        assert self.topology.generators_df.shape[0] == 28
        assert self.topology.loads_df.shape[0] == 50
        assert self.topology.lines_df.shape[0] == 129
        assert self.topology.transformers_df.shape[0] == 14
        assert self.topology.transformers_hvmv_df.shape[0] == 1
        assert self.topology.switches_df.shape[0] == 2
        assert self.topology.storage_units_df.shape[0] == 1

        # grid district
        assert self.topology.grid_district["population"] == 23358
        assert isinstance(self.topology.grid_district["geom"], shapely.geometry.Polygon)

        # grids
        assert isinstance(self.topology.mv_grid, MVGrid)
        assert len(self.topology._grids) == 11
        lv_grid = [_ for _ in self.topology.mv_grid.lv_grids if _.id == 3][0]
        assert isinstance(lv_grid, LVGrid)

    def test_path_error(self):
        """Test catching error when path to network does not exist."""
        msg = "Directory wrong_directory does not exist."
        with pytest.raises(AssertionError, match=msg):
            ding0_import.import_ding0_grid("wrong_directory", self.topology)

    def test_validate_ding0_grid_import(self):
        """Test of validation of grids."""
        comps_dict = {
            "buses": "BusBar_MVGrid_1_LVGrid_2_MV",
            "generators": "GeneratorFluctuating_14",
            "loads": "Load_residential_LVGrid_3_2",
            "transformers": "LVStation_5_transformer_1",
            "lines": "Line_10014",
            "switches": "circuit_breaker_1",
        }
        # check duplicate node
        for comp, name in comps_dict.items():
            new_comp = getattr(self.topology, "_{}_df".format(comp)).loc[name]
            comps = getattr(self.topology, "_{}_df".format(comp))
            setattr(self.topology, "_{}_df".format(comp), comps.append(new_comp))
            try:
                ding0_import._validate_ding0_grid_import(self.topology)
                raise Exception(
                    "Appending components {} in check duplicate "
                    "did not work properly.".format(comp)
                )
            except ValueError as e:
                assert e.args[
                    0
                ] == "{} have duplicate entry in one " "of the components dataframes.".format(
                    name
                )
            # reset dataframe
            setattr(self.topology, "_{}_df".format(comp), comps)
            ding0_import._validate_ding0_grid_import(self.topology)

        # check not connected generator and load
        for nodal_component in ["loads", "generators"]:
            comps = getattr(self.topology, "_{}_df".format(nodal_component))
            new_comp = comps.loc[comps_dict[nodal_component]]
            new_comp.name = "new_nodal_component"
            new_comp.bus = "Non_existent_bus_" + nodal_component
            setattr(
<<<<<<< HEAD
                self.topology,
                "_{}_df".format(nodal_component),
                comps.append(new_comp),
=======
                self.topology, "_{}_df".format(nodal_component), comps.append(new_comp)
>>>>>>> 4ecfc961
            )
            try:
                ding0_import._validate_ding0_grid_import(self.topology)
                raise Exception(
                    "Appending components {} did not work "
                    "properly.".format(nodal_component)
                )
            except ValueError as e:
                assert e.args[
                    0
                ] == "The following {} have buses which are " "not defined: {}.".format(
                    nodal_component, new_comp.name
                )
            # reset dataframe
            setattr(self.topology, "_{}_df".format(nodal_component), comps)
            ding0_import._validate_ding0_grid_import(self.topology)

        # check branch components
        i = 0
        for branch_component in ["lines", "transformers"]:
            comps = getattr(self.topology, "_{}_df".format(branch_component))
            new_comp = comps.loc[comps_dict[branch_component]]
            new_comp.name = "new_branch_component"
<<<<<<< HEAD
            setattr(
                new_comp,
                "bus" + str(i),
                "Non_existent_bus_" + branch_component,
            )
            setattr(
                self.topology,
                "_{}_df".format(branch_component),
                comps.append(new_comp),
=======
            setattr(new_comp, "bus" + str(i), "Non_existent_bus_" + branch_component)
            setattr(
                self.topology, "_{}_df".format(branch_component), comps.append(new_comp)
>>>>>>> 4ecfc961
            )
            try:
                ding0_import._validate_ding0_grid_import(self.topology)
                raise Exception(
                    "Appending components {} did not work "
                    "properly.".format(branch_component)
                )
            except ValueError as e:
                assert e.args[
                    0
                ] == "The following {} have bus{} which are " "not defined: {}.".format(
                    branch_component, i, new_comp.name
                )
            # reset dataframe
            setattr(self.topology, "_{}_df".format(branch_component), comps)
            ding0_import._validate_ding0_grid_import(self.topology)
            i += 1

        # check switches
        comps = self.topology.switches_df
        for attr in ["bus_open", "bus_closed"]:
            new_comp = comps.loc[comps_dict["switches"]]
            new_comp.name = "new_switch"
            new_comps = comps.append(new_comp)
            new_comps.at[new_comp.name, attr] = "Non_existent_" + attr
            self.topology.switches_df = new_comps
            try:
                ding0_import._validate_ding0_grid_import(self.topology)
                raise Exception(
                    "Appending components switches did not work " "properly."
                )
            except ValueError as e:
                assert e.args[
                    0
                ] == "The following switches have {} which " "are not defined: {}.".format(
                    attr, new_comp.name
                )
            self.topology.switches_df = comps
            ding0_import._validate_ding0_grid_import(self.topology)

        # check isolated node
        bus = self.topology.buses_df.loc[comps_dict["buses"]]
        bus.name = "New_bus"
        self.topology.buses_df = self.topology.buses_df.append(bus)
        try:
            ding0_import._validate_ding0_grid_import(self.topology)
            raise Exception("Appending components buses did not work " "properly.")
        except ValueError as e:
            assert e.args[0] == "The following buses are isolated: " "{}.".format(
                bus.name
            )

    def test_transformer_buses(self):
        assert (
            self.topology.buses_df.loc[self.topology.transformers_df.bus1].v_nom.values
            < self.topology.buses_df.loc[
                self.topology.transformers_df.bus0
            ].v_nom.values
        ).all()
        self.topology.transformers_df.loc[
            "LVStation_7_transformer_1", "bus0"
        ] = "Bus_secondary_LVStation_7"
        self.topology.transformers_df.loc[
            "LVStation_7_transformer_1", "bus1"
        ] = "Bus_primary_LVStation_7"
        with pytest.raises(AssertionError):
            assert (
                self.topology.buses_df.reindex(
                    index=self.topology.transformers_df.bus1
                ).v_nom.values
                < self.topology.buses_df.reindex(
                    index=self.topology.transformers_df.bus0
                ).v_nom.values
            ).all()<|MERGE_RESOLUTION|>--- conflicted
+++ resolved
@@ -80,13 +80,9 @@
             new_comp.name = "new_nodal_component"
             new_comp.bus = "Non_existent_bus_" + nodal_component
             setattr(
-<<<<<<< HEAD
                 self.topology,
                 "_{}_df".format(nodal_component),
                 comps.append(new_comp),
-=======
-                self.topology, "_{}_df".format(nodal_component), comps.append(new_comp)
->>>>>>> 4ecfc961
             )
             try:
                 ding0_import._validate_ding0_grid_import(self.topology)
@@ -97,7 +93,7 @@
             except ValueError as e:
                 assert e.args[
                     0
-                ] == "The following {} have buses which are " "not defined: {}.".format(
+                ] == "The following {} have buses which are not defined: {}.".format(
                     nodal_component, new_comp.name
                 )
             # reset dataframe
@@ -110,7 +106,6 @@
             comps = getattr(self.topology, "_{}_df".format(branch_component))
             new_comp = comps.loc[comps_dict[branch_component]]
             new_comp.name = "new_branch_component"
-<<<<<<< HEAD
             setattr(
                 new_comp,
                 "bus" + str(i),
@@ -120,11 +115,6 @@
                 self.topology,
                 "_{}_df".format(branch_component),
                 comps.append(new_comp),
-=======
-            setattr(new_comp, "bus" + str(i), "Non_existent_bus_" + branch_component)
-            setattr(
-                self.topology, "_{}_df".format(branch_component), comps.append(new_comp)
->>>>>>> 4ecfc961
             )
             try:
                 ding0_import._validate_ding0_grid_import(self.topology)
@@ -154,12 +144,12 @@
             try:
                 ding0_import._validate_ding0_grid_import(self.topology)
                 raise Exception(
-                    "Appending components switches did not work " "properly."
+                    "Appending components switches did not work properly."
                 )
             except ValueError as e:
                 assert e.args[
                     0
-                ] == "The following switches have {} which " "are not defined: {}.".format(
+                ] == "The following switches have {} which are not defined: {}.".format(
                     attr, new_comp.name
                 )
             self.topology.switches_df = comps
@@ -171,7 +161,7 @@
         self.topology.buses_df = self.topology.buses_df.append(bus)
         try:
             ding0_import._validate_ding0_grid_import(self.topology)
-            raise Exception("Appending components buses did not work " "properly.")
+            raise Exception("Appending components buses did not work properly.")
         except ValueError as e:
             assert e.args[0] == "The following buses are isolated: " "{}.".format(
                 bus.name
