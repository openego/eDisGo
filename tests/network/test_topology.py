--- conflicted
+++ resolved
@@ -876,7 +876,6 @@
 
         shutil.rmtree(dir)
 
-<<<<<<< HEAD
     def test_aggregate_lv_grid_buses_on_station(self):
         """Test method aggregate_lv_grid_buses_on_station"""
 
@@ -886,7 +885,7 @@
 
         assert list(self.topology.mv_grid.lv_grids)[1].buses_df.shape[0] == 15
         assert list(topology_obj.mv_grid.lv_grids)[1].buses_df.shape[0] == 1
-=======
+
     def test_assign_feeders(self):
         self.topology.assign_feeders()
         assert self.topology.buses_df.iloc[0:2]["feeder"].to_list() == [
@@ -897,7 +896,6 @@
             "Bus_BranchTee_MVGrid_1_1",
             "Bus_BranchTee_MVGrid_1_4",
         ]
->>>>>>> 9f7947c4
 
 
 class TestTopologyWithEdisgoObject:
