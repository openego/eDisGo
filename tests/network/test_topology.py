--- conflicted
+++ resolved
@@ -66,12 +66,6 @@
         assert "Line_10019" in connected_lines.index
         assert "Line_10020" in connected_lines.index
         assert "Line_10021" in connected_lines.index
-<<<<<<< HEAD
-        # test if the selected Bus is connected to the found lines
-        assert "Bus_BranchTee_MVGrid_1_8" in connected_lines.loc["Line_10019"].values.tolist()
-        assert "Bus_BranchTee_MVGrid_1_8" in connected_lines.loc["Line_10020"].values.tolist()
-        assert "Bus_BranchTee_MVGrid_1_8" in connected_lines.loc["Line_10021"].values.tolist()
-=======
         # test if the selected bus is connected to the found lines
         assert ("Bus_BranchTee_MVGrid_1_8" in
                 connected_lines.loc["Line_10019"].values.tolist())
@@ -79,7 +73,6 @@
                 connected_lines.loc["Line_10020"].values.tolist())
         assert ("Bus_BranchTee_MVGrid_1_8" in
                 connected_lines.loc["Line_10021"].values.tolist())
->>>>>>> 19c9ed5e
 
     def test_get_connected_components_from_bus(self):
         """Test get_connected_components_from_bus method."""
@@ -112,11 +105,7 @@
         assert components["transformers_hvmv"].empty
         assert components["switches"].empty
 
-<<<<<<< HEAD
-        # test if lines, storages and hvmv transformer are found at the bus
-=======
         # test if lines, storage unit and HV/MV transformer are found at bus
->>>>>>> 19c9ed5e
         components = self.topology.get_connected_components_from_bus(
             "Bus_MVStation_1"
         )
@@ -127,12 +116,8 @@
         assert "Line_10004" in components["lines"].index
         assert "Line_10005" in components["lines"].index
         assert "Line_10006" in components["lines"].index
-<<<<<<< HEAD
-        assert "MVStation_1_transformer_1" in components["transformers_hvmv"].index
-=======
         assert "MVStation_1_transformer_1" in \
                components["transformers_hvmv"].index
->>>>>>> 19c9ed5e
 
         assert components["generators"].empty
         assert components["loads"].empty
@@ -140,12 +125,8 @@
         assert components["transformers"].empty
         assert components["switches"].empty
 
-<<<<<<< HEAD
-        # test if lines, transformers and switches are found at the bus for a closed switch
-=======
         # test if lines, transformers and switches are found at the bus for a
         # closed switch
->>>>>>> 19c9ed5e
         switch = Switch(id="circuit_breaker_1", topology=self.topology)
         switch.close()
         components = self.topology.get_connected_components_from_bus(
@@ -165,12 +146,8 @@
         assert components["storage_units"].empty
         assert components["transformers_hvmv"].empty
 
-<<<<<<< HEAD
-        # test if lines, transformers and switches are found at the bus for an open switch
-=======
         # test if lines, transformers and switches are found at the bus for an
         # open switch
->>>>>>> 19c9ed5e
         switch.open()
         components = self.topology.get_connected_components_from_bus(
             "BusBar_MVGrid_1_LVGrid_4_MV"
@@ -186,20 +163,6 @@
         assert components["charging_points"].empty
         assert components["storage_units"].empty
         assert components["transformers_hvmv"].empty
-<<<<<<< HEAD
-
-        # findet bei ungeändert code den  switch
-        # test if switches are found at the bus
-        # # searching switch through virtual bus
-        # components = self.topology.get_connected_components_from_bus(
-        #     "virtual_BusBar_MVGrid_1_LVGrid_4_MV"
-        # )
-        # assert "circuit_breaker_1" in components["switches"].index
-
-
-
-=======
->>>>>>> 19c9ed5e
 
     def test_get_neighbours(self):
         """Test get_neighbours method."""
@@ -427,7 +390,7 @@
 
         assert len_df_before + 1 == len(self.topology.lines_df)
         assert (
-                name == "Line_Bus_BranchTee_MVGrid_1_8_Bus_GeneratorFluctuating_7"
+            name == "Line_Bus_BranchTee_MVGrid_1_8_Bus_GeneratorFluctuating_7"
         )
         assert self.topology.lines_df.at[name, "bus0"] == bus0
         assert self.topology.lines_df.at[name, "s_nom"] == 1
@@ -450,9 +413,9 @@
             )
         assert len_df_before + 2 == len(self.topology.lines_df)
         assert (
-                name == "Line_Bus_BranchTee_MVGrid_1_8_Bus_GeneratorFluctuating_9"
-        )
-        assert self.topology.lines_df.at[name, "s_nom"] == 6.183421383020891
+            name == "Line_Bus_BranchTee_MVGrid_1_8_Bus_GeneratorFluctuating_9"
+        )
+        assert self.topology.lines_df.at[name, "s_nom"] == 6.1834213830208915
         assert self.topology.lines_df.at[name, "x"] == 0.38
 
         # test no creation of new line when line between buses already exists
@@ -579,6 +542,7 @@
         assert return_value
 
     def test_check_line_for_removal(self):
+
         # test warning if line does not exist
         msg = (
             "Line of name TestLine not in Topology. Cannot be removed."
@@ -840,47 +804,49 @@
         assert bus_name not in self.topology.buses_df.index
 
     def test_update_number_of_parallel_lines(self):
+
         line_1 = "Line_10026"
         line_2 = "Line_90000010"
         # manipulate number of parallel lines of line_2
         self.topology.lines_df.at[line_2, "num_parallel"] = 3
         # save values before update
         lines_attributes_pre = self.topology.lines_df.loc[
-                               [line_1, line_2], :
-                               ].copy()
+            [line_1, line_2], :
+        ].copy()
 
         lines = pd.Series(index=[line_1, line_2], data=[2, 5])
         self.topology.update_number_of_parallel_lines(lines)
 
         assert self.topology.lines_df.at[line_1, "num_parallel"] == 2
         assert (
-                self.topology.lines_df.at[line_1, "x"]
-                == lines_attributes_pre.at[line_1, "x"] / 2
+            self.topology.lines_df.at[line_1, "x"]
+            == lines_attributes_pre.at[line_1, "x"] / 2
         )
         assert (
-                self.topology.lines_df.at[line_1, "r"]
-                == lines_attributes_pre.at[line_1, "r"] / 2
+            self.topology.lines_df.at[line_1, "r"]
+            == lines_attributes_pre.at[line_1, "r"] / 2
         )
         assert (
-                self.topology.lines_df.at[line_1, "s_nom"]
-                == lines_attributes_pre.at[line_1, "s_nom"] * 2
+            self.topology.lines_df.at[line_1, "s_nom"]
+            == lines_attributes_pre.at[line_1, "s_nom"] * 2
         )
 
         assert self.topology.lines_df.at[line_2, "num_parallel"] == 5
         assert (
-                self.topology.lines_df.at[line_2, "x"]
-                == lines_attributes_pre.at[line_2, "x"] * 3 / 5
+            self.topology.lines_df.at[line_2, "x"]
+            == lines_attributes_pre.at[line_2, "x"] * 3 / 5
         )
         assert (
-                self.topology.lines_df.at[line_2, "r"]
-                == lines_attributes_pre.at[line_2, "r"] * 3 / 5
+            self.topology.lines_df.at[line_2, "r"]
+            == lines_attributes_pre.at[line_2, "r"] * 3 / 5
         )
         assert (
-                self.topology.lines_df.at[line_2, "s_nom"]
-                == lines_attributes_pre.at[line_2, "s_nom"] * 5 / 3
+            self.topology.lines_df.at[line_2, "s_nom"]
+            == lines_attributes_pre.at[line_2, "s_nom"] * 5 / 3
         )
 
     def test_change_line_type(self):
+
         # test line type not in equipment data
         line_1 = "Line_10027"
         msg = ("Given new line type is not in equipment data. Please "
@@ -925,8 +891,8 @@
             0.1 * self.topology.lines_df.at[line_2, "length"]
         )
         assert (
-                self.topology.lines_df.loc[[line_1, line_2], "s_nom"] ==
-                np.sqrt(3) * 0.4 * 0.419
+            self.topology.lines_df.loc[[line_1, line_2], "s_nom"] ==
+            np.sqrt(3) * 0.4 * 0.419
         ).all()
 
     def test_to_csv(self):
@@ -1168,6 +1134,7 @@
                    comp_name, "number"] == test_gen["number"]
 
     def test_connect_to_lv(self):
+
         # ######### Generator #############
 
         # test substation ID that does not exist in the grid
