import copy
import logging
import os
import shutil

import numpy as np
import pandas as pd
import pytest

from geopandas import GeoDataFrame
from pandas.testing import assert_frame_equal
from shapely.geometry import Point

from edisgo import EDisGo
from edisgo.io import ding0_import
from edisgo.network.components import Switch
from edisgo.network.grids import LVGrid, MVGrid
from edisgo.network.topology import Topology
from edisgo.tools.geopandas_helper import GeoPandasGridContainer

logger = logging.getLogger(__name__)


class TestTopology:
    """
    Tests Topology class, except methods that require an edisgo object.

    """

    @pytest.fixture(autouse=True)
    def setup_fixture(self):
        self.topology = Topology()
        ding0_import.import_ding0_grid(pytest.ding0_test_network_path, self)

    def test_grids(self):
        grids = list(self.topology.grids)
        assert len(grids) == 11
        assert isinstance(grids[0], MVGrid)
        assert isinstance(grids[1], LVGrid)

    def test_lv_grids(self):
        lv_grids = list(self.topology.lv_grids)
        assert len(lv_grids) == 10
        assert isinstance(lv_grids[0], LVGrid)

    def test__lv_grid_ids(self):
        lv_grid_ids = self.topology._lv_grid_ids
        assert len(lv_grid_ids) == 10
        assert isinstance(lv_grid_ids[0], int)
        assert 2 in lv_grid_ids

    def test__grids_repr(self):
        grids_repr = self.topology._grids_repr
        assert len(grids_repr) == 11
        assert isinstance(grids_repr[0], str)
        assert "LVGrid_1" in grids_repr

    def test_get_lv_grid(self, caplog):
        # test integer input
        name = 1
        lv_grid = self.topology.get_lv_grid(name)
        assert isinstance(lv_grid, LVGrid)
        assert lv_grid.id == name

        # test string input
        name = "LVGrid_2"
        lv_grid = self.topology.get_lv_grid(name)
        assert isinstance(lv_grid, LVGrid)
        assert str(lv_grid) == name

        # test invalid input
        name = 1.0
        lv_grid = self.topology.get_lv_grid(name)
        assert lv_grid is None
        assert "`name` must be integer or string." in caplog.text

    def test_rings(self):
        """Test rings getter."""

        # getting rings
        ring = self.topology.rings
        # sorting ring elements, as they have a different order on each pass
        ring[0].sort()
        ring[1].sort()
        ring.sort()

        rings_ding0_test_network_1 = [
            [
                "BusBar_MVGrid_1_LVGrid_1_MV",
                "BusBar_MVGrid_1_LVGrid_5_MV",
                "BusBar_MVGrid_1_LVGrid_6_MV",
                "BusBar_MVGrid_1_LVGrid_9_MV",
                "Bus_BranchTee_MVGrid_1_1",
                "Bus_BranchTee_MVGrid_1_2",
                "Bus_BranchTee_MVGrid_1_3",
                "Bus_BranchTee_MVGrid_1_4",
                "Bus_MVStation_1",
            ],
            [
                "BusBar_MVGrid_1_LVGrid_4_MV",
                "BusBar_MVGrid_1_LVGrid_8_MV",
                "Bus_BranchTee_MVGrid_1_10",
                "Bus_BranchTee_MVGrid_1_11",
                "Bus_BranchTee_MVGrid_1_5",
                "Bus_BranchTee_MVGrid_1_6",
                "Bus_BranchTee_MVGrid_1_7",
                "Bus_BranchTee_MVGrid_1_8",
                "Bus_BranchTee_MVGrid_1_9",
                "Bus_MVStation_1",
            ],
        ]
        # test if rings have expected elements
        assert ring == rings_ding0_test_network_1

    def test_get_connected_lines_from_bus(self):
        """Test get_connected_lines_from_bus method."""

        # get connected lines
        connected_lines = self.topology.get_connected_lines_from_bus(
            "Bus_BranchTee_MVGrid_1_8"
        )
        # test if the expected lines are connected
        assert "Line_10019" in connected_lines.index
        assert "Line_10020" in connected_lines.index
        assert "Line_10021" in connected_lines.index
        # test if the selected bus is connected to the found lines
        assert (
            "Bus_BranchTee_MVGrid_1_8"
            in connected_lines.loc["Line_10019"].values.tolist()
        )
        assert (
            "Bus_BranchTee_MVGrid_1_8"
            in connected_lines.loc["Line_10020"].values.tolist()
        )
        assert (
            "Bus_BranchTee_MVGrid_1_8"
            in connected_lines.loc["Line_10021"].values.tolist()
        )

    def test_get_connected_components_from_bus(self):
        """Test get_connected_components_from_bus method."""

        # test if loads and lines are found at the bus
        components = self.topology.get_connected_components_from_bus(
            "Bus_BranchTee_LVGrid_3_6"
        )
        assert "Load_residential_LVGrid_3_3" in components["loads"].index
        assert "Line_30000007" in components["lines"].index

        assert components["generators"].empty
        assert components["storage_units"].empty
        assert components["transformers"].empty
        assert components["transformers_hvmv"].empty
        assert components["switches"].empty

        # test if generators and lines are found at the bus
        components = self.topology.get_connected_components_from_bus(
            "Bus_BranchTee_LVGrid_1_10"
        )
        assert "GeneratorFluctuating_9" in components["generators"].index
        assert "GeneratorFluctuating_10" in components["generators"].index
        assert "Line_10000007" in components["lines"].index
        assert "Load_residential_LVGrid_1_5" in components["loads"].index

        assert components["storage_units"].empty
        assert components["transformers"].empty
        assert components["transformers_hvmv"].empty
        assert components["switches"].empty

        # test if lines, storage unit and transformers are found at bus
        components = self.topology.get_connected_components_from_bus("Bus_MVStation_1")
        assert "Storage_1" in components["storage_units"].index
        assert "Line_10003" in components["lines"].index
        assert "Line_10004" in components["lines"].index
        assert "Line_10005" in components["lines"].index
        assert "Line_10006" in components["lines"].index
        assert "MVStation_1_transformer_1" in components["transformers_hvmv"].index
        assert len(components["transformers"]) == 4
        assert "Transformer_lv_load_area_1_1" in components["transformers"].index

        assert components["generators"].empty
        assert components["loads"].empty
        assert components["switches"].empty

        # test if lines, transformers and switches are found at the bus for a
        # closed switch
        switch = Switch(id="circuit_breaker_1", topology=self.topology)
        switch.close()
        components = self.topology.get_connected_components_from_bus(
            "BusBar_MVGrid_1_LVGrid_4_MV"
        )
        assert "Line_10030" in components["lines"].index
        # "Line_10031" only is connected if switch is closed
        assert "Line_10031" in components["lines"].index
        assert "Line_10032" in components["lines"].index
        assert "LVStation_4_transformer_1" in components["transformers"].index
        assert "LVStation_4_transformer_2" in components["transformers"].index
        assert "circuit_breaker_1" in components["switches"].index

        assert components["generators"].empty
        assert components["loads"].empty
        assert components["storage_units"].empty
        assert components["transformers_hvmv"].empty

        # test if lines, transformers and switches are found at the bus for an
        # open switch
        switch.open()
        components = self.topology.get_connected_components_from_bus(
            "BusBar_MVGrid_1_LVGrid_4_MV"
        )
        assert "Line_10030" in components["lines"].index
        assert "Line_10032" in components["lines"].index
        assert "LVStation_4_transformer_1" in components["transformers"].index
        assert "LVStation_4_transformer_2" in components["transformers"].index
        assert "circuit_breaker_1" in components["switches"].index

        assert components["generators"].empty
        assert components["loads"].empty
        assert components["storage_units"].empty
        assert components["transformers_hvmv"].empty

    def test_get_neighbours(self):
        """Test get_neighbours method."""

        # test for bus without a switch
        neighbours = self.topology.get_neighbours("Bus_BranchTee_MVGrid_1_8")
        assert "Bus_BranchTee_MVGrid_1_7" in neighbours
        assert "Bus_GeneratorFluctuating_5" in neighbours
        assert "BusBar_MVGrid_1_LVGrid_8_MV" in neighbours

        # test for bus with a switch
        # closed switch
        switch = Switch(id="circuit_breaker_1", topology=self.topology)
        switch.close()
        neighbours = self.topology.get_neighbours("BusBar_MVGrid_1_LVGrid_4_MV")
        assert "Bus_GeneratorFluctuating_8" in neighbours
        assert "Bus_BranchTee_MVGrid_1_11" in neighbours
        # "Bus_BranchTee_MVGrid_1_9" is connected through a switch
        assert "Bus_BranchTee_MVGrid_1_9" in neighbours

        # open switch
        switch.open()
        neighbours = self.topology.get_neighbours("BusBar_MVGrid_1_LVGrid_4_MV")
        assert "Bus_GeneratorFluctuating_8" in neighbours
        assert "Bus_BranchTee_MVGrid_1_11" in neighbours

    def test_add_load(self):
        """Test add_load method"""

        # test adding conventional load

        len_df_before = len(self.topology.loads_df)

        # test with kwargs
        name = self.topology.add_load(
            load_id=10,
            bus="Bus_BranchTee_LVGrid_1_4",
            p_set=1,
            annual_consumption=2,
            sector="residential",
            test_info="test",
        )
        assert len_df_before + 1 == len(self.topology.loads_df)
        assert name == "Conventional_Load_LVGrid_1_residential_10"
        assert self.topology.loads_df.at[name, "p_set"] == 1
        assert self.topology.loads_df.at[name, "test_info"] == "test"

        # test without kwargs
        name = self.topology.add_load(
            bus="Bus_BranchTee_LVGrid_1_4", p_set=2, annual_consumption=1
        )
        assert len_df_before + 2 == len(self.topology.loads_df)
        assert name == "Conventional_Load_LVGrid_1_9"
        assert self.topology.loads_df.loc[name, "p_set"] == 2
        assert self.topology.loads_df.loc[name, "sector"] is np.nan

        # test without kwargs (name created using number of loads in grid)
        name = self.topology.add_load(
            bus="Bus_BranchTee_LVGrid_1_4", p_set=3, annual_consumption=1
        )
        assert len_df_before + 3 == len(self.topology.loads_df)
        assert name == "Conventional_Load_LVGrid_1_10"
        assert self.topology.loads_df.loc[name, "p_set"] == 3

        # test error raising if bus is not valid
        msg = (
            "Specified bus Unknown_bus is not valid as it is not defined in "
            "buses_df."
        )
        with pytest.raises(ValueError, match=msg):
            self.topology.add_load(
                load_id=8,
                bus="Unknown_bus",
                p_set=1,
                annual_consumption=1,
                sector="retail",
            )

        # test adding charging point

        len_df_before = len(self.topology.charging_points_df)

        # test with kwargs
        name = self.topology.add_load(
            bus="Bus_BranchTee_MVGrid_1_8",
            p_set=1,
            type="charging_point",
            sector="home",
            number=2,
            test_info="test",
        )
        assert len_df_before + 1 == len(self.topology.charging_points_df)
        assert name == "Charging_Point_MVGrid_1_home_1"
        assert self.topology.charging_points_df.at[name, "sector"] == "home"
        assert self.topology.charging_points_df.at[name, "test_info"] == "test"

        # test without kwargs
        name = self.topology.add_load(
            bus="Bus_BranchTee_LVGrid_1_2",
            type="charging_point",
            p_set=0.5,
            sector="work",
        )
        assert len_df_before + 2 == len(self.topology.charging_points_df)
        assert name == "Charging_Point_LVGrid_1_work_1"
        assert self.topology.charging_points_df.at[name, "p_set"] == 0.5

        # test error raising if bus is not valid
        msg = (
            "Specified bus Unknown_bus is not valid as it is not defined in "
            "buses_df."
        )
        with pytest.raises(ValueError, match=msg):
            self.topology.add_load(bus="Unknown_bus", p_set=0.5, sector="work")

    def test_add_generator(self):
        """Test add_generator method"""

        len_df_before = len(self.topology.generators_df)

        # test with kwargs
        name = self.topology.add_generator(
            bus="Bus_BranchTee_MVGrid_1_8",
            p_nom=1,
            generator_type="solar",
            subtype="roof",
            weather_cell_id=1000,
            generator_id=2,
            test_info="test",
        )

        assert len_df_before + 1 == len(self.topology.generators_df)
        assert name == "Generator_MVGrid_1_solar_2"
        assert self.topology.generators_df.at[name, "weather_cell_id"] == 1000
        assert self.topology.generators_df.at[name, "test_info"] == "test"

        # test without kwargs
        name = self.topology.add_generator(
            bus="Bus_BranchTee_LVGrid_1_4", p_nom=0.5, generator_type="solar"
        )

        assert len_df_before + 2 == len(self.topology.generators_df)
        assert name == "Generator_LVGrid_1_solar"
        assert self.topology.generators_df.at[name, "p_nom"] == 0.5

        # test error raising if bus is not valid
        msg = (
            "Specified bus Unknown_bus is not valid as it is not defined in "
            "buses_df."
        )
        with pytest.raises(ValueError, match=msg):
            self.topology.add_generator(
                bus="Unknown_bus", p_nom=0.5, generator_type="solar"
            )

    def test_add_storage_unit(self):
        """Test add_storage_unit method"""

        len_df_before = len(self.topology.storage_units_df)

        # test with kwargs
        name = self.topology.add_storage_unit(
            bus="Bus_BranchTee_LVGrid_1_3",
            p_nom=1,
            control="Test",
            test_info="test",
        )
        assert len_df_before + 1 == len(self.topology.storage_units_df)
        assert name == "StorageUnit_LVGrid_1_1"
        assert self.topology.storage_units_df.at[name, "p_nom"] == 1
        assert self.topology.storage_units_df.loc[name, "test_info"] == "test"

        # test without kwargs
        name = self.topology.add_storage_unit(bus="Bus_BranchTee_LVGrid_1_6", p_nom=2)
        assert len_df_before + 2 == len(self.topology.storage_units_df)
        assert name == "StorageUnit_LVGrid_1_2"
        assert self.topology.storage_units_df.at[name, "p_nom"] == 2
        assert self.topology.storage_units_df.at[name, "control"] == "PQ"

        # test error raising if bus is not valid
        msg = (
            "Specified bus Unknown_bus is not valid as it is not "
            "defined in buses_df."
        )
        with pytest.raises(ValueError, match=msg):
            self.topology.add_storage_unit(bus="Unknown_bus", p_nom=1, control="PQ")

    def test_add_line(self, caplog):
        """Test add_line method"""

        len_df_before = len(self.topology.lines_df)

        # test with all values provided
        bus0 = "Bus_BranchTee_MVGrid_1_8"
        bus1 = "Bus_GeneratorFluctuating_7"
        name = self.topology.add_line(
            bus0=bus0, bus1=bus1, length=1, x=1, r=1, s_nom=1, kind="cable"
        )

        assert len_df_before + 1 == len(self.topology.lines_df)
        assert name == "Line_Bus_BranchTee_MVGrid_1_8_Bus_GeneratorFluctuating_7"
        assert self.topology.lines_df.at[name, "bus0"] == bus0
        assert self.topology.lines_df.at[name, "s_nom"] == 1

        # test with line type provided
        bus1 = "Bus_BranchTee_LVGrid_1_10"
        msg = (
            "When line 'type_info' is provided when creating a new "
            "line, x, r, b and s_nom are calculated and provided "
            "parameters are overwritten."
        )
        with caplog.at_level(logging.WARNING):
            name = self.topology.add_line(
                bus0=bus0,
                bus1=bus1,
                length=1,
                kind="cable",
                type_info="NA2XS2Y 3x1x185 RM/25",
                x=2,
            )
        assert msg in caplog.text
        assert len_df_before + 2 == len(self.topology.lines_df)
        assert name == "Line_Bus_BranchTee_MVGrid_1_8_Bus_BranchTee_LVGrid_1_10"
        assert np.isclose(self.topology.lines_df.at[name, "s_nom"], 6.18342)
        assert np.isclose(self.topology.lines_df.at[name, "r"], 0.164)

        # test no creation of new line when line between buses already exists
        line = name
        name = self.topology.add_line(
            bus0=bus0,
            bus1=bus1,
            length=1,
            kind="cable",
            type_info="NA2XS2Y 3x1x185 RM/25",
            x=3,
        )
        assert len_df_before + 2 == len(self.topology.lines_df)
        assert name == line
        assert (
            self.topology.lines_df.at[name, "x"] == self.topology.lines_df.at[line, "x"]
        )

        # test error raising when given buses are not valid
        msg = "Specified bus Testbus is not valid as it is not defined in buses_df."
        with pytest.raises(ValueError, match=msg):
            self.topology.add_line(
                bus0="Testbus",
                bus1=bus1,
                length=1,
                kind="cable",
                type_info="NA2XS2Y 3x1x185 RM/25",
                x=2,
            )
        msg = "Specified bus Testbus1 is not valid as it is not defined in buses_df."
        with pytest.raises(ValueError, match=msg):
            self.topology.add_line(
                bus0=bus0,
                bus1="Testbus1",
                length=1,
                kind="cable",
                type_info="NA2XS2Y 3x1x185 RM/25",
                x=2,
            )

        msg = "Newly added line has no line resistance and/or reactance."
        with pytest.raises(AttributeError, match=msg):
            self.topology.add_line(bus0=bus0, bus1="Bus_BranchTee_LVGrid_2_1", length=1)

    def test_add_bus(self):
        """Test add_bus method"""
        len_df_before = len(self.topology.buses_df)

        # check adding MV bus
        name = self.topology.add_bus(bus_name="Test_bus", v_nom=20)
        assert len_df_before + 1 == len(self.topology.buses_df)
        assert name == "Test_bus"
        assert self.topology.buses_df.at["Test_bus", "v_nom"] == 20
        assert self.topology.buses_df.at["Test_bus", "mv_grid_id"] == 1

        # check LV assertion
        msg = "You need to specify an lv_grid_id for low-voltage buses."
        with pytest.raises(ValueError, match=msg):
            self.topology.add_bus("Test_bus_LV", v_nom=0.4)

        # check adding LV bus (where bus name already exists)
        name = self.topology.add_bus(bus_name="Test_bus", v_nom=0.4, lv_grid_id=1)
        assert len_df_before + 2 == len(self.topology.buses_df)
        assert name != "Test_bus"
        assert self.topology.buses_df.at[name, "v_nom"]
        assert self.topology.buses_df.at[name, "lv_grid_id"] == 1
        assert self.topology.buses_df.at[name, "mv_grid_id"] == 1

    def test_check_bus_for_removal(self, caplog):
        # test warning if line does not exist
        msg = "Bus of name TestBus not in Topology. Cannot be removed."
        with caplog.at_level(logging.WARNING):
            self.topology._check_bus_for_removal("TestBus")
        assert msg in caplog.text
        return_value = self.topology._check_bus_for_removal("TestBus")
        assert not return_value

        # test bus cannot be removed because it is no end bus
        return_value = self.topology._check_bus_for_removal("Bus_BranchTee_LVGrid_4_2")
        assert not return_value
        return_value = self.topology._check_bus_for_removal(
            "BusBar_MVGrid_1_LVGrid_1_MV"
        )
        assert not return_value

        # test bus that is end bus, but has connected components
        return_value = self.topology._check_bus_for_removal(
            "Bus_GeneratorFluctuating_16"
        )
        assert not return_value

        # test bus that is end bus, and has no connected components
        # delete connected generator
        self.topology._generators_df.drop("GeneratorFluctuating_16", inplace=True)
        return_value = self.topology._check_bus_for_removal(
            "Bus_GeneratorFluctuating_16"
        )
        assert return_value

    def test_check_line_for_removal(self, caplog):
        # test warning if line does not exist
        msg = "Line of name TestLine not in Topology. Cannot be removed."
        with caplog.at_level(logging.WARNING):
            self.topology._check_line_for_removal("TestLine")
        assert msg in caplog.text
        return_value = self.topology._check_line_for_removal("TestLine")
        assert not return_value

        # test line cannot be removed because both buses cannot be removed
        return_value = self.topology._check_line_for_removal("Line_10024")
        assert not return_value
        return_value = self.topology._check_line_for_removal("Line_20000002")
        assert not return_value

        # test line where one bus can be removed
        # delete connected load
        self.topology._loads_df.drop("Load_residential_LVGrid_2_1", inplace=True)
        return_value = self.topology._check_line_for_removal("Line_20000002")
        assert return_value

        # test line in ring
        # add line to create ring
        self.topology.lines_df = pd.concat(
            [
                self.topology.lines_df,
                pd.DataFrame(
                    data={
                        "bus0": "Bus_BranchTee_LVGrid_2_2",
                        "bus1": "Bus_BranchTee_LVGrid_2_3",
                    },
                    index=["TestLine"],
                ),
            ]
        )
        return_value = self.topology._check_line_for_removal("TestLine")
        assert return_value

    def test_remove_load(self):
        """Test remove_load method"""

        # test removing conventional load

        # check case where only load is connected to line,
        # line and bus are therefore removed as well
        name = "Load_residential_LVGrid_1_4"
        # get connected line
        connected_lines = self.topology.get_connected_lines_from_bus("Bus_" + name)
        self.topology.remove_load(name)
        assert name not in self.topology.loads_df.index
        assert "Bus_" + name not in self.topology.buses_df.index
        assert ~(connected_lines.index.isin(self.topology.lines_df.index)).any()

        # check case where load is not the only connected element
        name = "Load_residential_LVGrid_1_6"
        self.topology.add_load("Bus_BranchTee_LVGrid_1_12", 2, annual_consumption=3)
        # get connected line
        connected_lines = self.topology.get_connected_lines_from_bus(
            "Bus_BranchTee_LVGrid_1_12"
        )
        self.topology.remove_load(name)
        assert name not in self.topology.loads_df.index
        assert "Bus_BranchTee_LVGrid_1_12" in self.topology.buses_df.index
        assert (connected_lines.index.isin(self.topology.lines_df.index)).all()

        # test removing charging point

        # check case where only charging point is connected to line,
        # line and bus are therefore removed as well
        name = "ChargingPoint_LVGrid_1_work_1"
        bus = "Bus_Load_agricultural_LVGrid_1_1"
        # get connected line
        connected_lines = self.topology.get_connected_lines_from_bus(bus)
        # remove load
        self.topology.remove_load("Load_agricultural_LVGrid_1_1")
        self.topology.remove_load(name)
        assert name not in self.topology.charging_points_df.index
        assert bus not in self.topology.buses_df.index
        assert ~(connected_lines.index.isin(self.topology.lines_df.index)).any()

        # check case where charging point is not the only connected element
        name = "ChargingPoint_MVGrid_1_home_1"
        bus = "Bus_BranchTee_MVGrid_1_8"
        # get connected lines
        connected_lines = self.topology.get_connected_lines_from_bus(bus)
        self.topology.remove_load(name)
        assert name not in self.topology.charging_points_df.index
        assert bus in self.topology.buses_df.index
        assert (connected_lines.index.isin(self.topology.lines_df.index)).all()

    def test_remove_generator(self):
        """Test remove_generator method"""

        # check case where only generator is connected to line,
        # wherefore line and bus are removed as well
        name = "GeneratorFluctuating_17"
        # get connected line
        connected_lines = self.topology.get_connected_lines_from_bus("Bus_" + name)
        self.topology.remove_generator(name)
        assert name not in self.topology.generators_df.index
        assert "Bus_" + name not in self.topology.buses_df.index
        assert ~(connected_lines.index.isin(self.topology.lines_df.index)).any()

        # check case where generator is not the only connected element
        name = "GeneratorFluctuating_18"
        self.topology.add_load("Bus_BranchTee_LVGrid_4_2", 2, annual_consumption=3)
        # get connected line
        connected_lines = self.topology.get_connected_lines_from_bus(
            "Bus_BranchTee_LVGrid_4_2"
        )
        self.topology.remove_generator(name)
        assert name not in self.topology.generators_df.index
        assert "Bus_BranchTee_LVGrid_4_2" in self.topology.buses_df.index
        assert (connected_lines.index.isin(self.topology.lines_df.index)).all()

    def test_remove_storage_unit(self):
        """Test remove_storage_unit method"""

        # check case where only storage unit is connected to line,
        # line and bus are therefore removed as well
        name = "StorageUnit_LVGrid_1_2"
        bus = "Bus_BranchTee_LVGrid_1_6"
        # get connected line
        connected_lines = self.topology.get_connected_lines_from_bus(bus)
        # remove load
        self.topology.remove_load("Load_agricultural_LVGrid_1_3")
        self.topology.remove_storage_unit(name)
        assert name not in self.topology.storage_units_df.index
        assert bus not in self.topology.buses_df.index
        assert ~(connected_lines.index.isin(self.topology.lines_df.index)).any()

        # check case where storage is not the only connected element
        name = "StorageUnit_LVGrid_1_1"
        bus = "Bus_BranchTee_LVGrid_1_3"
        # get connected lines
        connected_lines = self.topology.get_connected_lines_from_bus(bus)
        self.topology.remove_storage_unit(name)
        assert name not in self.topology.storage_units_df.index
        assert bus in self.topology.buses_df.index
        assert (connected_lines.index.isin(self.topology.lines_df.index)).all()

    def test_remove_line(self, caplog):
        """Test remove_line method"""

        # test try removing line that cannot be removed
        msg = "Removal of line Line_30000010 would create isolated node."
        with caplog.at_level(logging.WARNING):
            self.topology.remove_line("Line_30000010")
        assert msg in caplog.text

        # test remove line in cycle (no bus is removed)
        # add line to create ring
        line_name = "TestLine_LVGrid_3"
        self.topology.lines_df = pd.concat(
            [
                self.topology.lines_df,
                pd.DataFrame(
                    data={
                        "bus0": "Bus_BranchTee_LVGrid_3_2",
                        "bus1": "Bus_BranchTee_LVGrid_3_5",
                    },
                    index=[line_name],
                ),
            ]
        )

        len_df_before = len(self.topology.lines_df)

        self.topology.remove_line(line_name)
        assert len_df_before - 1 == len(self.topology.lines_df)
        assert line_name not in self.topology.lines_df.index
        assert "Bus_BranchTee_LVGrid_3_2" in self.topology.buses_df.index
        assert "Bus_BranchTee_LVGrid_3_5" in self.topology.buses_df.index

        # test remove line and bordering node
        # drop connected load
        self.topology._loads_df.drop("Load_residential_LVGrid_3_3", inplace=True)
        line_name = "Line_30000007"
        self.topology.remove_line(line_name)
        assert len_df_before - 2 == len(self.topology.lines_df)
        assert line_name not in self.topology.lines_df.index
        assert "Bus_BranchTee_LVGrid_3_6" not in self.topology.buses_df.index
        assert "Bus_BranchTee_LVGrid_3_5" in self.topology.buses_df.index

    def test_remove_bus(self, caplog):
        """Test remove_bus method"""

        # test bus cannot be removed
        msg = (
            "Bus Bus_BranchTee_LVGrid_4_2 is not isolated and "
            "therefore not removed. Remove all connected elements "
        )
        with caplog.at_level(logging.WARNING):
            self.topology.remove_bus("Bus_BranchTee_LVGrid_4_2")
        assert msg in caplog.text

        # test bus can be removed
        # create isolated bus
        bus_name = "TestBusIsolated"
        self.topology.buses_df = pd.concat(
            [
                self.topology.buses_df,
                pd.DataFrame(
                    data={"v_nom": 20},
                    index=[bus_name],
                ),
            ]
        )
        len_df_before = len(self.topology.buses_df)
        self.topology.remove_bus(bus_name)
        assert len_df_before - 1 == len(self.topology.buses_df)
        assert bus_name not in self.topology.buses_df.index

    def test_update_number_of_parallel_lines(self):
        line_1 = "Line_10026"
        line_2 = "Line_90000010"
        # manipulate number of parallel lines of line_2
        self.topology.lines_df.at[line_2, "num_parallel"] = 3
        # save values before update
        lines_attributes_pre = self.topology.lines_df.loc[[line_1, line_2], :].copy()

        lines = pd.Series(index=[line_1, line_2], data=[2, 5])
        self.topology.update_number_of_parallel_lines(lines)

        assert self.topology.lines_df.at[line_1, "num_parallel"] == 2
        assert (
            self.topology.lines_df.at[line_1, "x"]
            == lines_attributes_pre.at[line_1, "x"] / 2
        )
        assert (
            self.topology.lines_df.at[line_1, "r"]
            == lines_attributes_pre.at[line_1, "r"] / 2
        )
        assert (
            self.topology.lines_df.at[line_1, "s_nom"]
            == lines_attributes_pre.at[line_1, "s_nom"] * 2
        )

        assert self.topology.lines_df.at[line_2, "num_parallel"] == 5
        assert (
            self.topology.lines_df.at[line_2, "x"]
            == lines_attributes_pre.at[line_2, "x"] * 3 / 5
        )
        assert (
            self.topology.lines_df.at[line_2, "r"]
            == lines_attributes_pre.at[line_2, "r"] * 3 / 5
        )
        assert (
            self.topology.lines_df.at[line_2, "s_nom"]
            == lines_attributes_pre.at[line_2, "s_nom"] * 5 / 3
        )

    def test_change_line_type(self):
        # test line type not in equipment data
        line_1 = "Line_10027"
        msg = (
            "Given new line type is not in equipment data. Please "
            "make sure to use line type with technical data provided "
            "in equipment_data 'mv_cables' or 'lv_cables'."
        )
        with pytest.raises(Exception, match=msg):
            self.topology.change_line_type([line_1], "NAYY")

        # test for single MV line and line type with different nominal voltage
        self.topology.change_line_type([line_1], "NA2XS2Y 3x1x185 RM/25")

        assert self.topology.lines_df.at[line_1, "type_info"] == "NA2XS2Y 3x1x185 RM/25"
        assert self.topology.lines_df.at[line_1, "num_parallel"] == 1
        assert self.topology.lines_df.at[line_1, "kind"] == "cable"
        assert np.isclose(
            self.topology.lines_df.at[line_1, "r"], 0.32265687717586305 * 0.164
        )
        assert np.isclose(
            self.topology.lines_df.at[line_1, "x"],
            0.38 * 2 * np.pi * 50 / 1e3 * 0.32265687717586305,
        )
        assert np.isclose(
            self.topology.lines_df.at[line_1, "s_nom"], 0.357 * 20 * np.sqrt(3)
        )

        # test for multiple LV lines
        line_1 = "Line_50000006"
        line_2 = "Line_90000010"
        self.topology.change_line_type([line_1, line_2], "NAYY 4x1x300")

        assert (
            self.topology.lines_df.loc[[line_1, line_2], "type_info"] == "NAYY 4x1x300"
        ).all()
        assert np.isclose(
            self.topology.lines_df.at[line_1, "r"],
            0.1 * self.topology.lines_df.at[line_1, "length"],
        )
        assert np.isclose(
            self.topology.lines_df.at[line_2, "r"],
            0.1 * self.topology.lines_df.at[line_2, "length"],
        )
        assert (
            self.topology.lines_df.loc[[line_1, line_2], "s_nom"]
            == np.sqrt(3) * 0.4 * 0.419
        ).all()

    def test_sort_buses(self):
<<<<<<< HEAD

=======
>>>>>>> 18118019
        lines_df_before = self.topology.lines_df.copy()

        self.topology.sort_buses()

        # check that buses were exchanged
        line = "Line_10008"
        assert (
            lines_df_before.at[line, "bus0"] == self.topology.lines_df.at[line, "bus1"]
        )
        assert (
            lines_df_before.at[line, "bus1"] == self.topology.lines_df.at[line, "bus0"]
        )

        # check number of lines where buses were exchanged
        assert (lines_df_before.bus0 == self.topology.lines_df.bus0).value_counts().loc[
            False
        ] == 11

    def test_to_csv(self):
        """Test for method to_csv."""
        dir = os.path.join(os.getcwd(), "topology")
        self.topology.to_csv(dir)

        saved_files = os.listdir(dir)
        assert len(saved_files) == 9
        assert "generators.csv" in saved_files

        shutil.rmtree(dir)

<<<<<<< HEAD
    def test_assign_feeders(self):
        # Test mode 'grid_feeder'
        self.topology.assign_feeders(mode="grid_feeder")
        assert self.topology.buses_df.loc[
            ["Bus_MVStation_1", "Bus_Generator_1"], "grid_feeder"
        ].to_list() == [
            "station_node",
            "Bus_BranchTee_MVGrid_1_1",
        ]
        assert self.topology.lines_df.loc[
            ["Line_10003", "Line_10004"], "grid_feeder"
        ].to_list() == [
            "Bus_BranchTee_MVGrid_1_1",
            "Bus_BranchTee_MVGrid_1_4",
        ]

        # test mode 'mv_feeder'
        self.topology.assign_feeders(mode="mv_feeder")
        assert self.topology.buses_df.loc[
            ["Bus_MVStation_1", "Bus_Generator_1"], "mv_feeder"
        ].to_list() == [
            "station_node",
            "Bus_BranchTee_MVGrid_1_1",
        ]
        assert self.topology.lines_df.loc[
            ["Line_10003", "Line_10004"], "mv_feeder"
        ].to_list() == [
            "Bus_BranchTee_MVGrid_1_1",
            "Bus_BranchTee_MVGrid_1_4",
        ]
        lv_grids_mv_bus = self.topology.grids[2].transformers_df["bus0"][0]
        feeder_of_lv_grids_mv_bus = self.topology.buses_df.loc[
            lv_grids_mv_bus, "mv_feeder"
        ]
        list_of_feeders = self.topology.grids[2].buses_df["mv_feeder"].to_list()
        assert len(list_of_feeders) == 15
        assert len(set(list_of_feeders)) == 1
        assert list_of_feeders[0] == feeder_of_lv_grids_mv_bus
        list_of_feeders = self.topology.grids[2].lines_df["mv_feeder"].to_list()
        assert len(list_of_feeders) == 14
        assert len(set(list_of_feeders)) == 1
        assert list_of_feeders[0] == feeder_of_lv_grids_mv_bus
=======
    def test_aggregate_lv_grid_at_station(self, caplog):
        """Test method aggregate_lv_grid_at_station"""

        lv_grid_id = 1
        topology_obj = copy.deepcopy(self.topology)
        lv_grid_orig = self.topology.get_lv_grid(lv_grid_id)
        topology_obj.aggregate_lv_grid_at_station(lv_grid_id=lv_grid_id)
        lv_grid = topology_obj.get_lv_grid(lv_grid_id)

        assert lv_grid_orig.buses_df.shape[0] == 15
        assert lv_grid.buses_df.shape[0] == 1

        with caplog.at_level(logging.WARNING):
            topology_obj.check_integrity()
        assert "which are not defined" not in caplog.text
        assert "The following buses are isolated" not in caplog.text
        assert "The network has isolated nodes or edges." not in caplog.text
>>>>>>> 18118019


class TestTopologyWithEdisgoObject:
    """
    Tests methods in Topology that require edisgo object.

    """

    @pytest.yield_fixture(autouse=True)
    def setup_class(self):
        self.edisgo = EDisGo(ding0_grid=pytest.ding0_test_network_path)
        self.edisgo.set_time_series_worst_case_analysis()

    def test_to_geopandas(self):
        geopandas_container = self.edisgo.topology.to_geopandas()

        assert isinstance(geopandas_container, GeoPandasGridContainer)

        attrs = [
            "buses_gdf",
            "generators_gdf",
            "lines_gdf",
            "loads_gdf",
            "storage_units_gdf",
            "transformers_gdf",
        ]

        for attr_str in attrs:
            attr = getattr(geopandas_container, attr_str)
            grid_attr = getattr(
                self.edisgo.topology.mv_grid, attr_str.replace("_gdf", "_df")
            )

            assert isinstance(attr, GeoDataFrame)

            common_cols = list(set(attr.columns).intersection(grid_attr.columns))

            assert_frame_equal(
                attr[common_cols], grid_attr[common_cols], check_names=False
            )

    def test_from_csv(self):
        """
        Test for method from_csv.

        """
        dir = os.path.join(os.getcwd(), "topology")
        self.edisgo.topology.to_csv(dir)

        # reset self.topology
        self.edisgo.topology = Topology()

        self.edisgo.topology.from_csv(dir, self.edisgo)

        assert len(self.edisgo.topology.loads_df) == 50
        assert len(self.edisgo.topology.generators_df) == 28
        assert self.edisgo.topology.charging_points_df.empty
        assert len(self.edisgo.topology.storage_units_df) == 1
        assert len(self.edisgo.topology.lines_df) == 131
        assert len(self.edisgo.topology.buses_df) == 142
        assert len(self.edisgo.topology.switches_df) == 2
        assert self.edisgo.topology.grid_district["population"] == 23358

        # check if analyze works
        self.edisgo.analyze()

        shutil.rmtree(dir)

    def test_connect_to_mv(self):
        """
        Tests connect_to_mv method and implicitly
        _connect_mv_bus_to_target_object method.

        """

        # ######### Generator #############
        # test voltage level 4
        lines_before = self.edisgo.topology.lines_df
        buses_before = self.edisgo.topology.buses_df
        generators_before = self.edisgo.topology.generators_df

        # add generator
        x = self.edisgo.topology.buses_df.at["Bus_GeneratorFluctuating_2", "x"]
        y = self.edisgo.topology.buses_df.at["Bus_GeneratorFluctuating_2", "y"]
        geom = Point((x, y))
        test_gen = {
            "generator_id": 12345,
            "p_nom": 2.5,
            "geom": geom,
            "generator_type": "solar",
            "subtype": "roof",
            "weather_cell_id": self.edisgo.topology.generators_df.at[
                "GeneratorFluctuating_2", "weather_cell_id"
            ],
            "voltage_level": 4,
        }

        comp_name = self.edisgo.topology.connect_to_mv(self.edisgo, test_gen)

        # check if number of buses increased
        assert len(buses_before) + 1 == len(self.edisgo.topology.buses_df)
        # check if number of lines increased
        assert len(lines_before) + 1 == len(self.edisgo.topology.lines_df)
        # check if number of generators increased
        assert len(generators_before) + 1 == len(self.edisgo.topology.generators_df)

        # check new bus
        new_bus = self.edisgo.topology.generators_df.at[comp_name, "bus"]
        assert self.edisgo.topology.buses_df.at[new_bus, "v_nom"] == 20
        # check new line
        new_line_df = self.edisgo.topology.get_connected_lines_from_bus(new_bus)
        assert len(new_line_df) == 1
        # check that other bus of new line is the station
        assert (
            self.edisgo.topology.mv_grid.station.index[0] == new_line_df.bus0.values[0]
        )
        # check new generator
        assert (
            self.edisgo.topology.generators_df.at[comp_name, "p_nom"]
            == test_gen["p_nom"]
        )

        # test voltage level 5 (line split)
        lines_before = self.edisgo.topology.lines_df
        buses_before = self.edisgo.topology.buses_df
        generators_before = self.edisgo.topology.generators_df

        # add generator
        x = self.edisgo.topology.buses_df.at["Bus_GeneratorFluctuating_2", "x"]
        y = self.edisgo.topology.buses_df.at["Bus_GeneratorFluctuating_6", "y"]
        geom = Point((x, y))
        test_gen = {
            "generator_id": 123456,
            "p_nom": 2.5,
            "geom": geom,
            "generator_type": "solar",
            "subtype": "roof",
            "weather_cell_id": self.edisgo.topology.generators_df.at[
                "GeneratorFluctuating_2", "weather_cell_id"
            ],
            "voltage_level": 5,
        }

        comp_name = self.edisgo.topology.connect_to_mv(self.edisgo, test_gen)

        # check if number of buses increased (by two because closest connection
        # object is a line)
        assert len(buses_before) + 2 == len(self.edisgo.topology.buses_df)
        # check if number of lines increased
        assert len(lines_before) + 2 == len(self.edisgo.topology.lines_df)
        # check if number of generators increased
        assert len(generators_before) + 1 == len(self.edisgo.topology.generators_df)

        # check new bus
        new_bus = self.edisgo.topology.generators_df.at[comp_name, "bus"]
        assert self.edisgo.topology.buses_df.at[new_bus, "v_nom"] == 20
        # check new line
        new_line_df = self.edisgo.topology.get_connected_lines_from_bus(new_bus)
        assert len(new_line_df) == 1
        assert "Bus_Generator_123456" in list(
            new_line_df.loc[new_line_df.index[0], ["bus0", "bus1"]]
        )
        # check new generator
        assert (
            self.edisgo.topology.generators_df.at[comp_name, "p_nom"]
            == test_gen["p_nom"]
        )

        # test voltage level 5 (connected to bus)
        lines_before = self.edisgo.topology.lines_df
        buses_before = self.edisgo.topology.buses_df
        generators_before = self.edisgo.topology.generators_df

        # add generator
        x = self.edisgo.topology.buses_df.at["Bus_GeneratorFluctuating_6", "x"]
        y = self.edisgo.topology.buses_df.at["Bus_GeneratorFluctuating_6", "y"]
        geom = Point((x, y))
        test_gen = {
            "generator_id": 123456,
            "p_nom": 2.5,
            "geom": geom,
            "generator_type": "solar",
            "subtype": "roof",
            "weather_cell_id": self.edisgo.topology.generators_df.at[
                "GeneratorFluctuating_2", "weather_cell_id"
            ],
            "voltage_level": 5,
        }

        comp_name = self.edisgo.topology.connect_to_mv(self.edisgo, test_gen)

        # check if number of buses increased (by one because closest connection
        # object is a bus)
        assert len(buses_before) + 1 == len(self.edisgo.topology.buses_df)
        # check if number of lines increased
        assert len(lines_before) + 1 == len(self.edisgo.topology.lines_df)
        # check if number of generators increased
        assert len(generators_before) + 1 == len(self.edisgo.topology.generators_df)

        # check new generator
        assert (
            self.edisgo.topology.generators_df.at[comp_name, "p_nom"]
            == test_gen["p_nom"]
        )

        # ######### Charging Point #############
        # method not different from generators, wherefore only one voltage
        # level is tested
        lines_before = self.edisgo.topology.lines_df
        buses_before = self.edisgo.topology.buses_df
        charging_points_before = self.edisgo.topology.charging_points_df

        # add charging point
        x = self.edisgo.topology.buses_df.at["Bus_GeneratorFluctuating_2", "x"]
        y = self.edisgo.topology.buses_df.at["Bus_GeneratorFluctuating_2", "y"]
        geom = Point((x, y))
        test_cp = {
            "geom": geom,
            "p_set": 2.5,
            "sector": "hpc",
            "number": 10,
            "voltage_level": 4,
        }

        comp_name = self.edisgo.topology.connect_to_mv(
            self.edisgo, test_cp, comp_type="charging_point"
        )

        # check if number of buses increased
        assert len(buses_before) + 1 == len(self.edisgo.topology.buses_df)
        # check if number of lines increased
        assert len(lines_before) + 1 == len(self.edisgo.topology.lines_df)
        # check if number of charging points increased
        assert len(charging_points_before) + 1 == len(
            self.edisgo.topology.charging_points_df
        )

        # check new bus
        new_bus = self.edisgo.topology.charging_points_df.at[comp_name, "bus"]
        assert self.edisgo.topology.buses_df.at[new_bus, "v_nom"] == 20
        # check new line
        new_line_df = self.edisgo.topology.get_connected_lines_from_bus(new_bus)
        assert len(new_line_df) == 1
        # check that other bus of new line is the station
        assert (
            self.edisgo.topology.mv_grid.station.index[0] == new_line_df.bus0.values[0]
        )
        # check new generator
        assert (
            self.edisgo.topology.charging_points_df.at[comp_name, "number"]
            == test_cp["number"]
        )

        # ######### Heat Pump #############
        # method not different from generators, wherefore only one voltage
        # level is tested
        lines_before = self.edisgo.topology.lines_df
        buses_before = self.edisgo.topology.buses_df
        loads_before = self.edisgo.topology.loads_df

        # add heat pump
        test_hp = {
            "geom": geom,
            "p_set": 2.5,
            "sector": "district_heating",
            "voltage_level": 4,
        }

        comp_name = self.edisgo.topology.connect_to_mv(
            self.edisgo, test_hp, comp_type="heat_pump"
        )

        # check if number of buses increased
        assert len(buses_before) + 1 == len(self.edisgo.topology.buses_df)
        # check if number of lines increased
        assert len(lines_before) + 1 == len(self.edisgo.topology.lines_df)
        # check if number of charging points increased
        assert len(loads_before) + 1 == len(self.edisgo.topology.loads_df)

        # check new bus
        new_bus = self.edisgo.topology.loads_df.at[comp_name, "bus"]
        assert "HeatPump" in new_bus
        assert self.edisgo.topology.buses_df.at[new_bus, "v_nom"] == 20
        # check new line
        new_line_df = self.edisgo.topology.get_connected_lines_from_bus(new_bus)
        assert len(new_line_df) == 1
        # check that other bus of new line is the station
        assert (
            self.edisgo.topology.mv_grid.station.index[0] == new_line_df.bus0.values[0]
        )
        # check new heat pump
        assert (
            self.edisgo.topology.loads_df.at[comp_name, "sector"] == "district_heating"
        )
        assert self.edisgo.topology.loads_df.at[comp_name, "type"] == "heat_pump"

        # ######### Storage unit #############
        # add generator
        x = self.edisgo.topology.buses_df.at["Bus_GeneratorFluctuating_6", "x"]
        y = self.edisgo.topology.buses_df.at["Bus_GeneratorFluctuating_6", "y"]
        geom = Point((x, y))
        test_stor = {
            "p_nom": 2.5,
            "geom": geom,
            "voltage_level": 5,
        }
        num_storage_units_before = len(self.edisgo.topology.storage_units_df)
        num_buses_before = len(self.edisgo.topology.buses_df)
        num_lines_before = len(self.edisgo.topology.lines_df)
        comp_name = self.edisgo.topology.connect_to_mv(
            self.edisgo, test_stor, comp_type="storage_unit"
        )

        # check if number of buses increased (by one because closest connection
        # object is a bus)
        assert num_buses_before + 1 == len(self.edisgo.topology.buses_df)
        # check if number of lines increased
        assert num_lines_before + 1 == len(self.edisgo.topology.lines_df)
        # check if number of storage units increased
        assert num_storage_units_before + 1 == len(
            self.edisgo.topology.storage_units_df
        )

        # check new storage
        assert (
            self.edisgo.topology.storage_units_df.at[comp_name, "p_nom"]
            == test_stor["p_nom"]
        )
        assert self.edisgo.topology.storage_units_df.at[comp_name, "control"] == "PQ"
        assert "Storage" in self.edisgo.topology.storage_units_df.at[comp_name, "bus"]

    def test_connect_to_lv(self):
        # ######### Generator #############

        # test substation ID that does not exist in the grid

        lines_before = self.edisgo.topology.lines_df
        buses_before = self.edisgo.topology.buses_df
        generators_before = self.edisgo.topology.generators_df

        # add generator
        test_gen = {
            "generator_id": 23456,
            "p_nom": 0.3,
            "generator_type": "solar",
            "subtype": "roof",
            "weather_cell_id": self.edisgo.topology.generators_df.at[
                "GeneratorFluctuating_2", "weather_cell_id"
            ],
            "voltage_level": 6,
            "mvlv_subst_id": 10.0,
        }

        comp_name = self.edisgo.topology.connect_to_lv(self.edisgo, test_gen)

        # check if number of buses stayed the same
        assert len(buses_before) == len(self.edisgo.topology.buses_df)
        # check if number of lines stayed the same
        assert len(lines_before) == len(self.edisgo.topology.lines_df)
        # check if number of generators increased
        assert len(generators_before) + 1 == len(self.edisgo.topology.generators_df)

        # check that new generator is connected to random substation
        # assert self.edisgo.topology.generators_df.at[
        #            comp_name, "bus"] == 'BusBar_MVGrid_1_LVGrid_7_LV'
        assert (
            self.edisgo.topology.generators_df.at[comp_name, "bus"] == "Bus_MVStation_1"
        )

        # test missing substation ID

        lines_before = self.edisgo.topology.lines_df
        buses_before = self.edisgo.topology.buses_df
        generators_before = self.edisgo.topology.generators_df

        # add generator
        test_gen = {
            "generator_id": 23456,
            "p_nom": 0.3,
            "generator_type": "solar",
            "subtype": "roof",
            "weather_cell_id": self.edisgo.topology.generators_df.at[
                "GeneratorFluctuating_2", "weather_cell_id"
            ],
            "voltage_level": 6,
            "mvlv_subst_id": None,
        }

        comp_name = self.edisgo.topology.connect_to_lv(self.edisgo, test_gen)

        # check if number of buses stayed the same
        assert len(buses_before) == len(self.edisgo.topology.buses_df)
        # check if number of lines stayed the same
        assert len(lines_before) == len(self.edisgo.topology.lines_df)
        # check if number of generators increased
        assert len(generators_before) + 1 == len(self.edisgo.topology.generators_df)

        # check that new generator is connected to random substation
        new_bus = self.edisgo.topology.generators_df.at[comp_name, "bus"]
        assert self.edisgo.topology.buses_df.at[new_bus, "v_nom"] == 0.4
        lv_grid_id = self.edisgo.topology.buses_df.at[new_bus, "lv_grid_id"]
        lv_grid = self.edisgo.topology.get_lv_grid(int(lv_grid_id))
        assert new_bus == lv_grid.station.index[0]
        # check new generator
        assert self.edisgo.topology.generators_df.at[comp_name, "p_nom"] == 0.3

        # test missing geom in voltage level 6

        lines_before = self.edisgo.topology.lines_df
        buses_before = self.edisgo.topology.buses_df
        generators_before = self.edisgo.topology.generators_df

        # add generator
        test_gen = {
            "generator_id": 23456,
            "p_nom": 0.3,
            "generator_type": "solar",
            "subtype": "roof",
            "weather_cell_id": self.edisgo.topology.generators_df.at[
                "GeneratorFluctuating_2", "weather_cell_id"
            ],
            "voltage_level": 6,
            "mvlv_subst_id": None,
            "geom": None,
        }

        comp_name = self.edisgo.topology.connect_to_lv(self.edisgo, test_gen)

        # check if number of buses stayed the same
        assert len(buses_before) == len(self.edisgo.topology.buses_df)
        # check if number of lines stayed the same
        assert len(lines_before) == len(self.edisgo.topology.lines_df)
        # check if number of generators increased
        assert len(generators_before) + 1 == len(self.edisgo.topology.generators_df)

        # check that new generator is connected to random substation
        new_bus = self.edisgo.topology.generators_df.at[comp_name, "bus"]
        assert self.edisgo.topology.buses_df.at[new_bus, "v_nom"] == 0.4
        lv_grid_id = self.edisgo.topology.buses_df.at[new_bus, "lv_grid_id"]
        lv_grid = self.edisgo.topology.get_lv_grid(int(lv_grid_id))
        assert new_bus == lv_grid.station.index[0]
        # check new generator
        assert self.edisgo.topology.generators_df.at[comp_name, "p_nom"] == 0.3

        # test existing substation ID and geom (voltage level 6)

        lines_before = self.edisgo.topology.lines_df
        buses_before = self.edisgo.topology.buses_df
        generators_before = self.edisgo.topology.generators_df

        # add generator
        x = self.edisgo.topology.buses_df.at["Bus_GeneratorFluctuating_6", "x"]
        y = self.edisgo.topology.buses_df.at["Bus_GeneratorFluctuating_6", "y"]
        geom = Point((x, y))
        test_gen = {
            "generator_id": 3456,
            "p_nom": 0.3,
            "geom": geom,
            "generator_type": "solar",
            "subtype": "roof",
            "weather_cell_id": self.edisgo.topology.generators_df.at[
                "GeneratorFluctuating_2", "weather_cell_id"
            ],
            "voltage_level": 6,
            "mvlv_subst_id": 6,
        }

        comp_name = self.edisgo.topology.connect_to_lv(self.edisgo, test_gen)

        # check that number of buses increased
        assert len(buses_before) + 1 == len(self.edisgo.topology.buses_df)
        # check that number of lines increased
        assert len(lines_before) + 1 == len(self.edisgo.topology.lines_df)
        # check that number of generators increased
        assert len(generators_before) + 1 == len(self.edisgo.topology.generators_df)

        # check new bus
        new_bus = self.edisgo.topology.generators_df.at[comp_name, "bus"]
        assert self.edisgo.topology.buses_df.at[new_bus, "v_nom"] == 0.4
        # check new line
        new_line_df = self.edisgo.topology.get_connected_lines_from_bus(new_bus)
        assert len(new_line_df) == 1
        assert "Bus_Generator_3456" in list(
            new_line_df.loc[new_line_df.index[0], ["bus0", "bus1"]]
        )
        lv_grid = self.edisgo.topology.get_lv_grid(6)
        assert lv_grid.station.index[0] in list(
            new_line_df.loc[new_line_df.index[0], ["bus0", "bus1"]]
        )
        # check new generator
        assert self.edisgo.topology.generators_df.at[comp_name, "p_nom"] == 0.3
        assert comp_name in lv_grid.generators_df.index

        # test existing substation ID (voltage level 7)
        # generator can be connected to residential load

        lines_before = self.edisgo.topology.lines_df
        buses_before = self.edisgo.topology.buses_df
        generators_before = self.edisgo.topology.generators_df

        # add generator
        test_gen = {
            "generator_id": 3456,
            "p_nom": 0.03,
            "geom": geom,
            "generator_type": "solar",
            "subtype": "roof",
            "weather_cell_id": self.edisgo.topology.generators_df.at[
                "GeneratorFluctuating_2", "weather_cell_id"
            ],
            "voltage_level": 7,
            "mvlv_subst_id": 1,
        }

        comp_name = self.edisgo.topology.connect_to_lv(self.edisgo, test_gen)

        # check that number of buses stayed the same
        assert len(buses_before) == len(self.edisgo.topology.buses_df)
        # check that number of lines stayed the same
        assert len(lines_before) == len(self.edisgo.topology.lines_df)
        # check that number of generators increased
        assert len(generators_before) + 1 == len(self.edisgo.topology.generators_df)

        # check bus
        gen_bus = self.edisgo.topology.generators_df.at[comp_name, "bus"]
        assert gen_bus == "Bus_BranchTee_LVGrid_1_10"
        assert self.edisgo.topology.buses_df.at[gen_bus, "lv_grid_id"] == 1
        # check new generator
        assert self.edisgo.topology.generators_df.at[comp_name, "p_nom"] == 0.03

        # test existing substation ID (voltage level 7)
        # there is no valid load wherefore generator is connected to random bus

        lines_before = self.edisgo.topology.lines_df
        buses_before = self.edisgo.topology.buses_df
        generators_before = self.edisgo.topology.generators_df

        # add generator
        test_gen = {
            "generator_id": 3456,
            "p_nom": 0.04,
            "geom": geom,
            "generator_type": "solar",
            "subtype": "roof",
            "weather_cell_id": self.edisgo.topology.generators_df.at[
                "GeneratorFluctuating_2", "weather_cell_id"
            ],
            "voltage_level": 7,
            "mvlv_subst_id": 2,
        }

        comp_name = self.edisgo.topology.connect_to_lv(self.edisgo, test_gen)

        # check that number of buses stayed the same
        assert len(buses_before) == len(self.edisgo.topology.buses_df)
        # check that number of lines stayed the same
        assert len(lines_before) == len(self.edisgo.topology.lines_df)
        # check that number of generators increased
        assert len(generators_before) + 1 == len(self.edisgo.topology.generators_df)

        # check bus
        gen_bus = self.edisgo.topology.generators_df.at[comp_name, "bus"]
        assert gen_bus == "Bus_BranchTee_LVGrid_2_1"
        assert self.edisgo.topology.buses_df.at[gen_bus, "lv_grid_id"] == 2
        # check new generator
        assert self.edisgo.topology.generators_df.at[comp_name, "p_nom"] == 0.04

        # ######### Charging Point #############

        # test voltage level 7 - use case home (and there are residential
        # loads to add charging point to)

        lines_before = self.edisgo.topology.lines_df
        buses_before = self.edisgo.topology.buses_df
        cp_before = self.edisgo.topology.charging_points_df

        # add charging point
        test_cp = {
            "p_set": 0.01,
            "geom": geom,
            "sector": "home",
            "voltage_level": 7,
            "mvlv_subst_id": 3.0,
        }

        comp_name = self.edisgo.topology.connect_to_lv(
            self.edisgo, test_cp, comp_type="charging_point"
        )

        # check that number of buses stayed the same
        assert len(buses_before) == len(self.edisgo.topology.buses_df)
        # check that number of lines stayed the same
        assert len(lines_before) == len(self.edisgo.topology.lines_df)
        # check that number of charging points increased
        assert len(cp_before) + 1 == len(self.edisgo.topology.charging_points_df)

        # check bus
        bus = self.edisgo.topology.charging_points_df.at[comp_name, "bus"]
        assert bus == "Bus_BranchTee_LVGrid_3_6"
        assert self.edisgo.topology.buses_df.at[bus, "lv_grid_id"] == 3
        # check new charging point
        assert self.edisgo.topology.charging_points_df.at[comp_name, "p_set"] == 0.01

        # test voltage level 7 - use case work (connected to agricultural load)

        lines_before = self.edisgo.topology.lines_df
        buses_before = self.edisgo.topology.buses_df
        cp_before = self.edisgo.topology.charging_points_df

        # add charging point
        test_cp = {
            "p_set": 0.02,
            "number": 2,
            "geom": geom,
            "sector": "work",
            "voltage_level": 7,
            "mvlv_subst_id": 3,
        }

        comp_name = self.edisgo.topology.connect_to_lv(
            self.edisgo, test_cp, comp_type="charging_point"
        )

        # check that number of buses stayed the same
        assert len(buses_before) == len(self.edisgo.topology.buses_df)
        # check that number of lines stayed the same
        assert len(lines_before) == len(self.edisgo.topology.lines_df)
        # check that number of charging points increased
        assert len(cp_before) + 1 == len(self.edisgo.topology.charging_points_df)

        # check bus
        bus = self.edisgo.topology.charging_points_df.at[comp_name, "bus"]
        assert bus == "Bus_BranchTee_LVGrid_3_2"
        assert self.edisgo.topology.buses_df.at[bus, "lv_grid_id"] == 3
        # check new charging point
        assert self.edisgo.topology.charging_points_df.at[comp_name, "number"] == 2

        # test voltage level 7 - use case public (connected somewhere in the
        # LV grid (to bus not in_building))

        lines_before = self.edisgo.topology.lines_df
        buses_before = self.edisgo.topology.buses_df
        cp_before = self.edisgo.topology.charging_points_df

        # add charging point
        test_cp = {
            "p_set": 0.02,
            "number": 2,
            "geom": geom,
            "sector": "public",
            "voltage_level": 7,
            "mvlv_subst_id": 3,
        }

        comp_name = self.edisgo.topology.connect_to_lv(
            self.edisgo, test_cp, comp_type="charging_point"
        )

        # check that number of buses stayed the same
        assert len(buses_before) == len(self.edisgo.topology.buses_df)
        # check that number of lines stayed the same
        assert len(lines_before) == len(self.edisgo.topology.lines_df)
        # check that number of charging points increased
        assert len(cp_before) + 1 == len(self.edisgo.topology.charging_points_df)

        # check bus
        bus = self.edisgo.topology.charging_points_df.at[comp_name, "bus"]
        assert bus == "BusBar_MVGrid_1_LVGrid_3_LV"
        assert self.edisgo.topology.buses_df.at[bus, "lv_grid_id"] == 3
        # check new charging point
        assert self.edisgo.topology.charging_points_df.at[comp_name, "number"] == 2

        # ######### Heat Pump #############

        # test voltage level 7 - sector individual heating

        lines_before = self.edisgo.topology.lines_df
        buses_before = self.edisgo.topology.buses_df
        loads_before = self.edisgo.topology.loads_df

        # add heat pump
        test_hp = {
            "p_set": 0.01,
            "geom": geom,
            "sector": "individual_heating",
            "voltage_level": 7,
            "mvlv_subst_id": 3.0,
        }

        comp_name = self.edisgo.topology.connect_to_lv(
            self.edisgo, test_hp, comp_type="heat_pump"
        )

        # check that number of buses stayed the same
        assert len(buses_before) == len(self.edisgo.topology.buses_df)
        # check that number of lines stayed the same
        assert len(lines_before) == len(self.edisgo.topology.lines_df)
        # check that number of loads increased
        assert len(loads_before) + 1 == len(self.edisgo.topology.loads_df)

        # check bus
        bus = self.edisgo.topology.loads_df.at[comp_name, "bus"]
        assert bus == "Bus_BranchTee_LVGrid_3_8"
        assert self.edisgo.topology.buses_df.at[bus, "lv_grid_id"] == 3
        # check new heat pump
        assert self.edisgo.topology.loads_df.at[comp_name, "p_set"] == 0.01

        # test voltage level 7 - sector district_heating

        lines_before = self.edisgo.topology.lines_df
        buses_before = self.edisgo.topology.buses_df
        loads_before = self.edisgo.topology.loads_df

        # add heat pump
        test_hp = {
            "p_set": 0.02,
            "number": 2,
            "geom": geom,
            "sector": "district_heating",
            "voltage_level": 7,
            "mvlv_subst_id": 3,
        }

        comp_name = self.edisgo.topology.connect_to_lv(
            self.edisgo, test_hp, comp_type="heat_pump"
        )

        # check that number of buses stayed the same
        assert len(buses_before) == len(self.edisgo.topology.buses_df)
        # check that number of lines stayed the same
        assert len(lines_before) == len(self.edisgo.topology.lines_df)
        # check that number of loads increased
        assert len(loads_before) + 1 == len(self.edisgo.topology.loads_df)

        # check bus
        bus = self.edisgo.topology.loads_df.at[comp_name, "bus"]
        assert bus == "Bus_BranchTee_LVGrid_3_3"
        assert self.edisgo.topology.buses_df.at[bus, "lv_grid_id"] == 3
        # check new heat pump
        assert self.edisgo.topology.loads_df.at[comp_name, "number"] == 2

        # test voltage level 7 - other sector

        lines_before = self.edisgo.topology.lines_df
        buses_before = self.edisgo.topology.buses_df
        loads_before = self.edisgo.topology.loads_df

        # add charging point
        test_hp = {
            "p_set": 0.02,
            "number": 2,
            "geom": geom,
            "sector": None,
            "voltage_level": 7,
            "mvlv_subst_id": 3,
        }

        comp_name = self.edisgo.topology.connect_to_lv(
            self.edisgo, test_hp, comp_type="heat_pump"
        )

        # check that number of buses stayed the same
        assert len(buses_before) == len(self.edisgo.topology.buses_df)
        # check that number of lines stayed the same
        assert len(lines_before) == len(self.edisgo.topology.lines_df)
        # check that number of loads increased
        assert len(loads_before) + 1 == len(self.edisgo.topology.loads_df)

        # check bus
        bus = self.edisgo.topology.loads_df.at[comp_name, "bus"]
        assert bus == "Bus_BranchTee_LVGrid_3_8"
        assert self.edisgo.topology.buses_df.at[bus, "lv_grid_id"] == 3
        # check new heat pump
        assert self.edisgo.topology.loads_df.at[comp_name, "type"] == "heat_pump"

        # test voltage level 6
        # test existing substation ID and geom (voltage level 6)

        lines_before = self.edisgo.topology.lines_df
        buses_before = self.edisgo.topology.buses_df
        loads_before = self.edisgo.topology.loads_df

        test_hp = {
            "p_set": 0.3,
            "geom": geom,
            "voltage_level": 6,
            "mvlv_subst_id": 6,
        }

        comp_name = self.edisgo.topology.connect_to_lv(
            self.edisgo, test_hp, comp_type="heat_pump"
        )

        # check that number of buses increased
        assert len(buses_before) + 1 == len(self.edisgo.topology.buses_df)
        # check that number of lines increased
        assert len(lines_before) + 1 == len(self.edisgo.topology.lines_df)
        # check that number of loads increased
        assert len(loads_before) + 1 == len(self.edisgo.topology.loads_df)

        # check new bus
        new_bus = self.edisgo.topology.loads_df.at[comp_name, "bus"]
        assert self.edisgo.topology.buses_df.at[new_bus, "v_nom"] == 0.4
        # check new line
        new_line_df = self.edisgo.topology.get_connected_lines_from_bus(new_bus)
        assert len(new_line_df) == 1
        assert "Bus_HeatPump_56" in list(
            new_line_df.loc[new_line_df.index[0], ["bus0", "bus1"]]
        )
        lv_grid = self.edisgo.topology.get_lv_grid(6)
        assert lv_grid.station.index[0] in list(
            new_line_df.loc[new_line_df.index[0], ["bus0", "bus1"]]
        )
        # check new heat pump
        assert self.edisgo.topology.loads_df.at[comp_name, "p_set"] == 0.3

        # ############# storage unit #################
        # test existing substation ID (voltage level 7)
        # storage can be connected to residential load

        num_lines_before = len(self.edisgo.topology.lines_df)
        num_buses_before = len(self.edisgo.topology.buses_df)
        num_stores_before = len(self.edisgo.topology.storage_units_df)

        # add generator
        test_stor = {
            "p_nom": 0.03,
            "geom": geom,
            "voltage_level": 7,
            "mvlv_subst_id": 1,
        }

        comp_name = self.edisgo.topology.connect_to_lv(
            self.edisgo, test_stor, comp_type="storage_unit"
        )

        # check that number of buses stayed the same
        assert num_buses_before == len(self.edisgo.topology.buses_df)
        # check that number of lines stayed the same
        assert num_lines_before == len(self.edisgo.topology.lines_df)
        # check that number of storage units increased
        assert num_stores_before + 1 == len(self.edisgo.topology.storage_units_df)

        # check bus
        bus = self.edisgo.topology.storage_units_df.at[comp_name, "bus"]
        assert bus == "Bus_BranchTee_LVGrid_1_12"
        assert self.edisgo.topology.buses_df.at[bus, "lv_grid_id"] == 1
        # check new storage
        assert self.edisgo.topology.storage_units_df.at[comp_name, "p_nom"] == 0.03

    def test_check_integrity(self, caplog):
        """Test of validation of grids."""
        comps_dict = {
            "buses": "BusBar_MVGrid_1_LVGrid_2_MV",
            "generators": "GeneratorFluctuating_14",
            "loads": "Load_residential_LVGrid_3_2",
            "transformers": "LVStation_5_transformer_1",
            "lines": "Line_10014",
            "switches": "circuit_breaker_1",
        }
        # check duplicate node
        for comp, name in comps_dict.items():
            new_comp = getattr(self.edisgo.topology, "_{}_df".format(comp)).loc[name]
            comps = getattr(self.edisgo.topology, "_{}_df".format(comp))
            setattr(
                self.edisgo.topology,
                "_{}_df".format(comp),
                pd.concat([comps, new_comp.to_frame().T]),
            )  # comps.append(new_comp))
            self.edisgo.topology.check_integrity()
            assert (
                f"{name} have duplicate entry in one of the following components' "
                f"dataframes: {comp}." in caplog.text
            )
            caplog.clear()

            # reset dataframe
            setattr(self.edisgo.topology, "_{}_df".format(comp), comps)
            self.edisgo.topology.check_integrity()

        # check not connected generator and load
        for nodal_component in ["loads", "generators"]:
            comps = getattr(self.edisgo.topology, "_{}_df".format(nodal_component))
            new_comp = comps.loc[comps_dict[nodal_component]]
            new_comp.name = "new_nodal_component"
            new_comp.bus = "Non_existent_bus_" + nodal_component
            setattr(
                self.edisgo.topology,
                "_{}_df".format(nodal_component),
                pd.concat([comps, new_comp.to_frame().T]),
            )
            self.edisgo.topology.check_integrity()
            assert (
                "The following {} have buses which are not defined: {}.".format(
                    nodal_component, new_comp.name
                )
                in caplog.text
            )
            caplog.clear()
            # reset dataframe
            setattr(self.edisgo.topology, "_{}_df".format(nodal_component), comps)
            self.edisgo.topology.check_integrity()

        # check branch components
        i = 0
        for branch_component in ["lines", "transformers"]:
            comps = getattr(self.edisgo.topology, "_{}_df".format(branch_component))
            new_comp = comps.loc[comps_dict[branch_component]]
            new_comp.name = "new_branch_component"
            setattr(
                new_comp,
                "bus" + str(i),
                "Non_existent_bus_" + branch_component,
            )
            setattr(
                self.edisgo.topology,
                "_{}_df".format(branch_component),
                pd.concat([comps, new_comp.to_frame().T]),
            )
            self.edisgo.topology.check_integrity()
            assert (
                "The following {} have bus{} which are not defined: {}.".format(
                    branch_component, i, new_comp.name
                )
                in caplog.text
            )
            caplog.clear()
            # reset dataframe
            setattr(self.edisgo.topology, "_{}_df".format(branch_component), comps)
            self.edisgo.topology.check_integrity()
            i += 1

        # check switches
        comps = self.edisgo.topology.switches_df
        for attr in ["bus_open", "bus_closed"]:
            new_comp = comps.loc[comps_dict["switches"]]
            new_comp.name = "new_switch"
            new_comps = pd.concat([comps, new_comp.to_frame().T])
            new_comps.at[new_comp.name, attr] = "Non_existent_" + attr
            self.edisgo.topology.switches_df = new_comps
            self.edisgo.topology.check_integrity()
            assert (
                "The following switches have {} which are not defined: {}.".format(
                    attr, new_comp.name
                )
                in caplog.text
            )
            caplog.clear()
            self.edisgo.topology.switches_df = comps
            self.edisgo.topology.check_integrity()

        # check isolated node
        bus = self.edisgo.topology.buses_df.loc[comps_dict["buses"]]
        bus.name = "New_bus"
        self.edisgo.topology.buses_df = pd.concat(
            [self.edisgo.topology.buses_df, bus.to_frame().T]
        )
        self.edisgo.topology.check_integrity()
        assert "The following buses are isolated: {}.".format(bus.name) in caplog.text
        assert "The network has isolated nodes or edges." in caplog.text
        caplog.clear()

        # check small impedance and large/short line length
        line = "Line_10017"
        self.edisgo.topology.lines_df.at[line, "length"] = 12.0
        self.edisgo.topology.lines_df.at[line, "x"] = 1e-7
        self.edisgo.topology.lines_df.at[line, "r"] = 1e-7
        self.edisgo.topology.check_integrity()
        assert "There are lines with very large line lengths" in caplog.text
        assert "There are lines with very short line lengths" in caplog.text
        assert "Very small values for impedance of lines" and line in caplog.text
        caplog.clear()<|MERGE_RESOLUTION|>--- conflicted
+++ resolved
@@ -843,10 +843,6 @@
         ).all()
 
     def test_sort_buses(self):
-<<<<<<< HEAD
-
-=======
->>>>>>> 18118019
         lines_df_before = self.topology.lines_df.copy()
 
         self.topology.sort_buses()
@@ -876,7 +872,6 @@
 
         shutil.rmtree(dir)
 
-<<<<<<< HEAD
     def test_assign_feeders(self):
         # Test mode 'grid_feeder'
         self.topology.assign_feeders(mode="grid_feeder")
@@ -919,7 +914,7 @@
         assert len(list_of_feeders) == 14
         assert len(set(list_of_feeders)) == 1
         assert list_of_feeders[0] == feeder_of_lv_grids_mv_bus
-=======
+
     def test_aggregate_lv_grid_at_station(self, caplog):
         """Test method aggregate_lv_grid_at_station"""
 
@@ -937,7 +932,6 @@
         assert "which are not defined" not in caplog.text
         assert "The following buses are isolated" not in caplog.text
         assert "The network has isolated nodes or edges." not in caplog.text
->>>>>>> 18118019
 
 
 class TestTopologyWithEdisgoObject:
