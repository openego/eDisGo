--- conflicted
+++ resolved
@@ -372,11 +372,19 @@
             name=comp,
             index=timeindex,
         )
+        assert_series_equal(self.timeseries.generators_active_power.loc[:, gen], exp)
+        pf = -tan(acos(0.9))
         assert_series_equal(
             self.edisgo.timeseries.generators_active_power.loc[:, comp],
             exp,
             check_dtype=False,
         )
+
+        gen = "GeneratorFluctuating_2"  # wind, mv
+        exp = pd.Series(
+            data=[1 * 2.3, 0 * 2.3], name=gen, index=self.timeseries.timeindex
+        )
+        assert_series_equal(self.timeseries.generators_active_power.loc[:, gen], exp)
         pf = -tan(acos(0.9))
         assert_series_equal(
             self.edisgo.timeseries.generators_reactive_power.loc[:, comp],
@@ -391,6 +399,8 @@
             name=comp,
             index=timeindex,
         )
+        assert_series_equal(self.timeseries.generators_active_power.loc[:, gen], exp)
+        pf = -tan(acos(0.9))
         assert_series_equal(
             self.edisgo.timeseries.loads_active_power.loc[:, comp],
             exp,
@@ -1102,7 +1112,6 @@
         # ########### test for only load case
         p_ts, q_ts = self.edisgo.timeseries._worst_case_heat_pumps(
             cases=["load_case"], df=df, configs=self.edisgo.config
-<<<<<<< HEAD
         )
 
         # check shape
@@ -1598,469 +1607,6 @@
                     "Load_industrial_LVGrid_6_1", "annual_consumption"
                 ]
                 * profiles["industrial"]
-=======
-        )
-
-        # check shape
-        assert p_ts.shape == (2, number_of_cols)
-        assert q_ts.shape == (2, number_of_cols)
-
-        # check values
-        index = ["load_case_mv", "load_case_lv"]
-        comp = "HP1"  # mv
-        p_set = 0.1
-        exp = pd.Series(
-            data=[0.8 * p_set, 1.0 * p_set],
-            name=comp,
-            index=index,
-        )
-        assert_series_equal(p_ts.loc[:, comp], exp, check_dtype=False)
-        pf = tan(acos(1.0))
-        assert_series_equal(q_ts.loc[:, comp], exp * pf, check_dtype=False)
-
-        # check TimeSeriesRaw
-        assert len(self.edisgo.timeseries.time_series_raw.q_control) == len(df)
-        assert (
-            self.edisgo.timeseries.time_series_raw.q_control.at["HP1", "type"]
-            == "fixed_cosphi"
-        )
-
-        # ########## test error raising in case of missing load/generator parameter
-
-        comp = "HP1"
-        df.at[comp, "voltage_level"] = None
-        with pytest.raises(AttributeError):
-            self.edisgo.timeseries._worst_case_heat_pumps(
-                cases=["load_case"], df=df, configs=self.edisgo.config
-            )
-
-    def test_worst_case_storage_units(self):
-
-        # ######### check both feed-in and load case
-        df = assign_voltage_level_to_component(
-            self.edisgo.topology.storage_units_df, self.edisgo.topology.buses_df
-        )
-        p_ts, q_ts = self.edisgo.timeseries._worst_case_storage_units(
-            cases=["feed-in_case", "load_case"], df=df, configs=self.edisgo.config
-        )
-
-        # check shape
-        number_of_cols = len(df.index)
-        assert p_ts.shape == (4, number_of_cols)
-        assert q_ts.shape == (4, number_of_cols)
-
-        # check values
-        index = ["feed-in_case_mv", "feed-in_case_lv", "load_case_mv", "load_case_lv"]
-        comp = "Storage_1"
-        p_nom = 0.4
-        exp = pd.Series(
-            data=[1.0 * p_nom, 1.0 * p_nom, -1.0 * p_nom, -1.0 * p_nom],
-            name=comp,
-            index=index,
-        )
-        assert_series_equal(p_ts.loc[:, comp], exp, check_dtype=False)
-        pf = -tan(acos(0.9))
-        assert_series_equal(q_ts.loc[:, comp], exp * pf, check_dtype=False)
-
-        # check TimeSeriesRaw
-        assert len(self.edisgo.timeseries.time_series_raw.q_control) == len(df)
-        assert (
-            self.edisgo.timeseries.time_series_raw.q_control.at["Storage_1", "type"]
-            == "fixed_cosphi"
-        )
-
-        # ########### test for only feed-in case
-        p_ts, q_ts = self.edisgo.timeseries._worst_case_storage_units(
-            cases=["feed-in_case"], df=df, configs=self.edisgo.config
-        )
-
-        # check shape
-        assert p_ts.shape == (2, number_of_cols)
-        assert q_ts.shape == (2, number_of_cols)
-
-        # check values
-        index = ["feed-in_case_mv", "feed-in_case_lv"]
-        comp = "Storage_1"
-        p_nom = 0.4
-        exp = pd.Series(
-            data=[1.0 * p_nom, 1.0 * p_nom],
-            name=comp,
-            index=index,
-        )
-        assert_series_equal(p_ts.loc[:, comp], exp, check_dtype=False)
-        pf = -tan(acos(0.9))
-        assert_series_equal(q_ts.loc[:, comp], exp * pf, check_dtype=False)
-
-        # check TimeSeriesRaw
-        assert len(self.edisgo.timeseries.time_series_raw.q_control) == len(df)
-        assert (
-            self.edisgo.timeseries.time_series_raw.q_control.at["Storage_1", "type"]
-            == "fixed_cosphi"
-        )
-
-        # ########### test for only load case
-        p_ts, q_ts = self.edisgo.timeseries._worst_case_storage_units(
-            cases=["load_case"], df=df, configs=self.edisgo.config
-        )
-
-        # check shape
-        assert p_ts.shape == (2, number_of_cols)
-        assert q_ts.shape == (2, number_of_cols)
-
-        # check values
-        index = ["load_case_mv", "load_case_lv"]
-        comp = "Storage_1"
-        p_nom = 0.4
-        exp = pd.Series(
-            data=[-1.0 * p_nom, -1.0 * p_nom],
-            name=comp,
-            index=index,
-        )
-        assert_series_equal(p_ts.loc[:, comp], exp, check_dtype=False)
-        pf = -tan(acos(0.9))
-        assert_series_equal(q_ts.loc[:, comp], exp * pf, check_dtype=False)
-
-        # check TimeSeriesRaw
-        assert len(self.edisgo.timeseries.time_series_raw.q_control) == len(df)
-        assert (
-            self.edisgo.timeseries.time_series_raw.q_control.at["Storage_1", "type"]
-            == "fixed_cosphi"
-        )
-
-        # ########## test error raising in case of missing load/generator parameter
-
-        comp = "Storage_1"
-        df.at[comp, "voltage_level"] = None
-        with pytest.raises(AttributeError):
-            self.edisgo.timeseries._worst_case_storage_units(
-                cases=["load_case"], df=df, configs=self.edisgo.config
-            )
-
-    @pytest.mark.slow
-    def test_predefined_fluctuating_generators_by_technology(self):
-
-        timeindex = pd.date_range("1/1/2011 12:00", periods=2, freq="H")
-        self.edisgo.timeseries.timeindex = timeindex
-
-        # ############# oedb, all generators (default)
-        self.edisgo.timeseries.predefined_fluctuating_generators_by_technology(
-            self.edisgo, "oedb"
-        )
-
-        # check shape
-        fluctuating_gens = self.edisgo.topology.generators_df[
-            self.edisgo.topology.generators_df.type.isin(["wind", "solar"])
-        ]
-        p_ts = self.edisgo.timeseries.generators_active_power
-        assert p_ts.shape == (2, len(fluctuating_gens))
-        # fmt: off
-        assert (
-            self.edisgo.timeseries.time_series_raw.
-            fluctuating_generators_active_power_by_technology.shape
-            == (2, 8)
-        )
-        # fmt: on
-
-        # check values
-        comp = "GeneratorFluctuating_2"  # wind, w_id = 1122074
-        p_nom = 2.3
-        exp = pd.Series(
-            data=[0.0 * p_nom, 0.0 * p_nom],
-            name=comp,
-            index=timeindex,
-        )
-        assert_series_equal(p_ts.loc[:, comp], exp, check_dtype=False, atol=1e-5)
-        comp = "GeneratorFluctuating_8"  # wind, w_id = 1122075
-        p_nom = 3.0
-        exp = pd.Series(
-            data=[0.0029929 * p_nom, 0.009521 * p_nom],
-            name=comp,
-            index=timeindex,
-        )
-        assert_series_equal(p_ts.loc[:, comp], exp, check_dtype=False, atol=1e-5)
-        comp = "GeneratorFluctuating_25"  # solar, w_id = 1122075
-        p_nom = 0.006
-        exp = pd.Series(
-            data=[0.07824 * p_nom, 0.11216 * p_nom],
-            name=comp,
-            index=timeindex,
-        )
-        assert_series_equal(p_ts.loc[:, comp], exp, check_dtype=False, atol=1e-5)
-
-        # ############# own settings (without weather cell ID), all generators
-        gens_p = pd.DataFrame(
-            data={
-                "wind": [1, 2],
-                "solar": [3, 4],
-            },
-            index=timeindex,
-        )
-        self.edisgo.timeseries.predefined_fluctuating_generators_by_technology(
-            self.edisgo, gens_p
-        )
-
-        # check shape
-        fluctuating_gens = self.edisgo.topology.generators_df[
-            self.edisgo.topology.generators_df.type.isin(["wind", "solar"])
-        ]
-        p_ts = self.edisgo.timeseries.generators_active_power
-        assert p_ts.shape == (2, len(fluctuating_gens))
-        # fmt: off
-        assert (
-            self.edisgo.timeseries.time_series_raw.
-            fluctuating_generators_active_power_by_technology.shape
-            == (2, 10)
-        )
-        # fmt: on
-
-        # check values
-        comp = "GeneratorFluctuating_2"  # wind
-        p_nom = 2.3
-        exp = pd.Series(
-            data=[1.0 * p_nom, 2.0 * p_nom],
-            name=comp,
-            index=timeindex,
-        )
-        assert_series_equal(p_ts.loc[:, comp], exp, check_dtype=False)
-        comp = "GeneratorFluctuating_20"  # solar
-        p_nom = 0.005
-        exp = pd.Series(
-            data=[3.0 * p_nom, 4.0 * p_nom],
-            name=comp,
-            index=timeindex,
-        )
-        assert_series_equal(p_ts.loc[:, comp], exp, check_dtype=False)
-
-        # ############# own settings (with weather cell ID), selected generators
-        self.edisgo.timeseries.timeindex = timeindex
-        gens_p = pd.DataFrame(
-            data={
-                ("wind", 1122074): [5, 6],
-                ("solar", 1122075): [7, 8],
-            },
-            index=timeindex,
-        )
-        self.edisgo.timeseries.predefined_fluctuating_generators_by_technology(
-            self.edisgo,
-            gens_p,
-            generator_names=["GeneratorFluctuating_4", "GeneratorFluctuating_2"],
-        )
-
-        # check shape (should be the same as before, as time series are not reset but
-        # overwritten)
-        p_ts = self.edisgo.timeseries.generators_active_power
-        assert p_ts.shape == (2, len(fluctuating_gens))
-        # fmt: off
-        assert (
-            self.edisgo.timeseries.time_series_raw.
-            fluctuating_generators_active_power_by_technology.shape
-            == (2, 10)
-        )
-        # fmt: on
-
-        # check values (check that values are overwritten)
-        comp = "GeneratorFluctuating_2"  # wind
-        p_nom = 2.3
-        exp = pd.Series(
-            data=[5.0 * p_nom, 6.0 * p_nom],
-            name=comp,
-            index=timeindex,
-        )
-        assert_series_equal(p_ts.loc[:, comp], exp, check_dtype=False)
-        comp = "GeneratorFluctuating_4"  # solar
-        p_nom = 1.93
-        exp = pd.Series(
-            data=[7.0 * p_nom, 8.0 * p_nom],
-            name=comp,
-            index=timeindex,
-        )
-        assert_series_equal(p_ts.loc[:, comp], exp, check_dtype=False)
-        # fmt: off
-        assert_series_equal(
-            self.edisgo.timeseries.time_series_raw.
-            fluctuating_generators_active_power_by_technology.loc[
-                :, ("wind", 1122074)
-            ],
-            gens_p.loc[:, ("wind", 1122074)],
-            check_dtype=False,
-        )
-        # fmt: on
-
-        # ############# own settings (with weather cell ID), all generators (check, that
-        # time series for generators are set for those for which time series are
-        # provided)
-        self.edisgo.timeseries.reset()
-        self.edisgo.timeseries.predefined_fluctuating_generators_by_technology(
-            self.edisgo, gens_p
-        )
-
-        # check shape
-        p_ts = self.edisgo.timeseries.generators_active_power
-        assert p_ts.shape == (2, 22)
-        # fmt: off
-        assert (
-            self.edisgo.timeseries.time_series_raw.
-            fluctuating_generators_active_power_by_technology.shape
-            == (2, 2)
-        )
-        # fmt: on
-
-    def test_predefined_dispatchable_generators_by_technology(self):
-
-        timeindex = pd.date_range("1/1/2011 12:00", periods=2, freq="H")
-        self.edisgo.timeseries.timeindex = timeindex
-
-        # ############# all generators (default), with "other"
-        gens_p = pd.DataFrame(
-            data={
-                "other": [5, 6],
-            },
-            index=timeindex,
-        )
-
-        self.edisgo.timeseries.predefined_dispatchable_generators_by_technology(
-            self.edisgo, gens_p
-        )
-
-        # check shape
-        dispatchable_gens = self.edisgo.topology.generators_df[
-            ~self.edisgo.topology.generators_df.type.isin(["wind", "solar"])
-        ]
-        p_ts = self.edisgo.timeseries.generators_active_power
-        assert p_ts.shape == (2, len(dispatchable_gens))
-        # fmt: off
-        assert (
-                self.edisgo.timeseries.time_series_raw.
-                dispatchable_generators_active_power_by_technology.shape
-                == (2, 1)
-        )
-        # fmt: on
-
-        # check values
-        comp = "Generator_1"  # gas
-        p_nom = 0.775
-        exp = pd.Series(
-            data=[5.0 * p_nom, 6.0 * p_nom],
-            name=comp,
-            index=timeindex,
-        )
-        assert_series_equal(p_ts.loc[:, comp], exp, check_dtype=False, atol=1e-5)
-
-        # ############# all generators (default), with "gas" and "other"
-        # overwrite type of generator GeneratorFluctuating_2
-        self.edisgo.topology._generators_df.at[
-            "GeneratorFluctuating_2", "type"
-        ] = "coal"
-        gens_p = pd.DataFrame(
-            data={
-                "other": [5, 6],
-                "gas": [7, 8],
-            },
-            index=timeindex,
-        )
-
-        self.edisgo.timeseries.predefined_dispatchable_generators_by_technology(
-            self.edisgo, gens_p
-        )
-
-        # check shape
-        dispatchable_gens = self.edisgo.topology.generators_df[
-            ~self.edisgo.topology.generators_df.type.isin(["wind", "solar"])
-        ]
-        p_ts = self.edisgo.timeseries.generators_active_power
-        assert p_ts.shape == (2, len(dispatchable_gens))
-        # fmt: off
-        assert (
-                self.edisgo.timeseries.time_series_raw.
-                dispatchable_generators_active_power_by_technology.shape
-                == (2, 2)
-        )
-        # fmt: on
-
-        # check values
-        comp = "Generator_1"  # gas
-        p_nom = 0.775
-        exp = pd.Series(
-            data=[7.0 * p_nom, 8.0 * p_nom],
-            name=comp,
-            index=timeindex,
-        )
-        assert_series_equal(p_ts.loc[:, comp], exp, check_dtype=False, atol=1e-5)
-        comp = "GeneratorFluctuating_2"  # coal (other)
-        p_nom = 2.3
-        exp = pd.Series(
-            data=[5.0 * p_nom, 6.0 * p_nom],
-            name=comp,
-            index=timeindex,
-        )
-        assert_series_equal(p_ts.loc[:, comp], exp, check_dtype=False, atol=1e-5)
-        # fmt: off
-        assert_series_equal(
-            self.edisgo.timeseries.time_series_raw.
-            dispatchable_generators_active_power_by_technology.loc[
-                :, "other"
-            ],
-            gens_p.loc[:, "other"],
-            check_dtype=False,
-        )
-        # fmt: on
-
-    def test_predefined_conventional_loads_by_sector(self, caplog):
-        index = pd.date_range("1/1/2018", periods=3, freq="H")
-        self.edisgo.timeseries.timeindex = index
-
-        # test assertion error
-        self.edisgo.timeseries.predefined_conventional_loads_by_sector(
-            self.edisgo, pd.DataFrame()
-        )
-        assert "The profile you entered is empty. Method is skipped." in caplog.text
-
-        # define expected profiles
-        profiles = pd.DataFrame(
-            index=index,
-            columns=["retail", "residential", "agricultural", "industrial"],
-            data=[
-                [0.0000597, 0.0000782, 0.0000654, 0.0000992],
-                [0.0000526, 0.0000563, 0.0000611, 0.0000992],
-                [0.0000459, 0.0000451, 0.0000585, 0.0000992],
-            ],
-        )
-
-        # test demandlib - single loads
-        loads = [
-            "Load_agricultural_LVGrid_5_2",
-            "Load_agricultural_LVGrid_9_1",
-            "Load_residential_LVGrid_9_2",
-            "Load_retail_LVGrid_9_14",
-            "Load_residential_LVGrid_5_3",
-            "Load_industrial_LVGrid_6_1",
-            "Load_agricultural_LVGrid_7_1",
-        ]
-        self.edisgo.timeseries.predefined_conventional_loads_by_sector(
-            self.edisgo, "demandlib", load_names=loads
-        )
-        # fmt: off
-        assert self.edisgo.timeseries.time_series_raw.\
-            conventional_loads_active_power_by_sector.shape\
-               == (3, 4)
-        assert_frame_equal(
-            self.edisgo.timeseries.time_series_raw.
-            conventional_loads_active_power_by_sector,
-            profiles,
-            atol=1e-7,
-        )
-        # fmt: on
-        assert self.edisgo.timeseries.loads_active_power.shape == (3, 7)
-        assert np.isclose(
-            self.edisgo.timeseries.loads_active_power[
-                "Load_agricultural_LVGrid_5_2"
-            ].values,
-            (
-                self.edisgo.topology.loads_df.loc[
-                    "Load_agricultural_LVGrid_5_2", "annual_consumption"
-                ]
-                * profiles["agricultural"]
->>>>>>> 1f050235
             ).values,
             atol=1e-4,
         ).all()
@@ -2076,7 +1622,6 @@
         assert self.edisgo.timeseries.loads_active_power.shape == (3, 50)
         assert np.isclose(
             self.edisgo.timeseries.loads_active_power[
-<<<<<<< HEAD
                 "Load_industrial_LVGrid_6_1"
             ].values,
             [0.05752256] * 3,
@@ -2125,53 +1670,9 @@
                 ]
                 * profiles["agricultural"]
             ).values,
-=======
-                "Load_residential_LVGrid_5_3"
-            ].values,
-            (
-                self.edisgo.topology.loads_df.loc[
-                    "Load_residential_LVGrid_5_3", "annual_consumption"
-                ]
-                * profiles["residential"]
-            ).values,
-            atol=1e-4,
-        ).all()
-        assert np.isclose(
-            self.edisgo.timeseries.loads_active_power["Load_retail_LVGrid_9_14"].values,
-            (
-                self.edisgo.topology.loads_df.loc[
-                    "Load_retail_LVGrid_9_14", "annual_consumption"
-                ]
-                * profiles["retail"]
-            ).values,
-            atol=1e-4,
         ).all()
         assert np.isclose(
             self.edisgo.timeseries.loads_active_power[
-                "Load_industrial_LVGrid_6_1"
-            ].values,
-            (
-                self.edisgo.topology.loads_df.loc[
-                    "Load_industrial_LVGrid_6_1", "annual_consumption"
-                ]
-                * profiles["industrial"]
-            ).values,
-            atol=1e-4,
->>>>>>> 1f050235
-        ).all()
-        # test demandlib - all
-        self.edisgo.timeseries.predefined_conventional_loads_by_sector(
-            self.edisgo, "demandlib"
-        )
-        # fmt: off
-        assert self.edisgo.timeseries.time_series_raw.\
-            conventional_loads_active_power_by_sector.shape\
-               == (3, 4)
-        # fmt: on
-        assert self.edisgo.timeseries.loads_active_power.shape == (3, 50)
-        assert np.isclose(
-            self.edisgo.timeseries.loads_active_power[
-<<<<<<< HEAD
                 "Load_residential_LVGrid_5_3"
             ].values,
             (
@@ -2217,45 +1718,6 @@
         loads = ["Load_industrial_LVGrid_6_1", "Load_residential_LVGrid_5_3"]
         self.edisgo.timeseries.predefined_conventional_loads_by_sector(
             self.edisgo, profiles_new, load_names=loads
-=======
-                "Load_industrial_LVGrid_6_1"
-            ].values,
-            [0.05752256] * 3,
-        ).all()
-        assert np.isclose(
-            self.edisgo.timeseries.loads_active_power.loc[
-                index[1], "Load_agricultural_LVGrid_5_2"
-            ],
-            0.0274958,
-        )
-        assert np.isclose(
-            self.edisgo.timeseries.loads_active_power.loc[
-                index, "Load_residential_LVGrid_9_2"
-            ].values,
-            [0.00038328, 0.00027608, 0.00022101],
-        ).all()
-        # test assertion error
-        with pytest.raises(ValueError) as exc_info:
-            self.edisgo.timeseries.predefined_conventional_loads_by_sector(
-                self.edisgo, "random"
-            )
-        assert (
-            exc_info.value.args[0]
-            == "'ts_loads' must either be a pandas DataFrame or 'demandlib'."
-        )
-        # test manual - all
-        profiles = pd.DataFrame(
-            index=index,
-            columns=["retail", "residential", "agricultural", "industrial"],
-            data=[
-                [0.003, 0.02, 0.00, 0.1],
-                [0.004, 0.01, 0.10, 0.2],
-                [0.002, 0.06, 0.25, 1.0],
-            ],
-        )
-        self.edisgo.timeseries.predefined_conventional_loads_by_sector(
-            self.edisgo, profiles
->>>>>>> 1f050235
         )
         assert np.isclose(
             self.edisgo.timeseries.loads_active_power[
@@ -2276,11 +1738,7 @@
                 self.edisgo.topology.loads_df.loc[
                     "Load_residential_LVGrid_5_3", "annual_consumption"
                 ]
-<<<<<<< HEAD
                 * profiles_new["residential"]
-=======
-                * profiles["residential"]
->>>>>>> 1f050235
             ).values,
         ).all()
         assert np.isclose(
@@ -2300,7 +1758,6 @@
                 self.edisgo.topology.loads_df.loc[
                     "Load_industrial_LVGrid_6_1", "annual_consumption"
                 ]
-<<<<<<< HEAD
                 * profiles_new["industrial"]
             ).values,
         ).all()
@@ -2584,350 +2041,6 @@
 
     def test_to_csv(self):
 
-=======
-                * profiles["industrial"]
-            ).values,
-        ).all()
-        # test manual - single loads
-        profiles_new = (
-            pd.DataFrame(
-                index=index,
-                columns=["retail", "residential", "agricultural", "industrial"],
-                data=[
-                    [0.003, 0.02, 0.00, 0.1],
-                    [0.004, 0.01, 0.10, 0.2],
-                    [0.002, 0.06, 0.25, 1.0],
-                ],
-            )
-            * 5
-        )
-        loads = ["Load_industrial_LVGrid_6_1", "Load_residential_LVGrid_5_3"]
-        self.edisgo.timeseries.predefined_conventional_loads_by_sector(
-            self.edisgo, profiles_new, load_names=loads
-        )
-        assert np.isclose(
-            self.edisgo.timeseries.loads_active_power[
-                "Load_agricultural_LVGrid_5_2"
-            ].values,
-            (
-                self.edisgo.topology.loads_df.loc[
-                    "Load_agricultural_LVGrid_5_2", "annual_consumption"
-                ]
-                * profiles["agricultural"]
-            ).values,
-        ).all()
-        assert np.isclose(
-            self.edisgo.timeseries.loads_active_power[
-                "Load_residential_LVGrid_5_3"
-            ].values,
-            (
-                self.edisgo.topology.loads_df.loc[
-                    "Load_residential_LVGrid_5_3", "annual_consumption"
-                ]
-                * profiles_new["residential"]
-            ).values,
-        ).all()
-        assert np.isclose(
-            self.edisgo.timeseries.loads_active_power["Load_retail_LVGrid_9_14"].values,
-            (
-                self.edisgo.topology.loads_df.loc[
-                    "Load_retail_LVGrid_9_14", "annual_consumption"
-                ]
-                * profiles["retail"]
-            ).values,
-        ).all()
-        assert np.isclose(
-            self.edisgo.timeseries.loads_active_power[
-                "Load_industrial_LVGrid_6_1"
-            ].values,
-            (
-                self.edisgo.topology.loads_df.loc[
-                    "Load_industrial_LVGrid_6_1", "annual_consumption"
-                ]
-                * profiles_new["industrial"]
-            ).values,
-        ).all()
-
-    def test_predefined_charging_points_by_use_case(self, caplog):
-        index = pd.date_range("1/1/2018", periods=3, freq="H")
-        self.edisgo.timeseries.timeindex = index
-
-        # test assertion error
-        self.edisgo.timeseries.predefined_conventional_loads_by_sector(
-            self.edisgo, pd.DataFrame()
-        )
-        assert "The profile you entered is empty. Method is skipped." in caplog.text
-
-        # add charging points to MV and LV
-        df_cp = pd.DataFrame(
-            {
-                "bus": [
-                    "Bus_BranchTee_MVGrid_1_2",
-                    "Bus_BranchTee_MVGrid_1_2",
-                    "Bus_BranchTee_LVGrid_1_5",
-                    "Bus_BranchTee_LVGrid_1_5",
-                ],
-                "p_set": [0.1, 0.2, 0.3, 0.4],
-                "type": [
-                    "charging_point",
-                    "charging_point",
-                    "charging_point",
-                    "charging_point",
-                ],
-                "sector": ["hpc", "public", "home", "work"],
-            },
-            index=["CP1", "CP2", "CP3", "CP4"],
-        )
-        self.edisgo.topology.loads_df = pd.concat(
-            [
-                self.edisgo.topology.loads_df,
-                df_cp,
-            ]
-        )
-
-        # test all charging points
-        profiles = pd.DataFrame(
-            index=index,
-            columns=["hpc", "public", "home", "work"],
-            data=[
-                [3.03, 0.22, 0.01, 0.1],
-                [2.04, 0.41, 0.20, 0.2],
-                [7.01, 0.16, 0.24, 1.0],
-            ],
-        )
-        self.edisgo.timeseries.predefined_charging_points_by_use_case(
-            self.edisgo, profiles
-        )
-        # fmt: off
-        assert self.edisgo.timeseries.time_series_raw.\
-            charging_points_active_power_by_use_case.shape\
-               == (3, 4)
-        # fmt: on
-
-        for name, cp in df_cp.iterrows():
-            assert np.isclose(
-                self.edisgo.timeseries.loads_active_power[name].values,
-                (
-                    self.edisgo.topology.charging_points_df.loc[name, "p_set"]
-                    * profiles[cp.sector]
-                ).values,
-            ).all()
-        # test single charging points
-        profiles_new = profiles * 0.5
-        self.edisgo.timeseries.predefined_charging_points_by_use_case(
-            self.edisgo, profiles_new, load_names=["CP1", "CP3"]
-        )
-        for name, cp in df_cp.iterrows():
-            if name in ["CP1", "CP3"]:
-                assert np.isclose(
-                    self.edisgo.timeseries.loads_active_power[name].values,
-                    (
-                        self.edisgo.topology.charging_points_df.loc[name, "p_set"]
-                        * profiles_new[cp.sector]
-                    ).values,
-                ).all()
-            else:
-                assert np.isclose(
-                    self.edisgo.timeseries.loads_active_power[name].values,
-                    (
-                        self.edisgo.topology.charging_points_df.loc[name, "p_set"]
-                        * profiles[cp.sector]
-                    ).values,
-                ).all()
-        # test warning
-        profiles = pd.DataFrame(
-            index=index,
-            columns=["residential", "public", "home"],
-            data=[[3.03, 0.01, 0.1], [2.04, 0.20, 0.2], [7.01, 0.24, 1.0]],
-        )
-        with pytest.raises(Warning) as exc_info:
-            self.edisgo.timeseries.predefined_charging_points_by_use_case(
-                self.edisgo, profiles
-            )
-        assert (
-            exc_info.value.args[0]
-            == "Not all affected loads are charging points. Please check and"
-            " adapt if necessary."
-        )
-        # fmt: off
-        assert self.edisgo.timeseries.time_series_raw.\
-            charging_points_active_power_by_use_case.shape\
-               == (3, 5)
-        # fmt: on
-
-    def test_fixed_cosphi(self):
-        # set active power time series for fixed cosphi
-        timeindex = pd.date_range("1/1/1970", periods=3, freq="H")
-        self.edisgo.set_timeindex(timeindex)
-        ts_solar = np.array([0.1, 0.2, 0.3])
-        ts_wind = [0.4, 0.5, 0.6]
-        self.edisgo.set_time_series_active_power_predefined(
-            fluctuating_generators_ts=pd.DataFrame(
-                {"solar": ts_solar, "wind": ts_wind}, index=timeindex
-            ),
-            dispatchable_generators_ts=pd.DataFrame(
-                {"other": ts_solar}, index=timeindex
-            ),
-            conventional_loads_ts="demandlib",
-        )
-        self.edisgo.set_time_series_manual(
-            storage_units_p=pd.DataFrame({"Storage_1": ts_wind}, index=timeindex)
-        )
-
-        # test different options (default, Dataframe with default, Dataframe with
-        # different settings) - None is already tested in eDisGo class tests
-        gen = "GeneratorFluctuating_14"  # solar LV generator
-        load_1 = "Load_agricultural_LVGrid_3_1"
-        load_2 = "Load_residential_LVGrid_7_3"
-        load_3 = "Load_residential_LVGrid_8_12"
-        self.edisgo.set_time_series_reactive_power_control(
-            generators_parametrisation=pd.DataFrame(
-                {
-                    "components": [[gen]],
-                    "mode": ["default"],
-                    "power_factor": ["default"],
-                },
-                index=[1],
-            ),
-            loads_parametrisation=pd.DataFrame(
-                {
-                    "components": [[load_1], [load_2, load_3]],
-                    "mode": ["default", "capacitive"],
-                    "power_factor": ["default", 0.98],
-                },
-                index=[1, 2],
-            ),
-            storage_units_parametrisation="default",
-        )
-        assert self.edisgo.timeseries.generators_reactive_power.shape == (3, 1)
-        assert self.edisgo.timeseries.loads_reactive_power.shape == (3, 3)
-        assert self.edisgo.timeseries.storage_units_reactive_power.shape == (3, 1)
-        assert (
-            np.isclose(
-                self.edisgo.timeseries.generators_reactive_power.loc[:, gen],
-                ts_solar * -np.tan(np.arccos(0.95)) * 0.005,
-            )
-        ).all()
-        assert (
-            np.isclose(
-                self.edisgo.timeseries.loads_reactive_power.loc[:, load_1],
-                self.edisgo.timeseries.loads_active_power.loc[:, load_1]
-                * np.tan(np.arccos(0.95)),
-            )
-        ).all()
-        assert (
-            (
-                np.isclose(
-                    self.edisgo.timeseries.loads_reactive_power.loc[
-                        :, [load_2, load_3]
-                    ],
-                    self.edisgo.timeseries.loads_active_power.loc[:, [load_2, load_3]]
-                    * -np.tan(np.arccos(0.98)),
-                )
-            )
-            .all()
-            .all()
-        )
-        assert (
-            np.isclose(
-                self.edisgo.timeseries.storage_units_reactive_power.loc[:, "Storage_1"],
-                self.edisgo.timeseries.storage_units_active_power.loc[:, "Storage_1"]
-                * -np.tan(np.arccos(0.9)),
-            )
-        ).all()
-
-    def test_residual_load(self):
-        self.edisgo.set_time_series_worst_case_analysis()
-        time_steps_load_case = self.edisgo.timeseries.timeindex_worst_cases[
-            self.edisgo.timeseries.timeindex_worst_cases.index.str.contains("load")
-        ].values
-        peak_load = (
-            self.edisgo.topology.loads_df.p_set.sum()
-            + self.edisgo.topology.storage_units_df.p_nom.sum()
-        )
-        assert np.isclose(
-            self.edisgo.timeseries.residual_load.loc[time_steps_load_case], peak_load
-        ).all()
-        time_steps_feedin_case = self.edisgo.timeseries.timeindex_worst_cases[
-            self.edisgo.timeseries.timeindex_worst_cases.index.str.contains("feed")
-        ].values
-        assert (
-            self.edisgo.timeseries.residual_load.loc[time_steps_feedin_case] < 0
-        ).all()
-
-    def test_timesteps_load_feedin_case(self):
-        self.edisgo.set_time_series_worst_case_analysis()
-        time_steps_load_case = self.edisgo.timeseries.timeindex_worst_cases[
-            self.edisgo.timeseries.timeindex_worst_cases.index.str.contains("load")
-        ].values
-        assert (
-            self.edisgo.timeseries.timesteps_load_feedin_case.loc[time_steps_load_case]
-            == "load_case"
-        ).all()
-        time_steps_feedin_case = self.edisgo.timeseries.timeindex_worst_cases[
-            self.edisgo.timeseries.timeindex_worst_cases.index.str.contains("feed")
-        ].values
-        assert (
-            self.edisgo.timeseries.timesteps_load_feedin_case.loc[
-                time_steps_feedin_case
-            ]
-            == "feed-in_case"
-        ).all()
-
-    def test_reduce_memory(self):
-
-        self.edisgo.set_time_series_worst_case_analysis()
-        # fmt: off
-        self.edisgo.timeseries.time_series_raw.\
-            fluctuating_generators_active_power_by_technology = pd.DataFrame(
-                data={
-                    "wind": [1.23, 2.0, 5.0, 6.0],
-                    "solar": [3.0, 4.0, 7.0, 8.0],
-                },
-                index=self.edisgo.timeseries.timeindex,
-            )
-        # fmt: on
-
-        # check with default value
-        assert (self.edisgo.timeseries.loads_active_power.dtypes == "float64").all()
-        # fmt: off
-        assert (
-            self.edisgo.timeseries.time_series_raw.
-            fluctuating_generators_active_power_by_technology.dtypes
-            == "float64"
-        ).all()
-        # fmt: on
-        self.edisgo.timeseries.reduce_memory()
-        assert (self.edisgo.timeseries.loads_active_power.dtypes == "float32").all()
-        assert (self.edisgo.timeseries.loads_reactive_power.dtypes == "float32").all()
-        # fmt: off
-        assert (
-            self.edisgo.timeseries.time_series_raw.
-            fluctuating_generators_active_power_by_technology.dtypes
-            == "float32"
-        ).all()
-        # fmt: on
-
-        # check arguments
-        self.edisgo.timeseries.reduce_memory(
-            to_type="float16",
-            attr_to_reduce=["loads_reactive_power"],
-            time_series_raw=False,
-        )
-
-        assert (self.edisgo.timeseries.loads_active_power.dtypes == "float32").all()
-        assert (self.edisgo.timeseries.loads_reactive_power.dtypes == "float16").all()
-        # fmt: off
-        assert (
-            self.edisgo.timeseries.time_series_raw.
-            fluctuating_generators_active_power_by_technology.dtypes
-            == "float32"
-        ).all()
-        # fmt: on
-
-    def test_to_csv(self):
-
->>>>>>> 1f050235
         timeindex = pd.date_range("1/1/2018", periods=2, freq="H")
         self.edisgo.set_timeindex(timeindex)
 
@@ -2995,7 +2108,6 @@
         self.edisgo.timeseries.loads_reactive_power = loads_reactive_power
         generators_active_power = pd.DataFrame(
             {"gen1": [1.4, 2.3], "gen2": [2.4, 1.3]}, index=timeindex
-<<<<<<< HEAD
         )
         self.edisgo.timeseries.generators_active_power = generators_active_power
         fluc_gen = pd.DataFrame(
@@ -3047,59 +2159,6 @@
         )
         # fmt: on
 
-=======
-        )
-        self.edisgo.timeseries.generators_active_power = generators_active_power
-        fluc_gen = pd.DataFrame(
-            data={
-                "wind": [1.23, 2.0],
-                "solar": [3.0, 4.0],
-            },
-            index=self.edisgo.timeseries.timeindex,
-        )
-        # fmt: off
-        self.edisgo.timeseries.time_series_raw. \
-            fluctuating_generators_active_power_by_technology = fluc_gen
-        # fmt: on
-
-        # write to csv
-        save_dir = os.path.join(os.getcwd(), "timeseries_csv")
-        self.edisgo.timeseries.to_csv(save_dir, time_series_raw=True)
-
-        # reset TimeSeries
-        self.edisgo.timeseries.reset()
-
-        self.edisgo.timeseries.from_csv(save_dir)
-
-        pd.testing.assert_frame_equal(
-            self.edisgo.timeseries.loads_reactive_power,
-            loads_reactive_power,
-            check_freq=False,
-        )
-        pd.testing.assert_frame_equal(
-            self.edisgo.timeseries.generators_active_power,
-            generators_active_power,
-            check_freq=False,
-        )
-        # fmt: off
-        assert (
-            self.edisgo.timeseries.time_series_raw.
-            fluctuating_generators_active_power_by_technology.empty
-        )
-        # fmt: on
-
-        self.edisgo.timeseries.from_csv(save_dir, time_series_raw=True)
-
-        # fmt: off
-        pd.testing.assert_frame_equal(
-            self.edisgo.timeseries.time_series_raw.
-            fluctuating_generators_active_power_by_technology,
-            fluc_gen,
-            check_freq=False,
-        )
-        # fmt: on
-
->>>>>>> 1f050235
         shutil.rmtree(save_dir)
 
     def test_integrity_check(self, caplog):
@@ -3175,7 +2234,92 @@
                 caplog.clear()
                 setattr(self.edisgo.timeseries, attr, ts_tmp)
 
-<<<<<<< HEAD
+    def test_drop_component_time_series(self):
+
+        time_series_obj = timeseries.TimeSeries()
+
+        # check that no error is raised in case of empty dataframe
+        time_series_obj.drop_component_time_series("loads_active_power", "Load1")
+
+        # add dummy time series
+        time_series_obj.timeindex = pd.date_range("1/1/2018", periods=4, freq="H")
+        df = pd.DataFrame(
+            data={
+                "load_1": [1.23, 2.0, 5.0, 6.0],
+                "load_2": [3.0, 4.0, 7.0, 8.0],
+            },
+            index=time_series_obj.timeindex,
+        )
+        time_series_obj.loads_active_power = df
+
+        # check with dropping one existing load and one non-existing load
+        time_series_obj.drop_component_time_series(
+            "loads_active_power", ["Load1", "load_1"]
+        )
+        assert time_series_obj.loads_active_power.shape == (4, 1)
+        assert "load_1" not in time_series_obj.loads_active_power.columns
+
+        # check with dropping all existing loads
+        time_series_obj.drop_component_time_series("loads_active_power", ["load_2"])
+        assert time_series_obj.loads_active_power.empty
+
+    def test_add_component_time_series(self):
+
+        time_series_obj = timeseries.TimeSeries()
+        time_series_obj.timeindex = pd.date_range("1/1/2018", periods=4, freq="H")
+
+        df = pd.DataFrame(
+            data={
+                "load_1": [1.23, 2.0, 5.0, 6.0],
+                "load_2": [3.0, 4.0, 7.0, 8.0],
+            },
+            index=time_series_obj.timeindex,
+        )
+
+        # check with matching time index
+        time_series_obj.add_component_time_series("loads_active_power", df)
+        assert time_series_obj.loads_active_power.shape == (4, 2)
+        assert "load_1" in time_series_obj.loads_active_power.columns
+
+        # check with time indexes that do not match
+        df = pd.DataFrame(
+            data={
+                "load_3": [5.0, 6.0],
+                "load_4": [7.0, 8.0],
+            },
+            index=time_series_obj.timeindex[0:2],
+        )
+        time_series_obj.add_component_time_series("loads_active_power", df.iloc[:2])
+        assert time_series_obj.loads_active_power.shape == (4, 4)
+        assert "load_3" in time_series_obj.loads_active_power.columns
+
+    def test_check_if_components_exist(self):
+        edisgo_obj = EDisGo(ding0_grid=pytest.ding0_test_network_path)
+
+        # check all components exist
+        component_names = edisgo_obj.timeseries._check_if_components_exist(
+            edisgo_obj,
+            ["GeneratorFluctuating_15", "GeneratorFluctuating_24"],
+            "generators",
+        )
+        assert len(component_names) == 2
+        assert "GeneratorFluctuating_15" in component_names
+
+        # check no components exist
+        component_names = edisgo_obj.timeseries._check_if_components_exist(
+            edisgo_obj, ["Storage_3"], "storage_units"
+        )
+        assert len(component_names) == 0
+
+        # check some components exist
+        component_names = edisgo_obj.timeseries._check_if_components_exist(
+            edisgo_obj,
+            ["Load_residential_LVGrid_5_3", "Load_residential_LVGrid_5"],
+            "loads",
+        )
+        assert len(component_names) == 1
+        assert "Load_residential_LVGrid_5_3" in component_names
+
 
 class TestTimeSeriesRaw:
     @pytest.fixture(autouse=True)
@@ -3292,304 +2436,4 @@
             check_freq=False,
         )
 
-        shutil.rmtree(save_dir)
-
-
-class TestTimeSeriesHelperFunctions:
-    def test_drop_component_time_series(self):
-
-        time_series_obj = timeseries.TimeSeries()
-
-        # check that no error is raised in case of empty dataframe
-        timeseries.drop_component_time_series(
-            time_series_obj, "loads_active_power", "Load1"
-        )
-
-        # add dummy time series
-        time_series_obj.timeindex = pd.date_range("1/1/2018", periods=4, freq="H")
-        df = pd.DataFrame(
-            data={
-                "load_1": [1.23, 2.0, 5.0, 6.0],
-                "load_2": [3.0, 4.0, 7.0, 8.0],
-            },
-            index=time_series_obj.timeindex,
-        )
-        time_series_obj.loads_active_power = df
-
-        # check with dropping one existing load and one non-existing load
-        timeseries.drop_component_time_series(
-            time_series_obj, "loads_active_power", ["Load1", "load_1"]
-        )
-        assert time_series_obj.loads_active_power.shape == (4, 1)
-        assert "load_1" not in time_series_obj.loads_active_power.columns
-
-        # check with dropping all existing loads
-        timeseries.drop_component_time_series(
-            time_series_obj, "loads_active_power", ["load_2"]
-        )
-        assert time_series_obj.loads_active_power.empty
-
-    def test_add_component_time_series(self):
-
-        time_series_obj = timeseries.TimeSeries()
-        time_series_obj.timeindex = pd.date_range("1/1/2018", periods=4, freq="H")
-
-        df = pd.DataFrame(
-            data={
-                "load_1": [1.23, 2.0, 5.0, 6.0],
-                "load_2": [3.0, 4.0, 7.0, 8.0],
-            },
-            index=time_series_obj.timeindex,
-        )
-
-        # check with matching time index
-        timeseries._add_component_time_series(time_series_obj, "loads_active_power", df)
-        assert time_series_obj.loads_active_power.shape == (4, 2)
-        assert "load_1" in time_series_obj.loads_active_power.columns
-
-        # check with time indexes that do not match
-        df = pd.DataFrame(
-            data={
-                "load_3": [5.0, 6.0],
-                "load_4": [7.0, 8.0],
-            },
-            index=time_series_obj.timeindex[0:2],
-        )
-        timeseries._add_component_time_series(
-            time_series_obj, "loads_active_power", df.iloc[:2]
-        )
-        assert time_series_obj.loads_active_power.shape == (4, 4)
-        assert "load_3" in time_series_obj.loads_active_power.columns
-
-    def test_check_if_components_exist(self):
-        edisgo_obj = EDisGo(ding0_grid=pytest.ding0_test_network_path)
-
-        # check all components exist
-        component_names = timeseries._check_if_components_exist(
-            edisgo_obj,
-            ["GeneratorFluctuating_15", "GeneratorFluctuating_24"],
-            "generators",
-        )
-        assert len(component_names) == 2
-        assert "GeneratorFluctuating_15" in component_names
-
-        # check no components exist
-        component_names = timeseries._check_if_components_exist(
-            edisgo_obj, ["Storage_3"], "storage_units"
-=======
-    def test_drop_component_time_series(self):
-
-        time_series_obj = timeseries.TimeSeries()
-
-        # check that no error is raised in case of empty dataframe
-        time_series_obj.drop_component_time_series("loads_active_power", "Load1")
-
-        # add dummy time series
-        time_series_obj.timeindex = pd.date_range("1/1/2018", periods=4, freq="H")
-        df = pd.DataFrame(
-            data={
-                "load_1": [1.23, 2.0, 5.0, 6.0],
-                "load_2": [3.0, 4.0, 7.0, 8.0],
-            },
-            index=time_series_obj.timeindex,
-        )
-        time_series_obj.loads_active_power = df
-
-        # check with dropping one existing load and one non-existing load
-        time_series_obj.drop_component_time_series(
-            "loads_active_power", ["Load1", "load_1"]
-        )
-        assert time_series_obj.loads_active_power.shape == (4, 1)
-        assert "load_1" not in time_series_obj.loads_active_power.columns
-
-        # check with dropping all existing loads
-        time_series_obj.drop_component_time_series("loads_active_power", ["load_2"])
-        assert time_series_obj.loads_active_power.empty
-
-    def test_add_component_time_series(self):
-
-        time_series_obj = timeseries.TimeSeries()
-        time_series_obj.timeindex = pd.date_range("1/1/2018", periods=4, freq="H")
-
-        df = pd.DataFrame(
-            data={
-                "load_1": [1.23, 2.0, 5.0, 6.0],
-                "load_2": [3.0, 4.0, 7.0, 8.0],
-            },
-            index=time_series_obj.timeindex,
-        )
-
-        # check with matching time index
-        time_series_obj.add_component_time_series("loads_active_power", df)
-        assert time_series_obj.loads_active_power.shape == (4, 2)
-        assert "load_1" in time_series_obj.loads_active_power.columns
-
-        # check with time indexes that do not match
-        df = pd.DataFrame(
-            data={
-                "load_3": [5.0, 6.0],
-                "load_4": [7.0, 8.0],
-            },
-            index=time_series_obj.timeindex[0:2],
-        )
-        time_series_obj.add_component_time_series("loads_active_power", df.iloc[:2])
-        assert time_series_obj.loads_active_power.shape == (4, 4)
-        assert "load_3" in time_series_obj.loads_active_power.columns
-
-    def test_check_if_components_exist(self):
-        edisgo_obj = EDisGo(ding0_grid=pytest.ding0_test_network_path)
-
-        # check all components exist
-        component_names = edisgo_obj.timeseries._check_if_components_exist(
-            edisgo_obj,
-            ["GeneratorFluctuating_15", "GeneratorFluctuating_24"],
-            "generators",
-        )
-        assert len(component_names) == 2
-        assert "GeneratorFluctuating_15" in component_names
-
-        # check no components exist
-        component_names = edisgo_obj.timeseries._check_if_components_exist(
-            edisgo_obj, ["Storage_3"], "storage_units"
-        )
-        assert len(component_names) == 0
-
-        # check some components exist
-        component_names = edisgo_obj.timeseries._check_if_components_exist(
-            edisgo_obj,
-            ["Load_residential_LVGrid_5_3", "Load_residential_LVGrid_5"],
-            "loads",
-        )
-        assert len(component_names) == 1
-        assert "Load_residential_LVGrid_5_3" in component_names
-
-
-class TestTimeSeriesRaw:
-    @pytest.fixture(autouse=True)
-    def setup_class(self):
-        # add dummy time series
-        self.time_series_raw = timeseries.TimeSeriesRaw()
-        timeindex = pd.date_range("1/1/2018", periods=4, freq="H")
-        self.df = pd.DataFrame(
-            data={
-                "residential": [1.23, 2.0, 5.0, 6.0],
-                "industrial": [3.0, 4.0, 7.0, 8.0],
-            },
-            index=timeindex,
-        )
-        self.time_series_raw.conventional_loads_active_power_by_sector = self.df
-        self.time_series_raw.charging_points_active_power_by_use_case = self.df
-        self.q_control = pd.DataFrame(
-            {
-                "type": ["fixed_cosphi", "fixed_cosphi"],
-                "q_sign": [1, -1],
-                "power_factor": [1.0, 0.98],
-                "parametrisation": [np.nan, np.nan],
-            },
-            index=["gen_1", "laod_2"],
-        )
-        self.time_series_raw.q_control = self.q_control
-
-    def test_reduce_memory(self):
-
-        # check with default value
-        assert (
-            self.time_series_raw.conventional_loads_active_power_by_sector.dtypes
-            == "float64"
-        ).all()
-        assert self.time_series_raw.q_control.power_factor.dtype == "float64"
-        self.time_series_raw.reduce_memory()
-        assert (
-            self.time_series_raw.conventional_loads_active_power_by_sector.dtypes
-            == "float32"
-        ).all()
-        assert (
-            self.time_series_raw.charging_points_active_power_by_use_case.dtypes
-            == "float32"
-        ).all()
-        assert self.time_series_raw.q_control.power_factor.dtype == "float64"
-
-        # check arguments
-        self.time_series_raw.reduce_memory(
-            to_type="float16",
-            attr_to_reduce=["conventional_loads_active_power_by_sector"],
-        )
-
-        assert (
-            self.time_series_raw.conventional_loads_active_power_by_sector.dtypes
-            == "float16"
-        ).all()
-        assert (
-            self.time_series_raw.charging_points_active_power_by_use_case.dtypes
-            == "float32"
-        ).all()
-
-    def test_to_csv(self):
-
-        # test with default values
-        save_dir = os.path.join(os.getcwd(), "timeseries_csv")
-        self.time_series_raw.to_csv(save_dir)
-
-        files_in_timeseries_dir = os.listdir(save_dir)
-        assert len(files_in_timeseries_dir) == 3
-        assert (
-            "conventional_loads_active_power_by_sector.csv" in files_in_timeseries_dir
-        )
-        assert "charging_points_active_power_by_use_case.csv" in files_in_timeseries_dir
-        assert "q_control.csv" in files_in_timeseries_dir
-
-        shutil.rmtree(save_dir)
-
-        # test with reduce memory True, to_type = float16 and saving TimeSeriesRaw
-        self.time_series_raw.to_csv(save_dir, reduce_memory=True, to_type="float16")
-
-        assert (
-            self.time_series_raw.conventional_loads_active_power_by_sector.dtypes
-            == "float16"
-        ).all()
-        files_in_timeseries_dir = os.listdir(save_dir)
-        assert len(files_in_timeseries_dir) == 3
-
-        shutil.rmtree(save_dir, ignore_errors=True)
-
-    def test_from_csv(self):
-
-        # write to csv
-        save_dir = os.path.join(os.getcwd(), "timeseries_csv")
-        self.time_series_raw.to_csv(save_dir, time_series_raw=True)
-
-        # reset TimeSeriesRaw
-        self.time_series_raw = timeseries.TimeSeriesRaw()
-
-        self.time_series_raw.from_csv(save_dir)
-
-        pd.testing.assert_frame_equal(
-            self.time_series_raw.conventional_loads_active_power_by_sector,
-            self.df,
-            check_freq=False,
-        )
-        pd.testing.assert_frame_equal(
-            self.time_series_raw.charging_points_active_power_by_use_case,
-            self.df,
-            check_freq=False,
-        )
-        pd.testing.assert_frame_equal(
-            self.time_series_raw.q_control,
-            self.q_control,
-            check_freq=False,
->>>>>>> 1f050235
-        )
-        assert len(component_names) == 0
-
-<<<<<<< HEAD
-        # check some components exist
-        component_names = timeseries._check_if_components_exist(
-            edisgo_obj,
-            ["Load_residential_LVGrid_5_3", "Load_residential_LVGrid_5"],
-            "loads",
-        )
-        assert len(component_names) == 1
-        assert "Load_residential_LVGrid_5_3" in component_names
-=======
-        shutil.rmtree(save_dir)
->>>>>>> 1f050235
+        shutil.rmtree(save_dir)