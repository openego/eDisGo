--- conflicted
+++ resolved
@@ -2387,12 +2387,7 @@
         assert len(component_names) == 1
         assert "Load_residential_LVGrid_5_3" in component_names
 
-<<<<<<< HEAD
-    def test_resample_timeseries(self):
-=======
     def test_resample(self):
-
->>>>>>> 587fb083
         self.edisgo.set_time_series_worst_case_analysis()
 
         len_timeindex_orig = len(self.edisgo.timeseries.timeindex)
