import logging
import os
import shutil

from math import acos, tan

import numpy as np
import pandas as pd
import pytest

from pandas.util.testing import assert_frame_equal, assert_series_equal

from edisgo import EDisGo
from edisgo.network import timeseries
from edisgo.tools.tools import assign_voltage_level_to_component


class TestTimeSeries:
    @pytest.fixture(autouse=True)
    def setup_class(self):
        self.edisgo = EDisGo(ding0_grid=pytest.ding0_test_network_path)

    def test_timeseries_getters(self, caplog):
        index_2 = pd.date_range("1/1/2018", periods=2, freq="H")
        index_3 = pd.date_range("1/1/2018", periods=3, freq="H")
        timeseries = pd.DataFrame(index=index_2, columns=["Comp_1"], data=[1.3, 2])
        self.edisgo.timeseries.timeindex = index_3
        for attribute in self.edisgo.timeseries._attributes:
            assert_frame_equal(
                getattr(self.edisgo.timeseries, attribute), pd.DataFrame(index=index_3)
            )
            setattr(self.edisgo.timeseries, attribute, timeseries)
            with caplog.at_level(logging.WARNING):
                assert_frame_equal(
                    getattr(self.edisgo.timeseries, attribute),
                    pd.DataFrame(index=index_3),
                )
            assert (
                "Timeindex and {} have deviating indices. "
                "Empty dataframe will be returned.".format(attribute) in caplog.text
            )

    def test_set_active_power_manual(self):

        # create dummy time series
        index_2 = pd.date_range("1/1/2018", periods=2, freq="H")
        index_3 = pd.date_range("1/1/2018", periods=3, freq="H")
        dummy_ts_1 = pd.Series([1.4, 2.3], index=index_2)
        dummy_ts_2 = pd.Series([1.4, 2.3, 1.5], index=index_3)
        # set TimeSeries timeindex
        self.edisgo.timeseries.timeindex = index_2

        # test only existing components without prior time series being set
        self.edisgo.timeseries.set_active_power_manual(
            edisgo_object=self.edisgo,
            ts_generators=pd.DataFrame({"GeneratorFluctuating_8": dummy_ts_1}),
            ts_loads=pd.DataFrame(
                {
                    "Load_residential_LVGrid_8_6": dummy_ts_2,
                    "Load_residential_LVGrid_7_2": dummy_ts_2,
                }
            ),
            ts_storage_units=pd.DataFrame({"Storage_1": dummy_ts_2}),
        )
        assert self.edisgo.timeseries.generators_active_power.shape == (2, 1)
        assert (
            self.edisgo.timeseries.generators_active_power.loc[
                :, "GeneratorFluctuating_8"
            ]
            == dummy_ts_1
        ).all()
        assert self.edisgo.timeseries.loads_active_power.shape == (2, 2)
        assert (
            self.edisgo.timeseries._loads_active_power.loc[
                :, "Load_residential_LVGrid_8_6"
            ]
            == dummy_ts_2
        ).all()
        assert (
            self.edisgo.timeseries.loads_active_power.loc[
                :, "Load_residential_LVGrid_7_2"
            ]
            == dummy_ts_2.loc[index_2]
        ).all()
        assert self.edisgo.timeseries.storage_units_active_power.shape == (2, 1)
        assert (
            self.edisgo.timeseries._storage_units_active_power.loc[:, "Storage_1"]
            == dummy_ts_2
        ).all()
        assert (
            self.edisgo.timeseries.storage_units_active_power.loc[:, "Storage_1"]
            == dummy_ts_2.loc[index_2]
        ).all()

        # test overwriting and adding time series
        self.edisgo.timeseries.set_active_power_manual(
            edisgo_object=self.edisgo,
            ts_generators=pd.DataFrame(
                {
                    "GeneratorFluctuating_8": dummy_ts_2,
                    "GeneratorFluctuating_17": dummy_ts_2,
                }
            ),
            ts_loads=pd.DataFrame(
                {
                    "Load_residential_LVGrid_8_6": dummy_ts_1,
                    "Load_residential_LVGrid_1_4": dummy_ts_1,
                }
            ),
            ts_storage_units=pd.DataFrame({"Storage_1": dummy_ts_1}),
        )
        assert self.edisgo.timeseries.generators_active_power.shape == (2, 2)
        assert (
            self.edisgo.timeseries.generators_active_power.loc[
                :, "GeneratorFluctuating_8"
            ]
            == dummy_ts_2.loc[index_2]
        ).all()
        assert (
            self.edisgo.timeseries._generators_active_power.loc[
                :, "GeneratorFluctuating_17"
            ]
            == dummy_ts_2
        ).all()
        assert (
            self.edisgo.timeseries.generators_active_power.loc[
                :, "GeneratorFluctuating_17"
            ]
            == dummy_ts_2.loc[index_2]
        ).all()
        assert self.edisgo.timeseries.loads_active_power.shape == (2, 3)
        assert (
            self.edisgo.timeseries._loads_active_power.loc[
                :, "Load_residential_LVGrid_8_6"
            ]
            == dummy_ts_1
        ).all()
        assert (
            self.edisgo.timeseries._loads_active_power.loc[
                :, "Load_residential_LVGrid_1_4"
            ]
            == dummy_ts_1
        ).all()
        assert (
            self.edisgo.timeseries.loads_active_power.loc[
                :, "Load_residential_LVGrid_7_2"
            ]
            == dummy_ts_2.loc[index_2]
        ).all()
        assert self.edisgo.timeseries.storage_units_active_power.shape == (2, 1)
        assert (
            self.edisgo.timeseries._storage_units_active_power.loc[:, "Storage_1"]
            == dummy_ts_1
        ).all()
        assert (
            self.edisgo.timeseries.storage_units_active_power.loc[:, "Storage_1"]
            == dummy_ts_1
        ).all()

        # test non-existent components
        self.edisgo.timeseries.set_active_power_manual(
            edisgo_object=self.edisgo,
            ts_generators=pd.DataFrame(
                {"Dummy_gen_1": dummy_ts_2, "GeneratorFluctuating_27": dummy_ts_2}
            ),
            ts_loads=pd.DataFrame(
                {"Dummy_load_1": dummy_ts_1, "Load_agricultural_LVGrid_1_3": dummy_ts_1}
            ),
            ts_storage_units=pd.DataFrame({"Dummy_storage_1": dummy_ts_1}),
        )
        assert self.edisgo.timeseries.generators_active_power.shape == (2, 3)
        assert (
            "Dummy_gen_1" not in self.edisgo.timeseries.generators_active_power.columns
        )
        assert (
            self.edisgo.timeseries._generators_active_power.loc[
                :, "GeneratorFluctuating_27"
            ]
            == dummy_ts_2
        ).all()
        assert self.edisgo.timeseries.loads_active_power.shape == (2, 4)
        assert "Dummy_load_1" not in self.edisgo.timeseries.loads_active_power.columns
        assert (
            self.edisgo.timeseries.loads_active_power.loc[
                :, "Load_agricultural_LVGrid_1_3"
            ]
            == dummy_ts_1
        ).all()
        assert self.edisgo.timeseries.storage_units_active_power.shape == (2, 1)
        assert (
            "Dummy_storage_1"
            not in self.edisgo.timeseries.storage_units_active_power.columns
        )

    def test_set_reactive_power_manual(self):

        # create dummy time series
        index_2 = pd.date_range("1/1/2018", periods=2, freq="H")
        index_3 = pd.date_range("1/1/2018", periods=3, freq="H")
        dummy_ts_1 = pd.Series([1.4, 2.3], index=index_2)
        dummy_ts_2 = pd.Series([1.4, 2.3, 1.5], index=index_3)
        # set TimeSeries timeindex
        self.edisgo.timeseries.timeindex = index_2

        # test only existing components without prior time series being set
        self.edisgo.timeseries.set_reactive_power_manual(
            edisgo_object=self.edisgo,
            ts_generators=pd.DataFrame({"GeneratorFluctuating_8": dummy_ts_1}),
            ts_loads=pd.DataFrame(
                {
                    "Load_residential_LVGrid_8_6": dummy_ts_2,
                    "Load_residential_LVGrid_7_2": dummy_ts_2,
                }
            ),
            ts_storage_units=pd.DataFrame({"Storage_1": dummy_ts_2}),
        )
        assert self.edisgo.timeseries.generators_reactive_power.shape == (2, 1)
        assert (
            self.edisgo.timeseries.generators_reactive_power.loc[
                :, "GeneratorFluctuating_8"
            ]
            == dummy_ts_1
        ).all()
        assert self.edisgo.timeseries.loads_reactive_power.shape == (2, 2)
        assert (
            self.edisgo.timeseries._loads_reactive_power.loc[
                :, "Load_residential_LVGrid_8_6"
            ]
            == dummy_ts_2
        ).all()
        assert (
            self.edisgo.timeseries.loads_reactive_power.loc[
                :, "Load_residential_LVGrid_7_2"
            ]
            == dummy_ts_2.loc[index_2]
        ).all()
        assert self.edisgo.timeseries.storage_units_reactive_power.shape == (2, 1)
        assert (
            self.edisgo.timeseries._storage_units_reactive_power.loc[:, "Storage_1"]
            == dummy_ts_2
        ).all()
        assert (
            self.edisgo.timeseries.storage_units_reactive_power.loc[:, "Storage_1"]
            == dummy_ts_2.loc[index_2]
        ).all()

        # test overwriting and adding time series
        self.edisgo.timeseries.set_reactive_power_manual(
            edisgo_object=self.edisgo,
            ts_generators=pd.DataFrame(
                {
                    "GeneratorFluctuating_8": dummy_ts_2,
                    "GeneratorFluctuating_17": dummy_ts_2,
                }
            ),
            ts_loads=pd.DataFrame(
                {
                    "Load_residential_LVGrid_8_6": dummy_ts_1,
                    "Load_residential_LVGrid_1_4": dummy_ts_1,
                }
            ),
            ts_storage_units=pd.DataFrame({"Storage_1": dummy_ts_1}),
        )
        assert self.edisgo.timeseries.generators_reactive_power.shape == (2, 2)
        assert (
            self.edisgo.timeseries.generators_reactive_power.loc[
                :, "GeneratorFluctuating_8"
            ]
            == dummy_ts_2.loc[index_2]
        ).all()
        assert (
            self.edisgo.timeseries._generators_reactive_power.loc[
                :, "GeneratorFluctuating_17"
            ]
            == dummy_ts_2
        ).all()
        assert (
            self.edisgo.timeseries.generators_reactive_power.loc[
                :, "GeneratorFluctuating_17"
            ]
            == dummy_ts_2.loc[index_2]
        ).all()
        assert self.edisgo.timeseries.loads_reactive_power.shape == (2, 3)
        assert (
            self.edisgo.timeseries._loads_reactive_power.loc[
                :, "Load_residential_LVGrid_8_6"
            ]
            == dummy_ts_1
        ).all()
        assert (
            self.edisgo.timeseries._loads_reactive_power.loc[
                :, "Load_residential_LVGrid_1_4"
            ]
            == dummy_ts_1
        ).all()
        assert (
            self.edisgo.timeseries.loads_reactive_power.loc[
                :, "Load_residential_LVGrid_7_2"
            ]
            == dummy_ts_2.loc[index_2]
        ).all()
        assert self.edisgo.timeseries.storage_units_reactive_power.shape == (2, 1)
        assert (
            self.edisgo.timeseries._storage_units_reactive_power.loc[:, "Storage_1"]
            == dummy_ts_1
        ).all()
        assert (
            self.edisgo.timeseries.storage_units_reactive_power.loc[:, "Storage_1"]
            == dummy_ts_1
        ).all()

        # test non-existent components
        self.edisgo.timeseries.set_reactive_power_manual(
            edisgo_object=self.edisgo,
            ts_generators=pd.DataFrame(
                {"Dummy_gen_1": dummy_ts_2, "GeneratorFluctuating_27": dummy_ts_2}
            ),
            ts_loads=pd.DataFrame(
                {"Dummy_load_1": dummy_ts_1, "Load_agricultural_LVGrid_1_3": dummy_ts_1}
            ),
            ts_storage_units=pd.DataFrame({"Dummy_storage_1": dummy_ts_1}),
        )
        assert self.edisgo.timeseries.generators_reactive_power.shape == (2, 3)
        assert (
            "Dummy_gen_1"
            not in self.edisgo.timeseries.generators_reactive_power.columns
        )
        assert (
            self.edisgo.timeseries._generators_reactive_power.loc[
                :, "GeneratorFluctuating_27"
            ]
            == dummy_ts_2
        ).all()
        assert self.edisgo.timeseries.loads_reactive_power.shape == (2, 4)
        assert "Dummy_load_1" not in self.edisgo.timeseries.loads_reactive_power.columns
        assert (
            self.edisgo.timeseries.loads_reactive_power.loc[
                :, "Load_agricultural_LVGrid_1_3"
            ]
            == dummy_ts_1
        ).all()
        assert self.edisgo.timeseries.storage_units_reactive_power.shape == (2, 1)
        assert (
            "Dummy_storage_1"
            not in self.edisgo.timeseries.storage_units_reactive_power.columns
        )

    def test_set_worst_case(self):

        # test - check if right functions are called for all components

        # change load types to have charging point, heat pump and load without set
        # type in the network
        self.edisgo.topology._loads_df.loc[
            "Load_residential_LVGrid_1_4", ["type", "sector"]
        ] = ("charging_point", "hpc")
        self.edisgo.topology._loads_df.at[
            "Load_retail_MVGrid_1_Load_aggregated_retail_MVGrid_1_1", "type"
        ] = "heat_pump"
        self.edisgo.topology._loads_df.at["Load_agricultural_LVGrid_8_1", "type"] = None

        self.edisgo.timeseries.set_worst_case(
            self.edisgo, cases=["feed-in_case", "load_case"]
        )

        timeindex = pd.date_range("1/1/1970", periods=4, freq="H")
        # check generator
        comp = "Generator_1"  # gas, mv
        p_nom = 0.775
        exp = pd.Series(
            data=[1.0 * p_nom, 1.0 * p_nom, 0.0, 0.0],
            name=comp,
            index=timeindex,
        )
        assert_series_equal(
            self.edisgo.timeseries.generators_active_power.loc[:, comp],
            exp,
            check_dtype=False,
        )
        pf = -tan(acos(0.9))
        assert_series_equal(
            self.edisgo.timeseries.generators_reactive_power.loc[:, comp],
            exp * pf,
            check_dtype=False,
        )
        # check conventional load
        comp = "Load_agricultural_LVGrid_1_1"  # lv
        p_set = 0.0523
        exp = pd.Series(
            data=[0.15 * p_set, 0.1 * p_set, 1.0 * p_set, 1.0 * p_set],
            name=comp,
            index=timeindex,
        )
        assert_series_equal(
            self.edisgo.timeseries.loads_active_power.loc[:, comp],
            exp,
            check_dtype=False,
        )
        pf = tan(acos(0.95))
        assert_series_equal(
            self.edisgo.timeseries.loads_reactive_power.loc[:, comp],
            exp * pf,
            check_dtype=False,
        )
        # check charging point
        comp = "Load_residential_LVGrid_1_4"  # lv, hpc
        p_set = 0.001397
        exp = pd.Series(
            data=[0.15 * p_set, 0.0 * p_set, 1.0 * p_set, 1.0 * p_set],
            name=comp,
            index=timeindex,
        )
        assert_series_equal(
            self.edisgo.timeseries.loads_active_power.loc[:, comp],
            exp,
            check_dtype=False,
        )
        pf = tan(acos(1.0))
        assert_series_equal(
            self.edisgo.timeseries.loads_reactive_power.loc[:, comp],
            exp * pf,
            check_dtype=False,
        )
        # check heat pump
        comp = "Load_retail_MVGrid_1_Load_aggregated_retail_MVGrid_1_1"  # mv
        p_set = 0.31
        exp = pd.Series(
            data=[0.0 * p_set, 0.0 * p_set, 0.8 * p_set, 1.0 * p_set],
            name=comp,
            index=timeindex,
        )
        assert_series_equal(
            self.edisgo.timeseries.loads_active_power.loc[:, comp],
            exp,
            check_dtype=False,
        )
        pf = tan(acos(1.0))
        assert_series_equal(
            self.edisgo.timeseries.loads_reactive_power.loc[:, comp],
            exp * pf,
            check_dtype=False,
        )
        # check load without type specification
        comp = "Load_agricultural_LVGrid_8_1"  # lv
        p_set = 0.0478
        exp = pd.Series(
            data=[0.15 * p_set, 0.1 * p_set, 1.0 * p_set, 1.0 * p_set],
            name=comp,
            index=timeindex,
        )
        assert_series_equal(
            self.edisgo.timeseries.loads_active_power.loc[:, comp],
            exp,
            check_dtype=False,
        )
        pf = tan(acos(0.95))
        assert_series_equal(
            self.edisgo.timeseries.loads_reactive_power.loc[:, comp],
            exp * pf,
            check_dtype=False,
        )
        # check storage
        comp = "Storage_1"
        p_nom = 0.4
        exp = pd.Series(
            data=[1.0 * p_nom, 1.0 * p_nom, -1.0 * p_nom, -1.0 * p_nom],
            name=comp,
            index=timeindex,
        )
        assert_series_equal(
            self.edisgo.timeseries.storage_units_active_power.loc[:, comp],
            exp,
            check_dtype=False,
        )
        pf = -tan(acos(0.9))
        assert_series_equal(
            self.edisgo.timeseries.storage_units_reactive_power.loc[:, comp],
            exp * pf,
            check_dtype=False,
        )

        assert self.edisgo.timeseries.generators_active_power.shape == (
            4,
            len(self.edisgo.topology.generators_df),
        )
        assert self.edisgo.timeseries.generators_reactive_power.shape == (
            4,
            len(self.edisgo.topology.generators_df),
        )
        assert self.edisgo.timeseries.loads_active_power.shape == (
            4,
            len(self.edisgo.topology.loads_df),
        )
        assert self.edisgo.timeseries.loads_reactive_power.shape == (
            4,
            len(self.edisgo.topology.loads_df),
        )
        assert self.edisgo.timeseries.storage_units_active_power.shape == (
            4,
            len(self.edisgo.topology.storage_units_df),
        )
        assert self.edisgo.timeseries.storage_units_reactive_power.shape == (
            4,
            len(self.edisgo.topology.storage_units_df),
        )

        # #############################################################################
        # test with components that do not exist and setting only one case
        self.edisgo.timeseries.set_worst_case(
            self.edisgo,
            cases=["load_case"],
            generators_names=["genX", "GeneratorFluctuating_8"],
            loads_names=[],
            storage_units_names=[],
        )

        comp = "GeneratorFluctuating_8"
        exp = pd.Series(
            data=[np.nan, np.nan, 0.0, 0.0],
            name=comp,
            index=timeindex,
        )
        assert_series_equal(
            self.edisgo.timeseries.generators_active_power.loc[:, comp],
            exp,
            check_dtype=False,
        )
        pf = -tan(acos(0.9))
        assert_series_equal(
            self.edisgo.timeseries.generators_reactive_power.loc[:, comp],
            exp * pf,
            check_dtype=False,
        )
        assert self.edisgo.timeseries.generators_active_power.shape == (
            4,
            len(self.edisgo.topology.generators_df),
        )
        assert self.edisgo.timeseries.generators_reactive_power.shape == (
            4,
            len(self.edisgo.topology.generators_df),
        )
        assert self.edisgo.timeseries.loads_active_power.shape == (
            4,
            len(self.edisgo.topology.loads_df),
        )
        assert self.edisgo.timeseries.loads_reactive_power.shape == (
            4,
            len(self.edisgo.topology.loads_df),
        )
        assert self.edisgo.timeseries.storage_units_active_power.shape == (
            4,
            len(self.edisgo.topology.storage_units_df),
        )
        assert self.edisgo.timeseries.storage_units_reactive_power.shape == (
            4,
            len(self.edisgo.topology.storage_units_df),
        )

        # #############################################################################
        # test reset of time series - set other time series before and only set
        # worst case time series for other components
        timeindex = pd.date_range("1/1/2018", periods=2, freq="H")
        self.edisgo.timeseries.timeindex = timeindex
        self.edisgo.timeseries._generators_active_power = pd.DataFrame(
            {"Generator_1": [1.4, 2.3]}, index=timeindex
        )
        self.edisgo.timeseries.set_worst_case(
            self.edisgo,
            cases=["load_case"],
            generators_names=["GeneratorFluctuating_8"],
        )
        assert (
            "GeneratorFluctuating_8"
            in self.edisgo.timeseries.generators_active_power.columns
        )
        assert self.edisgo.timeseries.generators_active_power.shape == (2, 1)
        assert self.edisgo.timeseries.generators_reactive_power.shape == (2, 1)

        # #############################################################################
        # test setting other case now to see if time index is set correctly
        self.edisgo.timeseries.set_worst_case(
            self.edisgo,
            cases=["feed-in_case"],
            generators_names=["GeneratorFluctuating_8"],
        )
        assert self.edisgo.timeseries.generators_active_power.shape == (4, 1)
        assert self.edisgo.timeseries.generators_reactive_power.shape == (4, 1)
        exp = pd.Series(
            data=pd.date_range("1/1/1970", periods=4, freq="H"),
            index=[
                "load_case_mv",
                "load_case_lv",
                "feed-in_case_mv",
                "feed-in_case_lv",
            ],
        )
        assert_series_equal(
            self.edisgo.timeseries.timeindex_worst_cases, exp, check_dtype=False
        )
        assert (
            self.edisgo.timeseries.timeindex
            == self.edisgo.timeseries.timeindex_worst_cases.values
        ).all()

    def test_worst_case_generators(self):

        # ######### check both feed-in and load case
        df = assign_voltage_level_to_component(
            self.edisgo.topology.generators_df, self.edisgo.topology.buses_df
        )
        p_ts, q_ts = self.edisgo.timeseries._worst_case_generators(
            cases=["feed-in_case", "load_case"], df=df, configs=self.edisgo.config
        )

        # check shape
        number_of_cols = len(df.index)
        assert p_ts.shape == (4, number_of_cols)
        assert q_ts.shape == (4, number_of_cols)

        # check values
        index = ["feed-in_case_mv", "feed-in_case_lv", "load_case_mv", "load_case_lv"]
        comp = "Generator_1"  # gas, mv
        p_nom = 0.775
        exp = pd.Series(
            data=[1.0 * p_nom, 1.0 * p_nom, 0.0, 0.0],
            name=comp,
            index=index,
        )
        assert_series_equal(p_ts.loc[:, comp], exp, check_dtype=False)
        pf = -tan(acos(0.9))
        assert_series_equal(q_ts.loc[:, comp], exp * pf, check_dtype=False)

        comp = "GeneratorFluctuating_2"  # wind, mv
        p_nom = 2.3
        exp = pd.Series(
            data=[1.0 * p_nom, 1.0 * p_nom, 0.0, 0.0],
            name=comp,
            index=index,
        )
        assert_series_equal(p_ts.loc[:, comp], exp, check_dtype=False)
        pf = -tan(acos(0.9))
        assert_series_equal(q_ts.loc[:, comp], exp * pf, check_dtype=False)

        comp = "GeneratorFluctuating_3"  # solar, mv
        p_nom = 2.67
        exp = pd.Series(
            data=[0.85 * p_nom, 0.85 * p_nom, 0.0, 0.0],
            name=comp,
            index=index,
        )
        assert_series_equal(p_ts.loc[:, comp], exp, check_dtype=False)
        pf = -tan(acos(0.9))
        assert_series_equal(q_ts.loc[:, comp], exp * pf, check_dtype=False)

        comp = "GeneratorFluctuating_20"  # solar, lv
        p_nom = 0.005
        exp = pd.Series(
            data=[0.85 * p_nom, 0.85 * p_nom, 0.0, 0.0],
            name=comp,
            index=index,
        )
        assert_series_equal(p_ts.loc[:, comp], exp, check_dtype=False)
        pf = -tan(acos(0.95))
        assert_series_equal(q_ts.loc[:, comp], exp * pf, check_dtype=False)

        # check TimeSeriesRaw
        assert len(self.edisgo.timeseries.time_series_raw.q_control) == len(df)
        assert (
            self.edisgo.timeseries.time_series_raw.q_control.at["Generator_1", "type"]
            == "fixed_cosphi"
        )

        # ########### test for only feed-in case
        p_ts, q_ts = self.edisgo.timeseries._worst_case_generators(
            cases=["feed-in_case"], df=df, configs=self.edisgo.config
        )

        # check shape
        assert p_ts.shape == (2, number_of_cols)
        assert q_ts.shape == (2, number_of_cols)

        # check values
        index = ["feed-in_case_mv", "feed-in_case_lv"]
        comp = "GeneratorFluctuating_2"  # wind, mv
        p_nom = 2.3
        exp = pd.Series(
            data=[1.0 * p_nom, 1.0 * p_nom],
            name=comp,
            index=index,
        )
        assert_series_equal(p_ts.loc[:, comp], exp, check_dtype=False)
        pf = -tan(acos(0.9))
        assert_series_equal(q_ts.loc[:, comp], exp * pf, check_dtype=False)

        # check TimeSeriesRaw
        assert len(self.edisgo.timeseries.time_series_raw.q_control) == len(df)
        assert (
            self.edisgo.timeseries.time_series_raw.q_control.at[
                "GeneratorFluctuating_2", "type"
            ]
            == "fixed_cosphi"
        )

        # ########### test for only load case
        p_ts, q_ts = self.edisgo.timeseries._worst_case_generators(
            cases=["load_case"], df=df, configs=self.edisgo.config
        )

        # check shape
        assert p_ts.shape == (2, number_of_cols)
        assert q_ts.shape == (2, number_of_cols)

        # check values
        index = ["load_case_mv", "load_case_lv"]
        comp = "GeneratorFluctuating_20"  # solar, lv
        exp = pd.Series(
            data=[0.0, 0.0],
            name=comp,
            index=index,
        )
        assert_series_equal(p_ts.loc[:, comp], exp, check_dtype=False)
        pf = -tan(acos(0.95))
        assert_series_equal(q_ts.loc[:, comp], exp * pf, check_dtype=False)

        # check TimeSeriesRaw
        assert len(self.edisgo.timeseries.time_series_raw.q_control) == len(df)
        assert (
            self.edisgo.timeseries.time_series_raw.q_control.at[
                "GeneratorFluctuating_20", "type"
            ]
            == "fixed_cosphi"
        )

        # ########## test error raising in case of missing load/generator parameter

        comp = "GeneratorFluctuating_14"
        df.at[comp, "type"] = None
        with pytest.raises(AttributeError):
            self.edisgo.timeseries._worst_case_generators(
                cases=["load_case"], df=df, configs=self.edisgo.config
            )

    def test_worst_case_conventional_load(self):

        # connect one load to MV
        self.edisgo.topology._loads_df.at[
            "Load_agricultural_LVGrid_1_1", "bus"
        ] = "Bus_BranchTee_MVGrid_1_2"

        # ######### check both feed-in and load case
        df = assign_voltage_level_to_component(
            self.edisgo.topology.loads_df, self.edisgo.topology.buses_df
        )
        p_ts, q_ts = self.edisgo.timeseries._worst_case_conventional_load(
            cases=["feed-in_case", "load_case"], df=df, configs=self.edisgo.config
        )

        # check shape
        number_of_cols = len(df.index)
        assert p_ts.shape == (4, number_of_cols)
        assert q_ts.shape == (4, number_of_cols)

        # check values
        index = ["feed-in_case_mv", "feed-in_case_lv", "load_case_mv", "load_case_lv"]
        comp = "Load_agricultural_LVGrid_1_1"  # mv
        p_set = 0.0523
        exp = pd.Series(
            data=[0.15 * p_set, 0.1 * p_set, 1.0 * p_set, 1.0 * p_set],
            name=comp,
            index=index,
        )
        assert_series_equal(p_ts.loc[:, comp], exp, check_dtype=False)
        pf = tan(acos(0.9))
        assert_series_equal(q_ts.loc[:, comp], exp * pf, check_dtype=False)

        comp = "Load_agricultural_LVGrid_8_1"  # lv
        p_set = 0.0478
        exp = pd.Series(
            data=[0.15 * p_set, 0.1 * p_set, 1.0 * p_set, 1.0 * p_set],
            name=comp,
            index=index,
        )
        assert_series_equal(p_ts.loc[:, comp], exp, check_dtype=False)
        pf = tan(acos(0.95))
        assert_series_equal(q_ts.loc[:, comp], exp * pf, check_dtype=False)

        # check TimeSeriesRaw
        assert len(self.edisgo.timeseries.time_series_raw.q_control) == len(df)
        assert (
            self.edisgo.timeseries.time_series_raw.q_control.at[
                "Load_agricultural_LVGrid_8_1", "type"
            ]
            == "fixed_cosphi"
        )

        # ########### test for only feed-in case
        p_ts, q_ts = self.edisgo.timeseries._worst_case_conventional_load(
            cases=["feed-in_case"], df=df, configs=self.edisgo.config
        )

        # check shape
        assert p_ts.shape == (2, number_of_cols)
        assert q_ts.shape == (2, number_of_cols)

        # check values
        index = ["feed-in_case_mv", "feed-in_case_lv"]
        comp = "Load_agricultural_LVGrid_8_1"  # lv
        p_set = 0.0478
        exp = pd.Series(
            data=[0.15 * p_set, 0.1 * p_set],
            name=comp,
            index=index,
        )
        assert_series_equal(p_ts.loc[:, comp], exp, check_dtype=False)
        pf = tan(acos(0.95))
        assert_series_equal(q_ts.loc[:, comp], exp * pf, check_dtype=False)

        # check TimeSeriesRaw
        assert len(self.edisgo.timeseries.time_series_raw.q_control) == len(df)
        assert (
            self.edisgo.timeseries.time_series_raw.q_control.at[
                "Load_agricultural_LVGrid_8_1", "type"
            ]
            == "fixed_cosphi"
        )

        # ########### test for only load case
        p_ts, q_ts = self.edisgo.timeseries._worst_case_conventional_load(
            cases=["load_case"], df=df, configs=self.edisgo.config
        )

        # check shape
        assert p_ts.shape == (2, number_of_cols)
        assert q_ts.shape == (2, number_of_cols)

        # check values
        index = ["load_case_mv", "load_case_lv"]
        comp = "Load_agricultural_LVGrid_1_1"  # mv
        p_set = 0.0523
        exp = pd.Series(
            data=[1.0 * p_set, 1.0 * p_set],
            name=comp,
            index=index,
        )
        assert_series_equal(p_ts.loc[:, comp], exp, check_dtype=False)
        pf = tan(acos(0.9))
        assert_series_equal(q_ts.loc[:, comp], exp * pf, check_dtype=False)

        # check TimeSeriesRaw
        assert len(self.edisgo.timeseries.time_series_raw.q_control) == len(df)
        assert (
            self.edisgo.timeseries.time_series_raw.q_control.at[
                "Load_agricultural_LVGrid_1_1", "type"
            ]
            == "fixed_cosphi"
        )

        # ########## test error raising in case of missing load/generator parameter

        comp = "Load_agricultural_LVGrid_1_1"
        df.at[comp, "voltage_level"] = None
        with pytest.raises(AttributeError):
            self.edisgo.timeseries._worst_case_conventional_load(
                cases=["load_case"], df=df, configs=self.edisgo.config
            )

    def test_worst_case_charging_points(self):
        # add charging points to MV and LV
        df_cp = pd.DataFrame(
            {
                "bus": [
                    "Bus_BranchTee_MVGrid_1_2",
                    "Bus_BranchTee_MVGrid_1_2",
                    "Bus_BranchTee_LVGrid_1_5",
                    "Bus_BranchTee_LVGrid_1_5",
                ],
                "p_set": [0.1, 0.2, 0.3, 0.4],
                "type": [
                    "charging_point",
                    "charging_point",
                    "charging_point",
                    "charging_point",
                ],
                "sector": ["hpc", "public", "home", "work"],
            },
            index=["CP1", "CP2", "CP3", "CP4"],
        )

        # ######### check both feed-in and load case
        df = assign_voltage_level_to_component(df_cp, self.edisgo.topology.buses_df)
        p_ts, q_ts = self.edisgo.timeseries._worst_case_charging_points(
            cases=["feed-in_case", "load_case"], df=df, configs=self.edisgo.config
        )

        # check shape
        number_of_cols = len(df.index)
        assert p_ts.shape == (4, number_of_cols)
        assert q_ts.shape == (4, number_of_cols)

        # check values
        index = ["feed-in_case_mv", "feed-in_case_lv", "load_case_mv", "load_case_lv"]
        comp = "CP1"  # mv, hpc
        p_set = 0.1
        exp = pd.Series(
            data=[0.15 * p_set, 0.0 * p_set, 1.0 * p_set, 1.0 * p_set],
            name=comp,
            index=index,
        )
        assert_series_equal(p_ts.loc[:, comp], exp, check_dtype=False)
        pf = tan(acos(1.0))
        assert_series_equal(q_ts.loc[:, comp], exp * pf, check_dtype=False)

        comp = "CP2"  # mv, public
        p_set = 0.2
        exp = pd.Series(
            data=[0.15 * p_set, 0.0 * p_set, 1.0 * p_set, 1.0 * p_set],
            name=comp,
            index=index,
        )
        assert_series_equal(p_ts.loc[:, comp], exp, check_dtype=False)
        pf = tan(acos(1.0))
        assert_series_equal(q_ts.loc[:, comp], exp * pf, check_dtype=False)

        comp = "CP3"  # lv, home
        p_set = 0.3
        exp = pd.Series(
            data=[0.15 * p_set, 0.0 * p_set, 0.2 * p_set, 1.0 * p_set],
            name=comp,
            index=index,
        )
        assert_series_equal(p_ts.loc[:, comp], exp, check_dtype=False)
        pf = tan(acos(1.0))
        assert_series_equal(q_ts.loc[:, comp], exp * pf, check_dtype=False)

        comp = "CP4"  # lv, work
        p_set = 0.4
        exp = pd.Series(
            data=[0.15 * p_set, 0.0 * p_set, 0.2 * p_set, 1.0 * p_set],
            name=comp,
            index=index,
        )
        assert_series_equal(p_ts.loc[:, comp], exp, check_dtype=False)
        pf = tan(acos(1.0))
        assert_series_equal(q_ts.loc[:, comp], exp * pf, check_dtype=False)

        # check TimeSeriesRaw
        assert len(self.edisgo.timeseries.time_series_raw.q_control) == len(df)
        assert (
            self.edisgo.timeseries.time_series_raw.q_control.at["CP4", "type"]
            == "fixed_cosphi"
        )

        # ########### test for only feed-in case
        p_ts, q_ts = self.edisgo.timeseries._worst_case_charging_points(
            cases=["feed-in_case"], df=df, configs=self.edisgo.config
        )

        # check shape
        assert p_ts.shape == (2, number_of_cols)
        assert q_ts.shape == (2, number_of_cols)

        # check values
        index = ["feed-in_case_mv", "feed-in_case_lv"]
        comp = "CP3"  # lv, home
        p_set = 0.3
        exp = pd.Series(
            data=[0.15 * p_set, 0.0 * p_set],
            name=comp,
            index=index,
        )
        assert_series_equal(p_ts.loc[:, comp], exp, check_dtype=False)
        pf = tan(acos(1.0))
        assert_series_equal(q_ts.loc[:, comp], exp * pf, check_dtype=False)

        # check TimeSeriesRaw
        assert len(self.edisgo.timeseries.time_series_raw.q_control) == len(df)
        assert (
            self.edisgo.timeseries.time_series_raw.q_control.at["CP3", "type"]
            == "fixed_cosphi"
        )

        # ########### test for only load case
        p_ts, q_ts = self.edisgo.timeseries._worst_case_charging_points(
            cases=["load_case"], df=df, configs=self.edisgo.config
        )

        # check shape
        assert p_ts.shape == (2, number_of_cols)
        assert q_ts.shape == (2, number_of_cols)

        # check values
        index = ["load_case_mv", "load_case_lv"]
        comp = "CP2"  # mv, public
        p_set = 0.2
        exp = pd.Series(
            data=[1.0 * p_set, 1.0 * p_set],
            name=comp,
            index=index,
        )
        assert_series_equal(p_ts.loc[:, comp], exp, check_dtype=False)
        pf = tan(acos(1.0))
        assert_series_equal(q_ts.loc[:, comp], exp * pf, check_dtype=False)

        # check TimeSeriesRaw
        assert len(self.edisgo.timeseries.time_series_raw.q_control) == len(df)
        assert (
            self.edisgo.timeseries.time_series_raw.q_control.at["CP2", "type"]
            == "fixed_cosphi"
        )

        # ########## test error raising in case of missing load/generator parameter

        comp = "CP2"
        df.at[comp, "voltage_level"] = None
        with pytest.raises(AttributeError):
            self.edisgo.timeseries._worst_case_charging_points(
                cases=["load_case"], df=df, configs=self.edisgo.config
            )

    def test_worst_case_heat_pumps(self):
        # add heat pumps to MV and LV
        df_hp = pd.DataFrame(
            {
                "bus": ["Bus_BranchTee_MVGrid_1_2", "Bus_BranchTee_LVGrid_1_5"],
                "p_set": [0.1, 0.2],
                "type": ["heat_pump", "heat_pump"],
            },
            index=["HP1", "HP2"],
        )

        # ######### check both feed-in and load case
        df = assign_voltage_level_to_component(df_hp, self.edisgo.topology.buses_df)
        p_ts, q_ts = self.edisgo.timeseries._worst_case_heat_pumps(
            cases=["feed-in_case", "load_case"], df=df, configs=self.edisgo.config
        )

        # check shape
        number_of_cols = len(df.index)
        assert p_ts.shape == (4, number_of_cols)
        assert q_ts.shape == (4, number_of_cols)

        # check values
        index = ["feed-in_case_mv", "feed-in_case_lv", "load_case_mv", "load_case_lv"]
        comp = "HP1"  # mv
        p_set = 0.1
        exp = pd.Series(
            data=[0.0 * p_set, 0.0 * p_set, 0.8 * p_set, 1.0 * p_set],
            name=comp,
            index=index,
        )
        assert_series_equal(p_ts.loc[:, comp], exp, check_dtype=False)
        pf = tan(acos(1.0))
        assert_series_equal(q_ts.loc[:, comp], exp * pf, check_dtype=False)

        comp = "HP2"  # lv
        p_set = 0.2
        exp = pd.Series(
            data=[0.0 * p_set, 0.0 * p_set, 0.8 * p_set, 1.0 * p_set],
            name=comp,
            index=index,
        )
        assert_series_equal(p_ts.loc[:, comp], exp, check_dtype=False)
        pf = tan(acos(1.0))
        assert_series_equal(q_ts.loc[:, comp], exp * pf, check_dtype=False)

        # check TimeSeriesRaw
        assert len(self.edisgo.timeseries.time_series_raw.q_control) == len(df)
        assert (
            self.edisgo.timeseries.time_series_raw.q_control.at["HP1", "type"]
            == "fixed_cosphi"
        )

        # ########### test for only feed-in case
        p_ts, q_ts = self.edisgo.timeseries._worst_case_heat_pumps(
            cases=["feed-in_case"], df=df, configs=self.edisgo.config
        )

        # check shape
        assert p_ts.shape == (2, number_of_cols)
        assert q_ts.shape == (2, number_of_cols)

        # check values
        index = ["feed-in_case_mv", "feed-in_case_lv"]
        comp = "HP2"  # lv
        p_set = 0.2
        exp = pd.Series(
            data=[0.0 * p_set, 0.0 * p_set],
            name=comp,
            index=index,
        )
        assert_series_equal(p_ts.loc[:, comp], exp, check_dtype=False)
        pf = tan(acos(1.0))
        assert_series_equal(q_ts.loc[:, comp], exp * pf, check_dtype=False)

        # check TimeSeriesRaw
        assert len(self.edisgo.timeseries.time_series_raw.q_control) == len(df)
        assert (
            self.edisgo.timeseries.time_series_raw.q_control.at["HP2", "type"]
            == "fixed_cosphi"
        )

        # ########### test for only load case
        p_ts, q_ts = self.edisgo.timeseries._worst_case_heat_pumps(
            cases=["load_case"], df=df, configs=self.edisgo.config
        )

        # check shape
        assert p_ts.shape == (2, number_of_cols)
        assert q_ts.shape == (2, number_of_cols)

        # check values
        index = ["load_case_mv", "load_case_lv"]
        comp = "HP1"  # mv
        p_set = 0.1
        exp = pd.Series(
            data=[0.8 * p_set, 1.0 * p_set],
            name=comp,
            index=index,
        )
        assert_series_equal(p_ts.loc[:, comp], exp, check_dtype=False)
        pf = tan(acos(1.0))
        assert_series_equal(q_ts.loc[:, comp], exp * pf, check_dtype=False)

        # check TimeSeriesRaw
        assert len(self.edisgo.timeseries.time_series_raw.q_control) == len(df)
        assert (
            self.edisgo.timeseries.time_series_raw.q_control.at["HP1", "type"]
            == "fixed_cosphi"
        )

        # ########## test error raising in case of missing load/generator parameter

        comp = "HP1"
        df.at[comp, "voltage_level"] = None
        with pytest.raises(AttributeError):
            self.edisgo.timeseries._worst_case_heat_pumps(
                cases=["load_case"], df=df, configs=self.edisgo.config
            )

    def test_worst_case_storage_units(self):

        # ######### check both feed-in and load case
        df = assign_voltage_level_to_component(
            self.edisgo.topology.storage_units_df, self.edisgo.topology.buses_df
        )
        p_ts, q_ts = self.edisgo.timeseries._worst_case_storage_units(
            cases=["feed-in_case", "load_case"], df=df, configs=self.edisgo.config
        )

        # check shape
        number_of_cols = len(df.index)
        assert p_ts.shape == (4, number_of_cols)
        assert q_ts.shape == (4, number_of_cols)

        # check values
        index = ["feed-in_case_mv", "feed-in_case_lv", "load_case_mv", "load_case_lv"]
        comp = "Storage_1"
        p_nom = 0.4
        exp = pd.Series(
            data=[1.0 * p_nom, 1.0 * p_nom, -1.0 * p_nom, -1.0 * p_nom],
            name=comp,
            index=index,
        )
        assert_series_equal(p_ts.loc[:, comp], exp, check_dtype=False)
        pf = -tan(acos(0.9))
        assert_series_equal(q_ts.loc[:, comp], exp * pf, check_dtype=False)

        # check TimeSeriesRaw
        assert len(self.edisgo.timeseries.time_series_raw.q_control) == len(df)
        assert (
            self.edisgo.timeseries.time_series_raw.q_control.at["Storage_1", "type"]
            == "fixed_cosphi"
        )

        # ########### test for only feed-in case
        p_ts, q_ts = self.edisgo.timeseries._worst_case_storage_units(
            cases=["feed-in_case"], df=df, configs=self.edisgo.config
        )

        # check shape
        assert p_ts.shape == (2, number_of_cols)
        assert q_ts.shape == (2, number_of_cols)

        # check values
        index = ["feed-in_case_mv", "feed-in_case_lv"]
        comp = "Storage_1"
        p_nom = 0.4
        exp = pd.Series(
            data=[1.0 * p_nom, 1.0 * p_nom],
            name=comp,
            index=index,
        )
        assert_series_equal(p_ts.loc[:, comp], exp, check_dtype=False)
        pf = -tan(acos(0.9))
        assert_series_equal(q_ts.loc[:, comp], exp * pf, check_dtype=False)

        # check TimeSeriesRaw
        assert len(self.edisgo.timeseries.time_series_raw.q_control) == len(df)
        assert (
            self.edisgo.timeseries.time_series_raw.q_control.at["Storage_1", "type"]
            == "fixed_cosphi"
        )

        # ########### test for only load case
        p_ts, q_ts = self.edisgo.timeseries._worst_case_storage_units(
            cases=["load_case"], df=df, configs=self.edisgo.config
        )

        # check shape
        assert p_ts.shape == (2, number_of_cols)
        assert q_ts.shape == (2, number_of_cols)

        # check values
        index = ["load_case_mv", "load_case_lv"]
        comp = "Storage_1"
        p_nom = 0.4
        exp = pd.Series(
            data=[-1.0 * p_nom, -1.0 * p_nom],
            name=comp,
            index=index,
        )
        assert_series_equal(p_ts.loc[:, comp], exp, check_dtype=False)
        pf = -tan(acos(0.9))
        assert_series_equal(q_ts.loc[:, comp], exp * pf, check_dtype=False)

        # check TimeSeriesRaw
        assert len(self.edisgo.timeseries.time_series_raw.q_control) == len(df)
        assert (
            self.edisgo.timeseries.time_series_raw.q_control.at["Storage_1", "type"]
            == "fixed_cosphi"
        )

        # ########## test error raising in case of missing load/generator parameter

        comp = "Storage_1"
        df.at[comp, "voltage_level"] = None
        with pytest.raises(AttributeError):
            self.edisgo.timeseries._worst_case_storage_units(
                cases=["load_case"], df=df, configs=self.edisgo.config
            )

    @pytest.mark.slow
    def test_predefined_fluctuating_generators_by_technology(self):

        timeindex = pd.date_range("1/1/2011 12:00", periods=2, freq="H")
        self.edisgo.timeseries.timeindex = timeindex

        # ############# oedb, all generators (default)
        self.edisgo.timeseries.predefined_fluctuating_generators_by_technology(
            self.edisgo, "oedb"
        )

        # check shape
        fluctuating_gens = self.edisgo.topology.generators_df[
            self.edisgo.topology.generators_df.type.isin(["wind", "solar"])
        ]
        p_ts = self.edisgo.timeseries.generators_active_power
        assert p_ts.shape == (2, len(fluctuating_gens))
        # fmt: off
        assert (
            self.edisgo.timeseries.time_series_raw.
            fluctuating_generators_active_power_by_technology.shape
            == (2, 8)
        )
        # fmt: on

        # check values
        comp = "GeneratorFluctuating_2"  # wind, w_id = 1122074
        p_nom = 2.3
        exp = pd.Series(
            data=[0.0 * p_nom, 0.0 * p_nom],
            name=comp,
            index=timeindex,
        )
        assert_series_equal(p_ts.loc[:, comp], exp, check_dtype=False, atol=1e-5)
        comp = "GeneratorFluctuating_8"  # wind, w_id = 1122075
        p_nom = 3.0
        exp = pd.Series(
            data=[0.0029929 * p_nom, 0.009521 * p_nom],
            name=comp,
            index=timeindex,
        )
        assert_series_equal(p_ts.loc[:, comp], exp, check_dtype=False, atol=1e-5)
        comp = "GeneratorFluctuating_25"  # solar, w_id = 1122075
        p_nom = 0.006
        exp = pd.Series(
            data=[0.07824 * p_nom, 0.11216 * p_nom],
            name=comp,
            index=timeindex,
        )
        assert_series_equal(p_ts.loc[:, comp], exp, check_dtype=False, atol=1e-5)

        # ############# own settings (without weather cell ID), all generators
        gens_p = pd.DataFrame(
            data={
                "wind": [1, 2],
                "solar": [3, 4],
            },
            index=timeindex,
        )
        self.edisgo.timeseries.predefined_fluctuating_generators_by_technology(
            self.edisgo, gens_p
        )

        # check shape
        fluctuating_gens = self.edisgo.topology.generators_df[
            self.edisgo.topology.generators_df.type.isin(["wind", "solar"])
        ]
        p_ts = self.edisgo.timeseries.generators_active_power
        assert p_ts.shape == (2, len(fluctuating_gens))
        # fmt: off
        assert (
            self.edisgo.timeseries.time_series_raw.
            fluctuating_generators_active_power_by_technology.shape
            == (2, 10)
        )
        # fmt: on

        # check values
        comp = "GeneratorFluctuating_2"  # wind
        p_nom = 2.3
        exp = pd.Series(
            data=[1.0 * p_nom, 2.0 * p_nom],
            name=comp,
            index=timeindex,
        )
        assert_series_equal(p_ts.loc[:, comp], exp, check_dtype=False)
        comp = "GeneratorFluctuating_20"  # solar
        p_nom = 0.005
        exp = pd.Series(
            data=[3.0 * p_nom, 4.0 * p_nom],
            name=comp,
            index=timeindex,
        )
        assert_series_equal(p_ts.loc[:, comp], exp, check_dtype=False)

        # ############# own settings (with weather cell ID), selected generators
        self.edisgo.timeseries.timeindex = timeindex
        gens_p = pd.DataFrame(
            data={
                ("wind", 1122074): [5, 6],
                ("solar", 1122075): [7, 8],
            },
            index=timeindex,
        )
        self.edisgo.timeseries.predefined_fluctuating_generators_by_technology(
            self.edisgo,
            gens_p,
            generator_names=["GeneratorFluctuating_4", "GeneratorFluctuating_2"],
        )

        # check shape (should be the same as before, as time series are not reset but
        # overwritten)
        p_ts = self.edisgo.timeseries.generators_active_power
        assert p_ts.shape == (2, len(fluctuating_gens))
        # fmt: off
        assert (
            self.edisgo.timeseries.time_series_raw.
            fluctuating_generators_active_power_by_technology.shape
            == (2, 10)
        )
        # fmt: on

        # check values (check that values are overwritten)
        comp = "GeneratorFluctuating_2"  # wind
        p_nom = 2.3
        exp = pd.Series(
            data=[5.0 * p_nom, 6.0 * p_nom],
            name=comp,
            index=timeindex,
        )
        assert_series_equal(p_ts.loc[:, comp], exp, check_dtype=False)
        comp = "GeneratorFluctuating_4"  # solar
        p_nom = 1.93
        exp = pd.Series(
            data=[7.0 * p_nom, 8.0 * p_nom],
            name=comp,
            index=timeindex,
        )
        assert_series_equal(p_ts.loc[:, comp], exp, check_dtype=False)
        # fmt: off
        assert_series_equal(
            self.edisgo.timeseries.time_series_raw.
            fluctuating_generators_active_power_by_technology.loc[
                :, ("wind", 1122074)
            ],
            gens_p.loc[:, ("wind", 1122074)],
            check_dtype=False,
        )
        # fmt: on

        # ############# own settings (with weather cell ID), all generators (check, that
        # time series for generators are set for those for which time series are
        # provided)
        self.edisgo.timeseries.reset()
        self.edisgo.timeseries.timeindex = timeindex
        self.edisgo.timeseries.predefined_fluctuating_generators_by_technology(
            self.edisgo, gens_p
        )

        # check shape
        p_ts = self.edisgo.timeseries.generators_active_power
        assert p_ts.shape == (2, 22)
        # fmt: off
        assert (
            self.edisgo.timeseries.time_series_raw.
            fluctuating_generators_active_power_by_technology.shape
            == (2, 2)
        )
        # fmt: on

    def test_predefined_dispatchable_generators_by_technology(self):

        timeindex = pd.date_range("1/1/2011 12:00", periods=2, freq="H")
        self.edisgo.timeseries.timeindex = timeindex

        # ############# all generators (default), with "other"
        gens_p = pd.DataFrame(
            data={
                "other": [5, 6],
            },
            index=timeindex,
        )

        self.edisgo.timeseries.predefined_dispatchable_generators_by_technology(
            self.edisgo, gens_p
        )

        # check shape
        dispatchable_gens = self.edisgo.topology.generators_df[
            ~self.edisgo.topology.generators_df.type.isin(["wind", "solar"])
        ]
        p_ts = self.edisgo.timeseries.generators_active_power
        assert p_ts.shape == (2, len(dispatchable_gens))
        # fmt: off
        assert (
                self.edisgo.timeseries.time_series_raw.
                dispatchable_generators_active_power_by_technology.shape
                == (2, 1)
        )
        # fmt: on

        # check values
        comp = "Generator_1"  # gas
        p_nom = 0.775
        exp = pd.Series(
            data=[5.0 * p_nom, 6.0 * p_nom],
            name=comp,
            index=timeindex,
        )
        assert_series_equal(p_ts.loc[:, comp], exp, check_dtype=False, atol=1e-5)

        # ############# all generators (default), with "gas" and "other"
        # overwrite type of generator GeneratorFluctuating_2
        self.edisgo.topology._generators_df.at[
            "GeneratorFluctuating_2", "type"
        ] = "coal"
        gens_p = pd.DataFrame(
            data={
                "other": [5, 6],
                "gas": [7, 8],
            },
            index=timeindex,
        )

        self.edisgo.timeseries.predefined_dispatchable_generators_by_technology(
            self.edisgo, gens_p
        )

        # check shape
        dispatchable_gens = self.edisgo.topology.generators_df[
            ~self.edisgo.topology.generators_df.type.isin(["wind", "solar"])
        ]
        p_ts = self.edisgo.timeseries.generators_active_power
        assert p_ts.shape == (2, len(dispatchable_gens))
        # fmt: off
        assert (
                self.edisgo.timeseries.time_series_raw.
                dispatchable_generators_active_power_by_technology.shape
                == (2, 2)
        )
        # fmt: on

        # check values
        comp = "Generator_1"  # gas
        p_nom = 0.775
        exp = pd.Series(
            data=[7.0 * p_nom, 8.0 * p_nom],
            name=comp,
            index=timeindex,
        )
        assert_series_equal(p_ts.loc[:, comp], exp, check_dtype=False, atol=1e-5)
        comp = "GeneratorFluctuating_2"  # coal (other)
        p_nom = 2.3
        exp = pd.Series(
            data=[5.0 * p_nom, 6.0 * p_nom],
            name=comp,
            index=timeindex,
        )
        assert_series_equal(p_ts.loc[:, comp], exp, check_dtype=False, atol=1e-5)
        # fmt: off
        assert_series_equal(
            self.edisgo.timeseries.time_series_raw.
            dispatchable_generators_active_power_by_technology.loc[
                :, "other"
            ],
            gens_p.loc[:, "other"],
            check_dtype=False,
        )
        # fmt: on

    def test_predefined_conventional_loads_by_sector(self, caplog):
        index = pd.date_range("1/1/2018", periods=3, freq="H")
        self.edisgo.timeseries.timeindex = index

        # test assertion error
        self.edisgo.timeseries.predefined_conventional_loads_by_sector(
            self.edisgo, pd.DataFrame()
        )
        assert "The profile you entered is empty. Method is skipped." in caplog.text

        # define expected profiles
        profiles = pd.DataFrame(
            index=index,
            columns=["retail", "residential", "agricultural", "industrial"],
            data=[
                [0.0000597, 0.0000782, 0.0000654, 0.0000992],
                [0.0000526, 0.0000563, 0.0000611, 0.0000992],
                [0.0000459, 0.0000451, 0.0000585, 0.0000992],
            ],
        )

        # test demandlib - single loads
        loads = [
            "Load_agricultural_LVGrid_5_2",
            "Load_agricultural_LVGrid_9_1",
            "Load_residential_LVGrid_9_2",
            "Load_retail_LVGrid_9_14",
            "Load_residential_LVGrid_5_3",
            "Load_industrial_LVGrid_6_1",
            "Load_agricultural_LVGrid_7_1",
        ]
        self.edisgo.timeseries.predefined_conventional_loads_by_sector(
            self.edisgo, "demandlib", load_names=loads
        )
        # fmt: off
        assert self.edisgo.timeseries.time_series_raw.\
            conventional_loads_active_power_by_sector.shape\
               == (3, 4)
        assert_frame_equal(
            self.edisgo.timeseries.time_series_raw.
            conventional_loads_active_power_by_sector,
            profiles,
            atol=1e-7,
        )
        # fmt: on
        assert self.edisgo.timeseries.loads_active_power.shape == (3, 7)
        assert np.isclose(
            self.edisgo.timeseries.loads_active_power[
                "Load_agricultural_LVGrid_5_2"
            ].values,
            (
                self.edisgo.topology.loads_df.loc[
                    "Load_agricultural_LVGrid_5_2", "annual_consumption"
                ]
                * profiles["agricultural"]
            ).values,
            atol=1e-4,
        ).all()
        assert np.isclose(
            self.edisgo.timeseries.loads_active_power[
                "Load_residential_LVGrid_5_3"
            ].values,
            (
                self.edisgo.topology.loads_df.loc[
                    "Load_residential_LVGrid_5_3", "annual_consumption"
                ]
                * profiles["residential"]
            ).values,
            atol=1e-4,
        ).all()
        assert np.isclose(
            self.edisgo.timeseries.loads_active_power["Load_retail_LVGrid_9_14"].values,
            (
                self.edisgo.topology.loads_df.loc[
                    "Load_retail_LVGrid_9_14", "annual_consumption"
                ]
                * profiles["retail"]
            ).values,
            atol=1e-4,
        ).all()
        assert np.isclose(
            self.edisgo.timeseries.loads_active_power[
                "Load_industrial_LVGrid_6_1"
            ].values,
            (
                self.edisgo.topology.loads_df.loc[
                    "Load_industrial_LVGrid_6_1", "annual_consumption"
                ]
                * profiles["industrial"]
            ).values,
            atol=1e-4,
        ).all()
        # test demandlib - all
        self.edisgo.timeseries.predefined_conventional_loads_by_sector(
            self.edisgo, "demandlib"
        )
        # fmt: off
        assert self.edisgo.timeseries.time_series_raw.\
            conventional_loads_active_power_by_sector.shape\
               == (3, 4)
        # fmt: on
        assert self.edisgo.timeseries.loads_active_power.shape == (3, 50)
        assert np.isclose(
            self.edisgo.timeseries.loads_active_power[
                "Load_industrial_LVGrid_6_1"
            ].values,
            [0.05752256] * 3,
        ).all()
        assert np.isclose(
            self.edisgo.timeseries.loads_active_power.loc[
                index[1], "Load_agricultural_LVGrid_5_2"
            ],
            0.0274958,
        )
        assert np.isclose(
            self.edisgo.timeseries.loads_active_power.loc[
                index, "Load_residential_LVGrid_9_2"
            ].values,
            [0.00038328, 0.00027608, 0.00022101],
        ).all()
        # test assertion error
        with pytest.raises(ValueError) as exc_info:
            self.edisgo.timeseries.predefined_conventional_loads_by_sector(
                self.edisgo, "random"
            )
        assert (
            exc_info.value.args[0]
            == "'ts_loads' must either be a pandas DataFrame or 'demandlib'."
        )
        # test manual - all
        profiles = pd.DataFrame(
            index=index,
            columns=["retail", "residential", "agricultural", "industrial"],
            data=[
                [0.003, 0.02, 0.00, 0.1],
                [0.004, 0.01, 0.10, 0.2],
                [0.002, 0.06, 0.25, 1.0],
            ],
        )
        self.edisgo.timeseries.predefined_conventional_loads_by_sector(
            self.edisgo, profiles
        )
        assert np.isclose(
            self.edisgo.timeseries.loads_active_power[
                "Load_agricultural_LVGrid_5_2"
            ].values,
            (
                self.edisgo.topology.loads_df.loc[
                    "Load_agricultural_LVGrid_5_2", "annual_consumption"
                ]
                * profiles["agricultural"]
            ).values,
        ).all()
        assert np.isclose(
            self.edisgo.timeseries.loads_active_power[
                "Load_residential_LVGrid_5_3"
            ].values,
            (
                self.edisgo.topology.loads_df.loc[
                    "Load_residential_LVGrid_5_3", "annual_consumption"
                ]
                * profiles["residential"]
            ).values,
        ).all()
        assert np.isclose(
            self.edisgo.timeseries.loads_active_power["Load_retail_LVGrid_9_14"].values,
            (
                self.edisgo.topology.loads_df.loc[
                    "Load_retail_LVGrid_9_14", "annual_consumption"
                ]
                * profiles["retail"]
            ).values,
        ).all()
        assert np.isclose(
            self.edisgo.timeseries.loads_active_power[
                "Load_industrial_LVGrid_6_1"
            ].values,
            (
                self.edisgo.topology.loads_df.loc[
                    "Load_industrial_LVGrid_6_1", "annual_consumption"
                ]
                * profiles["industrial"]
            ).values,
        ).all()
        # test manual - single loads
        profiles_new = (
            pd.DataFrame(
                index=index,
                columns=["retail", "residential", "agricultural", "industrial"],
                data=[
                    [0.003, 0.02, 0.00, 0.1],
                    [0.004, 0.01, 0.10, 0.2],
                    [0.002, 0.06, 0.25, 1.0],
                ],
            )
            * 5
        )
        loads = ["Load_industrial_LVGrid_6_1", "Load_residential_LVGrid_5_3"]
        self.edisgo.timeseries.predefined_conventional_loads_by_sector(
            self.edisgo, profiles_new, load_names=loads
        )
        assert np.isclose(
            self.edisgo.timeseries.loads_active_power[
                "Load_agricultural_LVGrid_5_2"
            ].values,
            (
                self.edisgo.topology.loads_df.loc[
                    "Load_agricultural_LVGrid_5_2", "annual_consumption"
                ]
                * profiles["agricultural"]
            ).values,
        ).all()
        assert np.isclose(
            self.edisgo.timeseries.loads_active_power[
                "Load_residential_LVGrid_5_3"
            ].values,
            (
                self.edisgo.topology.loads_df.loc[
                    "Load_residential_LVGrid_5_3", "annual_consumption"
                ]
                * profiles_new["residential"]
            ).values,
        ).all()
        assert np.isclose(
            self.edisgo.timeseries.loads_active_power["Load_retail_LVGrid_9_14"].values,
            (
                self.edisgo.topology.loads_df.loc[
                    "Load_retail_LVGrid_9_14", "annual_consumption"
                ]
                * profiles["retail"]
            ).values,
        ).all()
        assert np.isclose(
            self.edisgo.timeseries.loads_active_power[
                "Load_industrial_LVGrid_6_1"
            ].values,
            (
                self.edisgo.topology.loads_df.loc[
                    "Load_industrial_LVGrid_6_1", "annual_consumption"
                ]
                * profiles_new["industrial"]
            ).values,
        ).all()

    def test_predefined_charging_points_by_use_case(self, caplog):
        index = pd.date_range("1/1/2018", periods=3, freq="H")
        self.edisgo.timeseries.timeindex = index

        # test assertion error
        self.edisgo.timeseries.predefined_conventional_loads_by_sector(
            self.edisgo, pd.DataFrame()
        )
        assert "The profile you entered is empty. Method is skipped." in caplog.text

        # add charging points to MV and LV
        df_cp = pd.DataFrame(
            {
                "bus": [
                    "Bus_BranchTee_MVGrid_1_2",
                    "Bus_BranchTee_MVGrid_1_2",
                    "Bus_BranchTee_LVGrid_1_5",
                    "Bus_BranchTee_LVGrid_1_5",
                ],
                "p_set": [0.1, 0.2, 0.3, 0.4],
                "type": [
                    "charging_point",
                    "charging_point",
                    "charging_point",
                    "charging_point",
                ],
                "sector": ["hpc", "public", "home", "work"],
            },
            index=["CP1", "CP2", "CP3", "CP4"],
        )
        self.edisgo.topology.loads_df = pd.concat(
            [
                self.edisgo.topology.loads_df,
                df_cp,
            ]
        )

        # test all charging points
        profiles = pd.DataFrame(
            index=index,
            columns=["hpc", "public", "home", "work"],
            data=[
                [3.03, 0.22, 0.01, 0.1],
                [2.04, 0.41, 0.20, 0.2],
                [7.01, 0.16, 0.24, 1.0],
            ],
        )
        self.edisgo.timeseries.predefined_charging_points_by_use_case(
            self.edisgo, profiles
        )
        # fmt: off
        assert self.edisgo.timeseries.time_series_raw.\
            charging_points_active_power_by_use_case.shape\
               == (3, 4)
        # fmt: on

        for name, cp in df_cp.iterrows():
            assert np.isclose(
                self.edisgo.timeseries.loads_active_power[name].values,
                (
                    self.edisgo.topology.charging_points_df.loc[name, "p_set"]
                    * profiles[cp.sector]
                ).values,
            ).all()
        # test single charging points
        profiles_new = profiles * 0.5
        self.edisgo.timeseries.predefined_charging_points_by_use_case(
            self.edisgo, profiles_new, load_names=["CP1", "CP3"]
        )
        for name, cp in df_cp.iterrows():
            if name in ["CP1", "CP3"]:
                assert np.isclose(
                    self.edisgo.timeseries.loads_active_power[name].values,
                    (
                        self.edisgo.topology.charging_points_df.loc[name, "p_set"]
                        * profiles_new[cp.sector]
                    ).values,
                ).all()
            else:
                assert np.isclose(
                    self.edisgo.timeseries.loads_active_power[name].values,
                    (
                        self.edisgo.topology.charging_points_df.loc[name, "p_set"]
                        * profiles[cp.sector]
                    ).values,
                ).all()
        # test warning
        profiles = pd.DataFrame(
            index=index,
            columns=["residential", "public", "home"],
            data=[[3.03, 0.01, 0.1], [2.04, 0.20, 0.2], [7.01, 0.24, 1.0]],
        )
        with pytest.raises(Warning) as exc_info:
            self.edisgo.timeseries.predefined_charging_points_by_use_case(
                self.edisgo, profiles
            )
        assert (
            exc_info.value.args[0]
            == "Not all affected loads are charging points. Please check and"
            " adapt if necessary."
        )
        # fmt: off
        assert self.edisgo.timeseries.time_series_raw.\
            charging_points_active_power_by_use_case.shape\
               == (3, 5)
        # fmt: on

    def test_fixed_cosphi(self):
        # set active power time series for fixed cosphi
        timeindex = pd.date_range("1/1/1970", periods=3, freq="H")
        self.edisgo.set_timeindex(timeindex)
        ts_solar = np.array([0.1, 0.2, 0.3])
        ts_wind = [0.4, 0.5, 0.6]
        self.edisgo.set_time_series_active_power_predefined(
            fluctuating_generators_ts=pd.DataFrame(
                {"solar": ts_solar, "wind": ts_wind}, index=timeindex
            ),
            dispatchable_generators_ts=pd.DataFrame(
                {"other": ts_solar}, index=timeindex
            ),
            conventional_loads_ts="demandlib",
        )
        self.edisgo.set_time_series_manual(
            storage_units_p=pd.DataFrame({"Storage_1": ts_wind}, index=timeindex)
        )

        # test different options (default, Dataframe with default, Dataframe with
        # different settings) - None is already tested in eDisGo class tests
        gen = "GeneratorFluctuating_14"  # solar LV generator
        load_1 = "Load_agricultural_LVGrid_3_1"
        load_2 = "Load_residential_LVGrid_7_3"
        load_3 = "Load_residential_LVGrid_8_12"
        self.edisgo.set_time_series_reactive_power_control(
            generators_parametrisation=pd.DataFrame(
                {
                    "components": [[gen]],
                    "mode": ["default"],
                    "power_factor": ["default"],
                },
                index=[1],
            ),
            loads_parametrisation=pd.DataFrame(
                {
                    "components": [[load_1], [load_2, load_3]],
                    "mode": ["default", "capacitive"],
                    "power_factor": ["default", 0.98],
                },
                index=[1, 2],
            ),
            storage_units_parametrisation="default",
        )
        assert self.edisgo.timeseries.generators_reactive_power.shape == (3, 1)
        assert self.edisgo.timeseries.loads_reactive_power.shape == (3, 3)
        assert self.edisgo.timeseries.storage_units_reactive_power.shape == (3, 1)
        assert (
            np.isclose(
                self.edisgo.timeseries.generators_reactive_power.loc[:, gen],
                ts_solar * -np.tan(np.arccos(0.95)) * 0.005,
            )
        ).all()
        assert (
            np.isclose(
                self.edisgo.timeseries.loads_reactive_power.loc[:, load_1],
                self.edisgo.timeseries.loads_active_power.loc[:, load_1]
                * np.tan(np.arccos(0.95)),
            )
        ).all()
        assert (
            (
                np.isclose(
                    self.edisgo.timeseries.loads_reactive_power.loc[
                        :, [load_2, load_3]
                    ],
                    self.edisgo.timeseries.loads_active_power.loc[:, [load_2, load_3]]
                    * -np.tan(np.arccos(0.98)),
                )
            )
            .all()
            .all()
        )
        assert (
            np.isclose(
                self.edisgo.timeseries.storage_units_reactive_power.loc[:, "Storage_1"],
                self.edisgo.timeseries.storage_units_active_power.loc[:, "Storage_1"]
                * -np.tan(np.arccos(0.9)),
            )
        ).all()

    def test_residual_load(self):
        self.edisgo.set_time_series_worst_case_analysis()
        time_steps_load_case = self.edisgo.timeseries.timeindex_worst_cases[
            self.edisgo.timeseries.timeindex_worst_cases.index.str.contains("load")
        ].values
        peak_load = (
            self.edisgo.topology.loads_df.p_set.sum()
            + self.edisgo.topology.storage_units_df.p_nom.sum()
        )
        assert np.isclose(
            self.edisgo.timeseries.residual_load.loc[time_steps_load_case], peak_load
        ).all()
        time_steps_feedin_case = self.edisgo.timeseries.timeindex_worst_cases[
            self.edisgo.timeseries.timeindex_worst_cases.index.str.contains("feed")
        ].values
        assert (
            self.edisgo.timeseries.residual_load.loc[time_steps_feedin_case] < 0
        ).all()

    def test_timesteps_load_feedin_case(self):
        self.edisgo.set_time_series_worst_case_analysis()
        time_steps_load_case = self.edisgo.timeseries.timeindex_worst_cases[
            self.edisgo.timeseries.timeindex_worst_cases.index.str.contains("load")
        ].values
        assert (
            self.edisgo.timeseries.timesteps_load_feedin_case.loc[time_steps_load_case]
            == "load_case"
        ).all()
        time_steps_feedin_case = self.edisgo.timeseries.timeindex_worst_cases[
            self.edisgo.timeseries.timeindex_worst_cases.index.str.contains("feed")
        ].values
        assert (
            self.edisgo.timeseries.timesteps_load_feedin_case.loc[
                time_steps_feedin_case
            ]
            == "feed-in_case"
        ).all()

    def test_reduce_memory(self):

        self.edisgo.set_time_series_worst_case_analysis()
        # fmt: off
        self.edisgo.timeseries.time_series_raw.\
            fluctuating_generators_active_power_by_technology = pd.DataFrame(
                data={
                    "wind": [1.23, 2.0, 5.0, 6.0],
                    "solar": [3.0, 4.0, 7.0, 8.0],
                },
                index=self.edisgo.timeseries.timeindex,
            )
        # fmt: on

        # check with default value
        assert (self.edisgo.timeseries.loads_active_power.dtypes == "float64").all()
        # fmt: off
        assert (
            self.edisgo.timeseries.time_series_raw.
            fluctuating_generators_active_power_by_technology.dtypes
            == "float64"
        ).all()
        # fmt: on
        self.edisgo.timeseries.reduce_memory()
        assert (self.edisgo.timeseries.loads_active_power.dtypes == "float32").all()
        assert (self.edisgo.timeseries.loads_reactive_power.dtypes == "float32").all()
        # fmt: off
        assert (
            self.edisgo.timeseries.time_series_raw.
            fluctuating_generators_active_power_by_technology.dtypes
            == "float32"
        ).all()
        # fmt: on

        # check arguments
        self.edisgo.timeseries.reduce_memory(
            to_type="float16",
            attr_to_reduce=["loads_reactive_power"],
            time_series_raw=False,
        )

        assert (self.edisgo.timeseries.loads_active_power.dtypes == "float32").all()
        assert (self.edisgo.timeseries.loads_reactive_power.dtypes == "float16").all()
        # fmt: off
        assert (
            self.edisgo.timeseries.time_series_raw.
            fluctuating_generators_active_power_by_technology.dtypes
            == "float32"
        ).all()
        # fmt: on

    def test_to_csv(self):

        timeindex = pd.date_range("1/1/2018", periods=2, freq="H")
        self.edisgo.set_timeindex(timeindex)

        # create dummy time series
        loads_active_power = pd.DataFrame(
            {"load1": [1.4, 2.3], "load2": [2.4, 1.3]}, index=timeindex
        )
        self.edisgo.timeseries.loads_active_power = loads_active_power
        generators_reactive_power = pd.DataFrame(
            {"gen1": [1.4, 2.3], "gen2": [2.4, 1.3]}, index=timeindex
        )
        self.edisgo.timeseries.generators_reactive_power = generators_reactive_power
        # fmt: off
        self.edisgo.timeseries.time_series_raw. \
            fluctuating_generators_active_power_by_technology = pd.DataFrame(
                data={
                    "wind": [1.23, 2.0],
                    "solar": [3.0, 4.0],
                },
                index=self.edisgo.timeseries.timeindex,
            )
        # fmt: on

        # test with default values
        save_dir = os.path.join(os.getcwd(), "timeseries_csv")
        self.edisgo.timeseries.to_csv(save_dir)

        files_in_timeseries_dir = os.listdir(save_dir)
        assert len(files_in_timeseries_dir) == 2
        assert "loads_active_power.csv" in files_in_timeseries_dir
        assert "generators_reactive_power.csv" in files_in_timeseries_dir

        shutil.rmtree(save_dir)

        # test with reduce memory True, to_type = float16 and saving TimeSeriesRaw
        self.edisgo.timeseries.to_csv(
            save_dir, reduce_memory=True, to_type="float16", time_series_raw=True
        )

        assert (
            self.edisgo.timeseries.generators_reactive_power.dtypes == "float16"
        ).all()
        files_in_timeseries_dir = os.listdir(save_dir)
        assert len(files_in_timeseries_dir) == 3
        files_in_timeseries_raw_dir = os.listdir(
            os.path.join(save_dir, "time_series_raw")
        )
        assert len(files_in_timeseries_raw_dir) == 1
        assert (
            "fluctuating_generators_active_power_by_technology.csv"
            in files_in_timeseries_raw_dir
        )

        shutil.rmtree(save_dir, ignore_errors=True)

    def test_from_csv(self):

        timeindex = pd.date_range("1/1/2018", periods=2, freq="H")
        self.edisgo.set_timeindex(timeindex)

        # create dummy time series
        loads_reactive_power = pd.DataFrame(
            {"load1": [1.4, 2.3], "load2": [2.4, 1.3]}, index=timeindex
        )
        self.edisgo.timeseries.loads_reactive_power = loads_reactive_power
        generators_active_power = pd.DataFrame(
            {"gen1": [1.4, 2.3], "gen2": [2.4, 1.3]}, index=timeindex
        )
        self.edisgo.timeseries.generators_active_power = generators_active_power
        fluc_gen = pd.DataFrame(
            data={
                "wind": [1.23, 2.0],
                "solar": [3.0, 4.0],
            },
            index=self.edisgo.timeseries.timeindex,
        )
        # fmt: off
        self.edisgo.timeseries.time_series_raw. \
            fluctuating_generators_active_power_by_technology = fluc_gen
        # fmt: on

        # write to csv
        save_dir = os.path.join(os.getcwd(), "timeseries_csv")
        self.edisgo.timeseries.to_csv(save_dir, time_series_raw=True)

        # reset TimeSeries
        self.edisgo.timeseries.reset()

        self.edisgo.timeseries.from_csv(save_dir)

        pd.testing.assert_frame_equal(
            self.edisgo.timeseries.loads_reactive_power,
            loads_reactive_power,
            check_freq=False,
        )
        pd.testing.assert_frame_equal(
            self.edisgo.timeseries.generators_active_power,
            generators_active_power,
            check_freq=False,
        )
        # fmt: off
        assert (
            self.edisgo.timeseries.time_series_raw.
            fluctuating_generators_active_power_by_technology.empty
        )
        # fmt: on

        self.edisgo.timeseries.from_csv(save_dir, time_series_raw=True)

        # fmt: off
        pd.testing.assert_frame_equal(
            self.edisgo.timeseries.time_series_raw.
            fluctuating_generators_active_power_by_technology,
            fluc_gen,
            check_freq=False,
        )
        # fmt: on

        shutil.rmtree(save_dir)

    def test_integrity_check(self, caplog):
        attrs = [
            "loads_active_power",
            "loads_reactive_power",
            "generators_active_power",
            "generators_reactive_power",
            "storage_units_active_power",
            "storage_units_reactive_power",
        ]
        # check warning empty timeindex
        self.edisgo.timeseries.check_integrity()
        assert "No time index set. Empty time series will be returned." in caplog.text
        caplog.clear()
        # add timeseries
        index = pd.date_range("1/1/2018", periods=3, freq="H")
        self.edisgo.timeseries.timeindex = index
        for attr in attrs:
            tmp = attr.split("_")
            if len(tmp) == 3:
                comp_type = tmp[0]
            elif len(tmp) == 4:
                comp_type = "_".join(tmp[0:2])
            comps = getattr(self.edisgo.topology, comp_type + "_df").index
            setattr(
                self.edisgo.timeseries,
                comp_type + "_active_power",
                pd.DataFrame(index=index, columns=comps, data=0),
            )
            setattr(
                self.edisgo.timeseries,
                comp_type + "_reactive_power",
                pd.DataFrame(index=index, columns=comps, data=0),
            )
        # check warning for null values
        for attr in attrs:
            ts_tmp = getattr(self.edisgo.timeseries, attr)
            if not ts_tmp.empty:
                ts_tmp.iloc[0, 0] = np.NaN
                setattr(self.edisgo.timeseries, attr, ts_tmp)
                self.edisgo.timeseries.check_integrity()
                assert "There are null values in {}".format(attr) in caplog.text
                caplog.clear()
                ts_tmp.iloc[0, 0] = 0
                setattr(self.edisgo.timeseries, attr, ts_tmp)
        # check warning for duplicated indices and columns
        for attr in attrs:
            ts_tmp = getattr(self.edisgo.timeseries, attr)
            if not ts_tmp.empty:
                # check for duplicated indices
                ts_tmp_duplicated = pd.concat([ts_tmp, ts_tmp.iloc[0:2]])
                setattr(self.edisgo.timeseries, attr, ts_tmp_duplicated)
                self.edisgo.timeseries.check_integrity()
                assert (
                    "{} has duplicated indices: {}".format(
                        attr, ts_tmp.iloc[0:2].index.values
                    )
                    in caplog.text
                )
                caplog.clear()
                setattr(self.edisgo.timeseries, attr, ts_tmp)
                # check for duplicated columns
                ts_tmp_duplicated = pd.concat([ts_tmp, ts_tmp.iloc[:, 0:2]], axis=1)
                setattr(self.edisgo.timeseries, attr, ts_tmp_duplicated)
                self.edisgo.timeseries.check_integrity()
                assert (
                    "{} has duplicated columns: {}".format(
                        attr, ts_tmp.iloc[:, 0:2].columns.values
                    )
                    in caplog.text
                )
                caplog.clear()
                setattr(self.edisgo.timeseries, attr, ts_tmp)

    def test_drop_component_time_series(self):

        time_series_obj = timeseries.TimeSeries()

        # check that no error is raised in case of empty dataframe
        time_series_obj.drop_component_time_series("loads_active_power", "Load1")

        # add dummy time series
        time_series_obj.timeindex = pd.date_range("1/1/2018", periods=4, freq="H")
        df = pd.DataFrame(
            data={
                "load_1": [1.23, 2.0, 5.0, 6.0],
                "load_2": [3.0, 4.0, 7.0, 8.0],
            },
            index=time_series_obj.timeindex,
        )
        time_series_obj.loads_active_power = df

        # check with dropping one existing load and one non-existing load
        time_series_obj.drop_component_time_series(
            "loads_active_power", ["Load1", "load_1"]
        )
        assert time_series_obj.loads_active_power.shape == (4, 1)
        assert "load_1" not in time_series_obj.loads_active_power.columns

        # check with dropping all existing loads
        time_series_obj.drop_component_time_series("loads_active_power", ["load_2"])
        assert time_series_obj.loads_active_power.empty

    def test_add_component_time_series(self):

        time_series_obj = timeseries.TimeSeries()
        time_series_obj.timeindex = pd.date_range("1/1/2018", periods=4, freq="H")

        df = pd.DataFrame(
            data={
                "load_1": [1.23, 2.0, 5.0, 6.0],
                "load_2": [3.0, 4.0, 7.0, 8.0],
            },
            index=time_series_obj.timeindex,
        )

        # check with matching time index
        time_series_obj.add_component_time_series("loads_active_power", df)
        assert time_series_obj.loads_active_power.shape == (4, 2)
        assert "load_1" in time_series_obj.loads_active_power.columns

        # check with time indexes that do not match
        df = pd.DataFrame(
            data={
                "load_3": [5.0, 6.0],
                "load_4": [7.0, 8.0],
            },
            index=time_series_obj.timeindex[0:2],
        )
        time_series_obj.add_component_time_series("loads_active_power", df.iloc[:2])
        assert time_series_obj.loads_active_power.shape == (4, 4)
        assert "load_3" in time_series_obj.loads_active_power.columns

    def test_check_if_components_exist(self):
        edisgo_obj = EDisGo(ding0_grid=pytest.ding0_test_network_path)

        # check all components exist
        component_names = edisgo_obj.timeseries._check_if_components_exist(
            edisgo_obj,
            ["GeneratorFluctuating_15", "GeneratorFluctuating_24"],
            "generators",
        )
        assert len(component_names) == 2
        assert "GeneratorFluctuating_15" in component_names

        # check no components exist
        component_names = edisgo_obj.timeseries._check_if_components_exist(
            edisgo_obj, ["Storage_3"], "storage_units"
        )
        assert len(component_names) == 0

        # check some components exist
        component_names = edisgo_obj.timeseries._check_if_components_exist(
            edisgo_obj,
            ["Load_residential_LVGrid_5_3", "Load_residential_LVGrid_5"],
            "loads",
        )
        assert len(component_names) == 1
        assert "Load_residential_LVGrid_5_3" in component_names

    def test_resample_timeseries(self):
<<<<<<< HEAD
        # add dummy time series
        timeindex = pd.date_range("1/1/2011", periods=4, freq="H")
        self.edisgo.set_timeindex(timeindex)
        # add example data for active power
        self.edisgo.set_time_series_active_power_predefined(
            fluctuating_generators_ts="oedb"
        )
        len_timeindex_orig = len(self.edisgo.timeseries.timeindex)
        mean_value_orig = self.edisgo.timeseries.generators_active_power.mean()
=======

        self.edisgo.set_time_series_worst_case_analysis()

        len_timeindex_orig = len(self.edisgo.timeseries.timeindex)
        mean_value_orig = self.edisgo.timeseries.generators_active_power.mean()

        # test up-sampling
>>>>>>> 4735c192
        self.edisgo.timeseries.resample_timeseries()
        # check if resampled length of time index is 4 times original length of
        # timeindex
        assert len(self.edisgo.timeseries.timeindex) == 4 * len_timeindex_orig
        # check if mean value of resampled data is the same as mean value of original
        # data
        assert (
<<<<<<< HEAD
            self.edisgo.timeseries.generators_active_power.mean() == mean_value_orig
        ).unique()
        # Same tests for down-sampling
        self.edisgo.timeseries.resample_timeseries(freq="2h")
        assert len(self.edisgo.timeseries.timeindex) == 0.5 * len_timeindex_orig
        assert (
            self.edisgo.timeseries.generators_active_power.mean() == mean_value_orig
        ).unique()
=======
            np.isclose(
                self.edisgo.timeseries.generators_active_power.mean(),
                mean_value_orig,
                atol=1e-5,
            )
        ).all()

        # same tests for down-sampling
        self.edisgo.timeseries.resample_timeseries(freq="2h")
        assert len(self.edisgo.timeseries.timeindex) == 0.5 * len_timeindex_orig
        assert (
            np.isclose(
                self.edisgo.timeseries.generators_active_power.mean(),
                mean_value_orig,
                atol=1e-5,
            )
        ).all()

        # test bfill
        self.edisgo.timeseries.resample_timeseries(method="bfill")
        assert len(self.edisgo.timeseries.timeindex) == 4 * len_timeindex_orig
        assert np.isclose(
            self.edisgo.timeseries.generators_active_power.iloc[1:, :].loc[
                :, "GeneratorFluctuating_3"
            ],
            2.26950,
            atol=1e-5,
        ).all()

        # test interpolate
        self.edisgo.timeseries.reset()
        self.edisgo.set_time_series_worst_case_analysis()
        len_timeindex_orig = len(self.edisgo.timeseries.timeindex)
        ts_orig = self.edisgo.timeseries.generators_active_power.loc[
            :, "GeneratorFluctuating_3"
        ]
        self.edisgo.timeseries.resample_timeseries(method="interpolate")
        assert len(self.edisgo.timeseries.timeindex) == 4 * len_timeindex_orig
        assert np.isclose(
            self.edisgo.timeseries.generators_active_power.at[
                pd.Timestamp("1970-01-01 01:30:00"), "GeneratorFluctuating_3"
            ],
            (
                ts_orig.at[pd.Timestamp("1970-01-01 01:00:00")]
                + ts_orig.at[pd.Timestamp("1970-01-01 02:00:00")]
            )
            / 2,
            atol=1e-5,
        )
>>>>>>> 4735c192


class TestTimeSeriesRaw:
    @pytest.fixture(autouse=True)
    def setup_class(self):
        # add dummy time series
        self.time_series_raw = timeseries.TimeSeriesRaw()
        timeindex = pd.date_range("1/1/2018", periods=4, freq="H")
        self.df = pd.DataFrame(
            data={
                "residential": [1.23, 2.0, 5.0, 6.0],
                "industrial": [3.0, 4.0, 7.0, 8.0],
            },
            index=timeindex,
        )
        self.time_series_raw.conventional_loads_active_power_by_sector = self.df
        self.time_series_raw.charging_points_active_power_by_use_case = self.df
        self.q_control = pd.DataFrame(
            {
                "type": ["fixed_cosphi", "fixed_cosphi"],
                "q_sign": [1, -1],
                "power_factor": [1.0, 0.98],
                "parametrisation": [np.nan, np.nan],
            },
            index=["gen_1", "laod_2"],
        )
        self.time_series_raw.q_control = self.q_control

    def test_reduce_memory(self):

        # check with default value
        assert (
            self.time_series_raw.conventional_loads_active_power_by_sector.dtypes
            == "float64"
        ).all()
        assert self.time_series_raw.q_control.power_factor.dtype == "float64"
        self.time_series_raw.reduce_memory()
        assert (
            self.time_series_raw.conventional_loads_active_power_by_sector.dtypes
            == "float32"
        ).all()
        assert (
            self.time_series_raw.charging_points_active_power_by_use_case.dtypes
            == "float32"
        ).all()
        assert self.time_series_raw.q_control.power_factor.dtype == "float64"

        # check arguments
        self.time_series_raw.reduce_memory(
            to_type="float16",
            attr_to_reduce=["conventional_loads_active_power_by_sector"],
        )

        assert (
            self.time_series_raw.conventional_loads_active_power_by_sector.dtypes
            == "float16"
        ).all()
        assert (
            self.time_series_raw.charging_points_active_power_by_use_case.dtypes
            == "float32"
        ).all()

    def test_to_csv(self):

        # test with default values
        save_dir = os.path.join(os.getcwd(), "timeseries_csv")
        self.time_series_raw.to_csv(save_dir)

        files_in_timeseries_dir = os.listdir(save_dir)
        assert len(files_in_timeseries_dir) == 3
        assert (
            "conventional_loads_active_power_by_sector.csv" in files_in_timeseries_dir
        )
        assert "charging_points_active_power_by_use_case.csv" in files_in_timeseries_dir
        assert "q_control.csv" in files_in_timeseries_dir

        shutil.rmtree(save_dir)

        # test with reduce memory True, to_type = float16 and saving TimeSeriesRaw
        self.time_series_raw.to_csv(save_dir, reduce_memory=True, to_type="float16")

        assert (
            self.time_series_raw.conventional_loads_active_power_by_sector.dtypes
            == "float16"
        ).all()
        files_in_timeseries_dir = os.listdir(save_dir)
        assert len(files_in_timeseries_dir) == 3

        shutil.rmtree(save_dir, ignore_errors=True)

    def test_from_csv(self):

        # write to csv
        save_dir = os.path.join(os.getcwd(), "timeseries_csv")
        self.time_series_raw.to_csv(save_dir, time_series_raw=True)

        # reset TimeSeriesRaw
        self.time_series_raw = timeseries.TimeSeriesRaw()

        self.time_series_raw.from_csv(save_dir)

        pd.testing.assert_frame_equal(
            self.time_series_raw.conventional_loads_active_power_by_sector,
            self.df,
            check_freq=False,
        )
        pd.testing.assert_frame_equal(
            self.time_series_raw.charging_points_active_power_by_use_case,
            self.df,
            check_freq=False,
        )
        pd.testing.assert_frame_equal(
            self.time_series_raw.q_control,
            self.q_control,
            check_freq=False,
        )

        shutil.rmtree(save_dir)<|MERGE_RESOLUTION|>--- conflicted
+++ resolved
@@ -2312,25 +2312,13 @@
         assert "Load_residential_LVGrid_5_3" in component_names
 
     def test_resample_timeseries(self):
-<<<<<<< HEAD
-        # add dummy time series
-        timeindex = pd.date_range("1/1/2011", periods=4, freq="H")
-        self.edisgo.set_timeindex(timeindex)
-        # add example data for active power
-        self.edisgo.set_time_series_active_power_predefined(
-            fluctuating_generators_ts="oedb"
-        )
+
+        self.edisgo.set_time_series_worst_case_analysis()
+
         len_timeindex_orig = len(self.edisgo.timeseries.timeindex)
         mean_value_orig = self.edisgo.timeseries.generators_active_power.mean()
-=======
-
-        self.edisgo.set_time_series_worst_case_analysis()
-
-        len_timeindex_orig = len(self.edisgo.timeseries.timeindex)
-        mean_value_orig = self.edisgo.timeseries.generators_active_power.mean()
 
         # test up-sampling
->>>>>>> 4735c192
         self.edisgo.timeseries.resample_timeseries()
         # check if resampled length of time index is 4 times original length of
         # timeindex
@@ -2338,16 +2326,6 @@
         # check if mean value of resampled data is the same as mean value of original
         # data
         assert (
-<<<<<<< HEAD
-            self.edisgo.timeseries.generators_active_power.mean() == mean_value_orig
-        ).unique()
-        # Same tests for down-sampling
-        self.edisgo.timeseries.resample_timeseries(freq="2h")
-        assert len(self.edisgo.timeseries.timeindex) == 0.5 * len_timeindex_orig
-        assert (
-            self.edisgo.timeseries.generators_active_power.mean() == mean_value_orig
-        ).unique()
-=======
             np.isclose(
                 self.edisgo.timeseries.generators_active_power.mean(),
                 mean_value_orig,
@@ -2397,7 +2375,6 @@
             / 2,
             atol=1e-5,
         )
->>>>>>> 4735c192
 
 
 class TestTimeSeriesRaw:
