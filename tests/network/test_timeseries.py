import copy
import logging
import os
import shutil

from math import acos, tan

import numpy as np
import pandas as pd
import pytest

from pandas.testing import assert_frame_equal, assert_index_equal, assert_series_equal

from edisgo import EDisGo
from edisgo.network import timeseries
from edisgo.tools.tools import assign_voltage_level_to_component


class TestTimeSeries:
    @pytest.fixture(autouse=True)
    def setup_class(self):
        self.edisgo = EDisGo(ding0_grid=pytest.ding0_test_network_path)

    def test_timeseries_getters(self, caplog):
        index_2 = pd.date_range("1/1/2018", periods=2, freq="H")
        index_3 = pd.date_range("1/1/2018", periods=3, freq="H")
        timeseries = pd.DataFrame(index=index_2, columns=["Comp_1"], data=[1.3, 2])
        self.edisgo.timeseries.timeindex = index_3
        for attribute in self.edisgo.timeseries._attributes:
            assert_frame_equal(
                getattr(self.edisgo.timeseries, attribute), pd.DataFrame(index=index_3)
            )
            setattr(self.edisgo.timeseries, attribute, timeseries)
            with caplog.at_level(logging.WARNING):
                assert_frame_equal(
                    getattr(self.edisgo.timeseries, attribute),
                    pd.DataFrame(index=index_3),
                )
            assert (
                "Timeindex and {} have deviating indices. "
                "Empty dataframe will be returned.".format(attribute) in caplog.text
            )

    def test_set_active_power_manual(self):

        # create dummy time series
        index_2 = pd.date_range("1/1/2018", periods=2, freq="H")
        index_3 = pd.date_range("1/1/2018", periods=3, freq="H")
        dummy_ts_1 = pd.Series([1.4, 2.3], index=index_2)
        dummy_ts_2 = pd.Series([1.4, 2.3, 1.5], index=index_3)
        # set TimeSeries timeindex
        self.edisgo.timeseries.timeindex = index_2

        # test only existing components without prior time series being set
        self.edisgo.timeseries.set_active_power_manual(
            edisgo_object=self.edisgo,
            ts_generators=pd.DataFrame({"GeneratorFluctuating_8": dummy_ts_1}),
            ts_loads=pd.DataFrame(
                {
                    "Load_residential_LVGrid_8_6": dummy_ts_2,
                    "Load_residential_LVGrid_7_2": dummy_ts_2,
                }
            ),
            ts_storage_units=pd.DataFrame({"Storage_1": dummy_ts_2}),
        )
        assert self.edisgo.timeseries.generators_active_power.shape == (2, 1)
        assert (
            self.edisgo.timeseries.generators_active_power.loc[
                :, "GeneratorFluctuating_8"
            ]
            == dummy_ts_1
        ).all()
        assert self.edisgo.timeseries.loads_active_power.shape == (2, 2)
        assert (
            self.edisgo.timeseries._loads_active_power.loc[
                :, "Load_residential_LVGrid_8_6"
            ]
            == dummy_ts_2
        ).all()
        assert (
            self.edisgo.timeseries.loads_active_power.loc[
                :, "Load_residential_LVGrid_7_2"
            ]
            == dummy_ts_2.loc[index_2]
        ).all()
        assert self.edisgo.timeseries.storage_units_active_power.shape == (2, 1)
        assert (
            self.edisgo.timeseries._storage_units_active_power.loc[:, "Storage_1"]
            == dummy_ts_2
        ).all()
        assert (
            self.edisgo.timeseries.storage_units_active_power.loc[:, "Storage_1"]
            == dummy_ts_2.loc[index_2]
        ).all()

        # test overwriting and adding time series
        self.edisgo.timeseries.set_active_power_manual(
            edisgo_object=self.edisgo,
            ts_generators=pd.DataFrame(
                {
                    "GeneratorFluctuating_8": dummy_ts_2,
                    "GeneratorFluctuating_17": dummy_ts_2,
                }
            ),
            ts_loads=pd.DataFrame(
                {
                    "Load_residential_LVGrid_8_6": dummy_ts_1,
                    "Load_residential_LVGrid_1_4": dummy_ts_1,
                }
            ),
            ts_storage_units=pd.DataFrame({"Storage_1": dummy_ts_1}),
        )
        assert self.edisgo.timeseries.generators_active_power.shape == (2, 2)
        assert (
            self.edisgo.timeseries.generators_active_power.loc[
                :, "GeneratorFluctuating_8"
            ]
            == dummy_ts_2.loc[index_2]
        ).all()
        assert (
            self.edisgo.timeseries._generators_active_power.loc[
                :, "GeneratorFluctuating_17"
            ]
            == dummy_ts_2
        ).all()
        assert (
            self.edisgo.timeseries.generators_active_power.loc[
                :, "GeneratorFluctuating_17"
            ]
            == dummy_ts_2.loc[index_2]
        ).all()
        assert self.edisgo.timeseries.loads_active_power.shape == (2, 3)
        assert (
            self.edisgo.timeseries._loads_active_power.loc[
                :, "Load_residential_LVGrid_8_6"
            ]
            == dummy_ts_1
        ).all()
        assert (
            self.edisgo.timeseries._loads_active_power.loc[
                :, "Load_residential_LVGrid_1_4"
            ]
            == dummy_ts_1
        ).all()
        assert (
            self.edisgo.timeseries.loads_active_power.loc[
                :, "Load_residential_LVGrid_7_2"
            ]
            == dummy_ts_2.loc[index_2]
        ).all()
        assert self.edisgo.timeseries.storage_units_active_power.shape == (2, 1)
        assert (
            self.edisgo.timeseries._storage_units_active_power.loc[:, "Storage_1"]
            == dummy_ts_1
        ).all()
        assert (
            self.edisgo.timeseries.storage_units_active_power.loc[:, "Storage_1"]
            == dummy_ts_1
        ).all()

        # test non-existent components
        self.edisgo.timeseries.set_active_power_manual(
            edisgo_object=self.edisgo,
            ts_generators=pd.DataFrame(
                {"Dummy_gen_1": dummy_ts_2, "GeneratorFluctuating_27": dummy_ts_2}
            ),
            ts_loads=pd.DataFrame(
                {"Dummy_load_1": dummy_ts_1, "Load_agricultural_LVGrid_1_3": dummy_ts_1}
            ),
            ts_storage_units=pd.DataFrame({"Dummy_storage_1": dummy_ts_1}),
        )
        assert self.edisgo.timeseries.generators_active_power.shape == (2, 3)
        assert (
            "Dummy_gen_1" not in self.edisgo.timeseries.generators_active_power.columns
        )
        assert (
            self.edisgo.timeseries._generators_active_power.loc[
                :, "GeneratorFluctuating_27"
            ]
            == dummy_ts_2
        ).all()
        assert self.edisgo.timeseries.loads_active_power.shape == (2, 4)
        assert "Dummy_load_1" not in self.edisgo.timeseries.loads_active_power.columns
        assert (
            self.edisgo.timeseries.loads_active_power.loc[
                :, "Load_agricultural_LVGrid_1_3"
            ]
            == dummy_ts_1
        ).all()
        assert self.edisgo.timeseries.storage_units_active_power.shape == (2, 1)
        assert (
            "Dummy_storage_1"
            not in self.edisgo.timeseries.storage_units_active_power.columns
        )

    def test_set_reactive_power_manual(self):

        # create dummy time series
        index_2 = pd.date_range("1/1/2018", periods=2, freq="H")
        index_3 = pd.date_range("1/1/2018", periods=3, freq="H")
        dummy_ts_1 = pd.Series([1.4, 2.3], index=index_2)
        dummy_ts_2 = pd.Series([1.4, 2.3, 1.5], index=index_3)
        # set TimeSeries timeindex
        self.edisgo.timeseries.timeindex = index_2

        # test only existing components without prior time series being set
        self.edisgo.timeseries.set_reactive_power_manual(
            edisgo_object=self.edisgo,
            ts_generators=pd.DataFrame({"GeneratorFluctuating_8": dummy_ts_1}),
            ts_loads=pd.DataFrame(
                {
                    "Load_residential_LVGrid_8_6": dummy_ts_2,
                    "Load_residential_LVGrid_7_2": dummy_ts_2,
                }
            ),
            ts_storage_units=pd.DataFrame({"Storage_1": dummy_ts_2}),
        )
        assert self.edisgo.timeseries.generators_reactive_power.shape == (2, 1)
        assert (
            self.edisgo.timeseries.generators_reactive_power.loc[
                :, "GeneratorFluctuating_8"
            ]
            == dummy_ts_1
        ).all()
        assert self.edisgo.timeseries.loads_reactive_power.shape == (2, 2)
        assert (
            self.edisgo.timeseries._loads_reactive_power.loc[
                :, "Load_residential_LVGrid_8_6"
            ]
            == dummy_ts_2
        ).all()
        assert (
            self.edisgo.timeseries.loads_reactive_power.loc[
                :, "Load_residential_LVGrid_7_2"
            ]
            == dummy_ts_2.loc[index_2]
        ).all()
        assert self.edisgo.timeseries.storage_units_reactive_power.shape == (2, 1)
        assert (
            self.edisgo.timeseries._storage_units_reactive_power.loc[:, "Storage_1"]
            == dummy_ts_2
        ).all()
        assert (
            self.edisgo.timeseries.storage_units_reactive_power.loc[:, "Storage_1"]
            == dummy_ts_2.loc[index_2]
        ).all()

        # test overwriting and adding time series
        self.edisgo.timeseries.set_reactive_power_manual(
            edisgo_object=self.edisgo,
            ts_generators=pd.DataFrame(
                {
                    "GeneratorFluctuating_8": dummy_ts_2,
                    "GeneratorFluctuating_17": dummy_ts_2,
                }
            ),
            ts_loads=pd.DataFrame(
                {
                    "Load_residential_LVGrid_8_6": dummy_ts_1,
                    "Load_residential_LVGrid_1_4": dummy_ts_1,
                }
            ),
            ts_storage_units=pd.DataFrame({"Storage_1": dummy_ts_1}),
        )
        assert self.edisgo.timeseries.generators_reactive_power.shape == (2, 2)
        assert (
            self.edisgo.timeseries.generators_reactive_power.loc[
                :, "GeneratorFluctuating_8"
            ]
            == dummy_ts_2.loc[index_2]
        ).all()
        assert (
            self.edisgo.timeseries._generators_reactive_power.loc[
                :, "GeneratorFluctuating_17"
            ]
            == dummy_ts_2
        ).all()
        assert (
            self.edisgo.timeseries.generators_reactive_power.loc[
                :, "GeneratorFluctuating_17"
            ]
            == dummy_ts_2.loc[index_2]
        ).all()
        assert self.edisgo.timeseries.loads_reactive_power.shape == (2, 3)
        assert (
            self.edisgo.timeseries._loads_reactive_power.loc[
                :, "Load_residential_LVGrid_8_6"
            ]
            == dummy_ts_1
        ).all()
        assert (
            self.edisgo.timeseries._loads_reactive_power.loc[
                :, "Load_residential_LVGrid_1_4"
            ]
            == dummy_ts_1
        ).all()
        assert (
            self.edisgo.timeseries.loads_reactive_power.loc[
                :, "Load_residential_LVGrid_7_2"
            ]
            == dummy_ts_2.loc[index_2]
        ).all()
        assert self.edisgo.timeseries.storage_units_reactive_power.shape == (2, 1)
        assert (
            self.edisgo.timeseries._storage_units_reactive_power.loc[:, "Storage_1"]
            == dummy_ts_1
        ).all()
        assert (
            self.edisgo.timeseries.storage_units_reactive_power.loc[:, "Storage_1"]
            == dummy_ts_1
        ).all()

        # test non-existent components
        self.edisgo.timeseries.set_reactive_power_manual(
            edisgo_object=self.edisgo,
            ts_generators=pd.DataFrame(
                {"Dummy_gen_1": dummy_ts_2, "GeneratorFluctuating_27": dummy_ts_2}
            ),
            ts_loads=pd.DataFrame(
                {"Dummy_load_1": dummy_ts_1, "Load_agricultural_LVGrid_1_3": dummy_ts_1}
            ),
            ts_storage_units=pd.DataFrame({"Dummy_storage_1": dummy_ts_1}),
        )
        assert self.edisgo.timeseries.generators_reactive_power.shape == (2, 3)
        assert (
            "Dummy_gen_1"
            not in self.edisgo.timeseries.generators_reactive_power.columns
        )
        assert (
            self.edisgo.timeseries._generators_reactive_power.loc[
                :, "GeneratorFluctuating_27"
            ]
            == dummy_ts_2
        ).all()
        assert self.edisgo.timeseries.loads_reactive_power.shape == (2, 4)
        assert "Dummy_load_1" not in self.edisgo.timeseries.loads_reactive_power.columns
        assert (
            self.edisgo.timeseries.loads_reactive_power.loc[
                :, "Load_agricultural_LVGrid_1_3"
            ]
            == dummy_ts_1
        ).all()
        assert self.edisgo.timeseries.storage_units_reactive_power.shape == (2, 1)
        assert (
            "Dummy_storage_1"
            not in self.edisgo.timeseries.storage_units_reactive_power.columns
        )

    def test_set_worst_case(self):

        # test - check if right functions are called for all components

        # change load types to have charging point, heat pump and load without set
        # type in the network
        self.edisgo.topology._loads_df.loc[
            "Load_residential_LVGrid_1_4", ["type", "sector"]
        ] = ("charging_point", "hpc")
        self.edisgo.topology._loads_df.at[
            "Load_retail_MVGrid_1_Load_aggregated_retail_MVGrid_1_1", "type"
        ] = "heat_pump"
        self.edisgo.topology._loads_df.at["Load_agricultural_LVGrid_8_1", "type"] = None

        self.edisgo.timeseries.set_worst_case(
            self.edisgo, cases=["feed-in_case", "load_case"]
        )

        timeindex = pd.date_range("1/1/1970", periods=4, freq="H")
        # check generator
        comp = "Generator_1"  # gas, mv
        p_nom = 0.775
        exp = pd.Series(
            data=[1.0 * p_nom, 1.0 * p_nom, 0.0, 0.0],
            name=comp,
            index=timeindex,
        )
        assert_series_equal(
            self.edisgo.timeseries.generators_active_power.loc[:, comp],
            exp,
            check_dtype=False,
        )
        pf = -tan(acos(0.9))
        assert_series_equal(
            self.edisgo.timeseries.generators_reactive_power.loc[:, comp],
            exp * pf,
            check_dtype=False,
        )
        # check conventional load
        comp = "Load_agricultural_LVGrid_1_1"  # lv
        p_set = 0.0523
        exp = pd.Series(
            data=[0.15 * p_set, 0.1 * p_set, 1.0 * p_set, 1.0 * p_set],
            name=comp,
            index=timeindex,
        )
        assert_series_equal(
            self.edisgo.timeseries.loads_active_power.loc[:, comp],
            exp,
            check_dtype=False,
        )
        pf = tan(acos(0.95))
        assert_series_equal(
            self.edisgo.timeseries.loads_reactive_power.loc[:, comp],
            exp * pf,
            check_dtype=False,
        )
        # check charging point
        comp = "Load_residential_LVGrid_1_4"  # lv, hpc
        p_set = 0.001397
        exp = pd.Series(
            data=[0.15 * p_set, 0.0 * p_set, 1.0 * p_set, 1.0 * p_set],
            name=comp,
            index=timeindex,
        )
        assert_series_equal(
            self.edisgo.timeseries.loads_active_power.loc[:, comp],
            exp,
            check_dtype=False,
        )
        pf = tan(acos(1.0))
        assert_series_equal(
            self.edisgo.timeseries.loads_reactive_power.loc[:, comp],
            exp * pf,
            check_dtype=False,
        )
        # check heat pump
        comp = "Load_retail_MVGrid_1_Load_aggregated_retail_MVGrid_1_1"  # mv
        p_set = 0.31
        exp = pd.Series(
            data=[0.0 * p_set, 0.0 * p_set, 0.8 * p_set, 1.0 * p_set],
            name=comp,
            index=timeindex,
        )
        assert_series_equal(
            self.edisgo.timeseries.loads_active_power.loc[:, comp],
            exp,
            check_dtype=False,
        )
        pf = tan(acos(1.0))
        assert_series_equal(
            self.edisgo.timeseries.loads_reactive_power.loc[:, comp],
            exp * pf,
            check_dtype=False,
        )
        # check load without type specification
        comp = "Load_agricultural_LVGrid_8_1"  # lv
        p_set = 0.0478
        exp = pd.Series(
            data=[0.15 * p_set, 0.1 * p_set, 1.0 * p_set, 1.0 * p_set],
            name=comp,
            index=timeindex,
        )
        assert_series_equal(
            self.edisgo.timeseries.loads_active_power.loc[:, comp],
            exp,
            check_dtype=False,
        )
        pf = tan(acos(0.95))
        assert_series_equal(
            self.edisgo.timeseries.loads_reactive_power.loc[:, comp],
            exp * pf,
            check_dtype=False,
        )
        # check storage
        comp = "Storage_1"
        p_nom = 0.4
        exp = pd.Series(
            data=[1.0 * p_nom, 1.0 * p_nom, -1.0 * p_nom, -1.0 * p_nom],
            name=comp,
            index=timeindex,
        )
        assert_series_equal(
            self.edisgo.timeseries.storage_units_active_power.loc[:, comp],
            exp,
            check_dtype=False,
        )
        pf = -tan(acos(0.9))
        assert_series_equal(
            self.edisgo.timeseries.storage_units_reactive_power.loc[:, comp],
            exp * pf,
            check_dtype=False,
        )

        assert self.edisgo.timeseries.generators_active_power.shape == (
            4,
            len(self.edisgo.topology.generators_df),
        )
        assert self.edisgo.timeseries.generators_reactive_power.shape == (
            4,
            len(self.edisgo.topology.generators_df),
        )
        assert self.edisgo.timeseries.loads_active_power.shape == (
            4,
            len(self.edisgo.topology.loads_df),
        )
        assert self.edisgo.timeseries.loads_reactive_power.shape == (
            4,
            len(self.edisgo.topology.loads_df),
        )
        assert self.edisgo.timeseries.storage_units_active_power.shape == (
            4,
            len(self.edisgo.topology.storage_units_df),
        )
        assert self.edisgo.timeseries.storage_units_reactive_power.shape == (
            4,
            len(self.edisgo.topology.storage_units_df),
        )

        # #############################################################################
        # test with components that do not exist and setting only one case
        self.edisgo.timeseries.set_worst_case(
            self.edisgo,
            cases=["load_case"],
            generators_names=["genX", "GeneratorFluctuating_8"],
            loads_names=[],
            storage_units_names=[],
        )

        comp = "GeneratorFluctuating_8"
        exp = pd.Series(
            data=[np.nan, np.nan, 0.0, 0.0],
            name=comp,
            index=timeindex,
        )
        assert_series_equal(
            self.edisgo.timeseries.generators_active_power.loc[:, comp],
            exp,
            check_dtype=False,
        )
        pf = -tan(acos(0.9))
        assert_series_equal(
            self.edisgo.timeseries.generators_reactive_power.loc[:, comp],
            exp * pf,
            check_dtype=False,
        )
        assert self.edisgo.timeseries.generators_active_power.shape == (
            4,
            len(self.edisgo.topology.generators_df),
        )
        assert self.edisgo.timeseries.generators_reactive_power.shape == (
            4,
            len(self.edisgo.topology.generators_df),
        )
        assert self.edisgo.timeseries.loads_active_power.shape == (
            4,
            len(self.edisgo.topology.loads_df),
        )
        assert self.edisgo.timeseries.loads_reactive_power.shape == (
            4,
            len(self.edisgo.topology.loads_df),
        )
        assert self.edisgo.timeseries.storage_units_active_power.shape == (
            4,
            len(self.edisgo.topology.storage_units_df),
        )
        assert self.edisgo.timeseries.storage_units_reactive_power.shape == (
            4,
            len(self.edisgo.topology.storage_units_df),
        )

        # #############################################################################
        # test reset of time series - set other time series before and only set
        # worst case time series for other components
        timeindex = pd.date_range("1/1/2018", periods=2, freq="H")
        self.edisgo.timeseries.timeindex = timeindex
        self.edisgo.timeseries._generators_active_power = pd.DataFrame(
            {"Generator_1": [1.4, 2.3]}, index=timeindex
        )
        self.edisgo.timeseries.set_worst_case(
            self.edisgo,
            cases=["load_case"],
            generators_names=["GeneratorFluctuating_8"],
        )
        assert (
            "GeneratorFluctuating_8"
            in self.edisgo.timeseries.generators_active_power.columns
        )
        assert self.edisgo.timeseries.generators_active_power.shape == (2, 1)
        assert self.edisgo.timeseries.generators_reactive_power.shape == (2, 1)

        # #############################################################################
        # test setting other case now to see if time index is set correctly
        self.edisgo.timeseries.set_worst_case(
            self.edisgo,
            cases=["feed-in_case"],
            generators_names=["GeneratorFluctuating_8"],
        )
        assert self.edisgo.timeseries.generators_active_power.shape == (4, 1)
        assert self.edisgo.timeseries.generators_reactive_power.shape == (4, 1)
        exp = pd.Series(
            data=pd.date_range("1/1/1970", periods=4, freq="H"),
            index=[
                "load_case_mv",
                "load_case_lv",
                "feed-in_case_mv",
                "feed-in_case_lv",
            ],
        )
        assert_series_equal(
            self.edisgo.timeseries.timeindex_worst_cases, exp, check_dtype=False
        )
        assert (
            self.edisgo.timeseries.timeindex
            == self.edisgo.timeseries.timeindex_worst_cases.values
        ).all()

    def test_worst_case_generators(self):

        # ######### check both feed-in and load case
        df = assign_voltage_level_to_component(
            self.edisgo.topology.generators_df, self.edisgo.topology.buses_df
        )
        p_ts, q_ts = self.edisgo.timeseries._worst_case_generators(
            cases=["feed-in_case", "load_case"], df=df, configs=self.edisgo.config
        )

        # check shape
        number_of_cols = len(df.index)
        assert p_ts.shape == (4, number_of_cols)
        assert q_ts.shape == (4, number_of_cols)

        # check values
        index = ["feed-in_case_mv", "feed-in_case_lv", "load_case_mv", "load_case_lv"]
        comp = "Generator_1"  # gas, mv
        p_nom = 0.775
        exp = pd.Series(
            data=[1.0 * p_nom, 1.0 * p_nom, 0.0, 0.0],
            name=comp,
            index=index,
        )
        assert_series_equal(p_ts.loc[:, comp], exp, check_dtype=False)
        pf = -tan(acos(0.9))
        assert_series_equal(q_ts.loc[:, comp], exp * pf, check_dtype=False)

        comp = "GeneratorFluctuating_2"  # wind, mv
        p_nom = 2.3
        exp = pd.Series(
            data=[1.0 * p_nom, 1.0 * p_nom, 0.0, 0.0],
            name=comp,
            index=index,
        )
        assert_series_equal(p_ts.loc[:, comp], exp, check_dtype=False)
        pf = -tan(acos(0.9))
        assert_series_equal(q_ts.loc[:, comp], exp * pf, check_dtype=False)

        comp = "GeneratorFluctuating_3"  # solar, mv
        p_nom = 2.67
        exp = pd.Series(
            data=[0.85 * p_nom, 0.85 * p_nom, 0.0, 0.0],
            name=comp,
            index=index,
        )
        assert_series_equal(p_ts.loc[:, comp], exp, check_dtype=False)
        pf = -tan(acos(0.9))
        assert_series_equal(q_ts.loc[:, comp], exp * pf, check_dtype=False)

        comp = "GeneratorFluctuating_20"  # solar, lv
        p_nom = 0.005
        exp = pd.Series(
            data=[0.85 * p_nom, 0.85 * p_nom, 0.0, 0.0],
            name=comp,
            index=index,
        )
        assert_series_equal(p_ts.loc[:, comp], exp, check_dtype=False)
        pf = -tan(acos(0.95))
        assert_series_equal(q_ts.loc[:, comp], exp * pf, check_dtype=False)

        # check TimeSeriesRaw
        assert len(self.edisgo.timeseries.time_series_raw.q_control) == len(df)
        assert (
            self.edisgo.timeseries.time_series_raw.q_control.at["Generator_1", "type"]
            == "fixed_cosphi"
        )

        # ########### test for only feed-in case
        p_ts, q_ts = self.edisgo.timeseries._worst_case_generators(
            cases=["feed-in_case"], df=df, configs=self.edisgo.config
        )

        # check shape
        assert p_ts.shape == (2, number_of_cols)
        assert q_ts.shape == (2, number_of_cols)

        # check values
        index = ["feed-in_case_mv", "feed-in_case_lv"]
        comp = "GeneratorFluctuating_2"  # wind, mv
        p_nom = 2.3
        exp = pd.Series(
            data=[1.0 * p_nom, 1.0 * p_nom],
            name=comp,
            index=index,
        )
        assert_series_equal(p_ts.loc[:, comp], exp, check_dtype=False)
        pf = -tan(acos(0.9))
        assert_series_equal(q_ts.loc[:, comp], exp * pf, check_dtype=False)

        # check TimeSeriesRaw
        assert len(self.edisgo.timeseries.time_series_raw.q_control) == len(df)
        assert (
            self.edisgo.timeseries.time_series_raw.q_control.at[
                "GeneratorFluctuating_2", "type"
            ]
            == "fixed_cosphi"
        )

        # ########### test for only load case
        p_ts, q_ts = self.edisgo.timeseries._worst_case_generators(
            cases=["load_case"], df=df, configs=self.edisgo.config
        )

        # check shape
        assert p_ts.shape == (2, number_of_cols)
        assert q_ts.shape == (2, number_of_cols)

        # check values
        index = ["load_case_mv", "load_case_lv"]
        comp = "GeneratorFluctuating_20"  # solar, lv
        exp = pd.Series(
            data=[0.0, 0.0],
            name=comp,
            index=index,
        )
        assert_series_equal(p_ts.loc[:, comp], exp, check_dtype=False)
        pf = -tan(acos(0.95))
        assert_series_equal(q_ts.loc[:, comp], exp * pf, check_dtype=False)

        # check TimeSeriesRaw
        assert len(self.edisgo.timeseries.time_series_raw.q_control) == len(df)
        assert (
            self.edisgo.timeseries.time_series_raw.q_control.at[
                "GeneratorFluctuating_20", "type"
            ]
            == "fixed_cosphi"
        )

        # ########## test error raising in case of missing load/generator parameter

        comp = "GeneratorFluctuating_14"
        df.at[comp, "type"] = None
        with pytest.raises(AttributeError):
            self.edisgo.timeseries._worst_case_generators(
                cases=["load_case"], df=df, configs=self.edisgo.config
            )

    def test_worst_case_conventional_load(self):

        # connect one load to MV
        self.edisgo.topology._loads_df.at[
            "Load_agricultural_LVGrid_1_1", "bus"
        ] = "Bus_BranchTee_MVGrid_1_2"

        # ######### check both feed-in and load case
        df = assign_voltage_level_to_component(
            self.edisgo.topology.loads_df, self.edisgo.topology.buses_df
        )
        p_ts, q_ts = self.edisgo.timeseries._worst_case_conventional_load(
            cases=["feed-in_case", "load_case"], df=df, configs=self.edisgo.config
        )

        # check shape
        number_of_cols = len(df.index)
        assert p_ts.shape == (4, number_of_cols)
        assert q_ts.shape == (4, number_of_cols)

        # check values
        index = ["feed-in_case_mv", "feed-in_case_lv", "load_case_mv", "load_case_lv"]
        comp = "Load_agricultural_LVGrid_1_1"  # mv
        p_set = 0.0523
        exp = pd.Series(
            data=[0.15 * p_set, 0.1 * p_set, 1.0 * p_set, 1.0 * p_set],
            name=comp,
            index=index,
        )
        assert_series_equal(p_ts.loc[:, comp], exp, check_dtype=False)
        pf = tan(acos(0.9))
        assert_series_equal(q_ts.loc[:, comp], exp * pf, check_dtype=False)

        comp = "Load_agricultural_LVGrid_8_1"  # lv
        p_set = 0.0478
        exp = pd.Series(
            data=[0.15 * p_set, 0.1 * p_set, 1.0 * p_set, 1.0 * p_set],
            name=comp,
            index=index,
        )
        assert_series_equal(p_ts.loc[:, comp], exp, check_dtype=False)
        pf = tan(acos(0.95))
        assert_series_equal(q_ts.loc[:, comp], exp * pf, check_dtype=False)

        # check TimeSeriesRaw
        assert len(self.edisgo.timeseries.time_series_raw.q_control) == len(df)
        assert (
            self.edisgo.timeseries.time_series_raw.q_control.at[
                "Load_agricultural_LVGrid_8_1", "type"
            ]
            == "fixed_cosphi"
        )

        # ########### test for only feed-in case
        p_ts, q_ts = self.edisgo.timeseries._worst_case_conventional_load(
            cases=["feed-in_case"], df=df, configs=self.edisgo.config
        )

        # check shape
        assert p_ts.shape == (2, number_of_cols)
        assert q_ts.shape == (2, number_of_cols)

        # check values
        index = ["feed-in_case_mv", "feed-in_case_lv"]
        comp = "Load_agricultural_LVGrid_8_1"  # lv
        p_set = 0.0478
        exp = pd.Series(
            data=[0.15 * p_set, 0.1 * p_set],
            name=comp,
            index=index,
        )
        assert_series_equal(p_ts.loc[:, comp], exp, check_dtype=False)
        pf = tan(acos(0.95))
        assert_series_equal(q_ts.loc[:, comp], exp * pf, check_dtype=False)

        # check TimeSeriesRaw
        assert len(self.edisgo.timeseries.time_series_raw.q_control) == len(df)
        assert (
            self.edisgo.timeseries.time_series_raw.q_control.at[
                "Load_agricultural_LVGrid_8_1", "type"
            ]
            == "fixed_cosphi"
        )

        # ########### test for only load case
        p_ts, q_ts = self.edisgo.timeseries._worst_case_conventional_load(
            cases=["load_case"], df=df, configs=self.edisgo.config
        )

        # check shape
        assert p_ts.shape == (2, number_of_cols)
        assert q_ts.shape == (2, number_of_cols)

        # check values
        index = ["load_case_mv", "load_case_lv"]
        comp = "Load_agricultural_LVGrid_1_1"  # mv
        p_set = 0.0523
        exp = pd.Series(
            data=[1.0 * p_set, 1.0 * p_set],
            name=comp,
            index=index,
        )
        assert_series_equal(p_ts.loc[:, comp], exp, check_dtype=False)
        pf = tan(acos(0.9))
        assert_series_equal(q_ts.loc[:, comp], exp * pf, check_dtype=False)

        # check TimeSeriesRaw
        assert len(self.edisgo.timeseries.time_series_raw.q_control) == len(df)
        assert (
            self.edisgo.timeseries.time_series_raw.q_control.at[
                "Load_agricultural_LVGrid_1_1", "type"
            ]
            == "fixed_cosphi"
        )

        # ########## test error raising in case of missing load/generator parameter

        comp = "Load_agricultural_LVGrid_1_1"
        df.at[comp, "voltage_level"] = None
        with pytest.raises(AttributeError):
            self.edisgo.timeseries._worst_case_conventional_load(
                cases=["load_case"], df=df, configs=self.edisgo.config
            )

    def test_worst_case_charging_points(self):
        # add charging points to MV and LV
        df_cp = pd.DataFrame(
            {
                "bus": [
                    "Bus_BranchTee_MVGrid_1_2",
                    "Bus_BranchTee_MVGrid_1_2",
                    "Bus_BranchTee_LVGrid_1_5",
                    "Bus_BranchTee_LVGrid_1_5",
                ],
                "p_set": [0.1, 0.2, 0.3, 0.4],
                "type": [
                    "charging_point",
                    "charging_point",
                    "charging_point",
                    "charging_point",
                ],
                "sector": ["hpc", "public", "home", "work"],
            },
            index=["CP1", "CP2", "CP3", "CP4"],
        )

        # ######### check both feed-in and load case
        df = assign_voltage_level_to_component(df_cp, self.edisgo.topology.buses_df)
        p_ts, q_ts = self.edisgo.timeseries._worst_case_charging_points(
            cases=["feed-in_case", "load_case"], df=df, configs=self.edisgo.config
        )

        # check shape
        number_of_cols = len(df.index)
        assert p_ts.shape == (4, number_of_cols)
        assert q_ts.shape == (4, number_of_cols)

        # check values
        index = ["feed-in_case_mv", "feed-in_case_lv", "load_case_mv", "load_case_lv"]
        comp = "CP1"  # mv, hpc
        p_set = 0.1
        exp = pd.Series(
            data=[0.15 * p_set, 0.0 * p_set, 1.0 * p_set, 1.0 * p_set],
            name=comp,
            index=index,
        )
        assert_series_equal(p_ts.loc[:, comp], exp, check_dtype=False)
        pf = tan(acos(1.0))
        assert_series_equal(q_ts.loc[:, comp], exp * pf, check_dtype=False)

        comp = "CP2"  # mv, public
        p_set = 0.2
        exp = pd.Series(
            data=[0.15 * p_set, 0.0 * p_set, 1.0 * p_set, 1.0 * p_set],
            name=comp,
            index=index,
        )
        assert_series_equal(p_ts.loc[:, comp], exp, check_dtype=False)
        pf = tan(acos(1.0))
        assert_series_equal(q_ts.loc[:, comp], exp * pf, check_dtype=False)

        comp = "CP3"  # lv, home
        p_set = 0.3
        exp = pd.Series(
            data=[0.15 * p_set, 0.0 * p_set, 0.2 * p_set, 1.0 * p_set],
            name=comp,
            index=index,
        )
        assert_series_equal(p_ts.loc[:, comp], exp, check_dtype=False)
        pf = tan(acos(1.0))
        assert_series_equal(q_ts.loc[:, comp], exp * pf, check_dtype=False)

        comp = "CP4"  # lv, work
        p_set = 0.4
        exp = pd.Series(
            data=[0.15 * p_set, 0.0 * p_set, 0.2 * p_set, 1.0 * p_set],
            name=comp,
            index=index,
        )
        assert_series_equal(p_ts.loc[:, comp], exp, check_dtype=False)
        pf = tan(acos(1.0))
        assert_series_equal(q_ts.loc[:, comp], exp * pf, check_dtype=False)

        # check TimeSeriesRaw
        assert len(self.edisgo.timeseries.time_series_raw.q_control) == len(df)
        assert (
            self.edisgo.timeseries.time_series_raw.q_control.at["CP4", "type"]
            == "fixed_cosphi"
        )

        # ########### test for only feed-in case
        p_ts, q_ts = self.edisgo.timeseries._worst_case_charging_points(
            cases=["feed-in_case"], df=df, configs=self.edisgo.config
        )

        # check shape
        assert p_ts.shape == (2, number_of_cols)
        assert q_ts.shape == (2, number_of_cols)

        # check values
        index = ["feed-in_case_mv", "feed-in_case_lv"]
        comp = "CP3"  # lv, home
        p_set = 0.3
        exp = pd.Series(
            data=[0.15 * p_set, 0.0 * p_set],
            name=comp,
            index=index,
        )
        assert_series_equal(p_ts.loc[:, comp], exp, check_dtype=False)
        pf = tan(acos(1.0))
        assert_series_equal(q_ts.loc[:, comp], exp * pf, check_dtype=False)

        # check TimeSeriesRaw
        assert len(self.edisgo.timeseries.time_series_raw.q_control) == len(df)
        assert (
            self.edisgo.timeseries.time_series_raw.q_control.at["CP3", "type"]
            == "fixed_cosphi"
        )

        # ########### test for only load case
        p_ts, q_ts = self.edisgo.timeseries._worst_case_charging_points(
            cases=["load_case"], df=df, configs=self.edisgo.config
        )

        # check shape
        assert p_ts.shape == (2, number_of_cols)
        assert q_ts.shape == (2, number_of_cols)

        # check values
        index = ["load_case_mv", "load_case_lv"]
        comp = "CP2"  # mv, public
        p_set = 0.2
        exp = pd.Series(
            data=[1.0 * p_set, 1.0 * p_set],
            name=comp,
            index=index,
        )
        assert_series_equal(p_ts.loc[:, comp], exp, check_dtype=False)
        pf = tan(acos(1.0))
        assert_series_equal(q_ts.loc[:, comp], exp * pf, check_dtype=False)

        # check TimeSeriesRaw
        assert len(self.edisgo.timeseries.time_series_raw.q_control) == len(df)
        assert (
            self.edisgo.timeseries.time_series_raw.q_control.at["CP2", "type"]
            == "fixed_cosphi"
        )

        # ########## test error raising in case of missing load/generator parameter

        comp = "CP2"
        df.at[comp, "voltage_level"] = None
        with pytest.raises(AttributeError):
            self.edisgo.timeseries._worst_case_charging_points(
                cases=["load_case"], df=df, configs=self.edisgo.config
            )

    def test_worst_case_heat_pumps(self):
        # add heat pumps to MV and LV
        df_hp = pd.DataFrame(
            {
                "bus": ["Bus_BranchTee_MVGrid_1_2", "Bus_BranchTee_LVGrid_1_5"],
                "p_set": [0.1, 0.2],
                "type": ["heat_pump", "heat_pump"],
            },
            index=["HP1", "HP2"],
        )

        # ######### check both feed-in and load case
        df = assign_voltage_level_to_component(df_hp, self.edisgo.topology.buses_df)
        p_ts, q_ts = self.edisgo.timeseries._worst_case_heat_pumps(
            cases=["feed-in_case", "load_case"], df=df, configs=self.edisgo.config
        )

        # check shape
        number_of_cols = len(df.index)
        assert p_ts.shape == (4, number_of_cols)
        assert q_ts.shape == (4, number_of_cols)

        # check values
        index = ["feed-in_case_mv", "feed-in_case_lv", "load_case_mv", "load_case_lv"]
        comp = "HP1"  # mv
        p_set = 0.1
        exp = pd.Series(
            data=[0.0 * p_set, 0.0 * p_set, 0.8 * p_set, 1.0 * p_set],
            name=comp,
            index=index,
        )
        assert_series_equal(p_ts.loc[:, comp], exp, check_dtype=False)
        pf = tan(acos(1.0))
        assert_series_equal(q_ts.loc[:, comp], exp * pf, check_dtype=False)

        comp = "HP2"  # lv
        p_set = 0.2
        exp = pd.Series(
            data=[0.0 * p_set, 0.0 * p_set, 0.8 * p_set, 1.0 * p_set],
            name=comp,
            index=index,
        )
        assert_series_equal(p_ts.loc[:, comp], exp, check_dtype=False)
        pf = tan(acos(1.0))
        assert_series_equal(q_ts.loc[:, comp], exp * pf, check_dtype=False)

        # check TimeSeriesRaw
        assert len(self.edisgo.timeseries.time_series_raw.q_control) == len(df)
        assert (
            self.edisgo.timeseries.time_series_raw.q_control.at["HP1", "type"]
            == "fixed_cosphi"
        )

        # ########### test for only feed-in case
        p_ts, q_ts = self.edisgo.timeseries._worst_case_heat_pumps(
            cases=["feed-in_case"], df=df, configs=self.edisgo.config
        )

        # check shape
        assert p_ts.shape == (2, number_of_cols)
        assert q_ts.shape == (2, number_of_cols)

        # check values
        index = ["feed-in_case_mv", "feed-in_case_lv"]
        comp = "HP2"  # lv
        p_set = 0.2
        exp = pd.Series(
            data=[0.0 * p_set, 0.0 * p_set],
            name=comp,
            index=index,
        )
        assert_series_equal(p_ts.loc[:, comp], exp, check_dtype=False)
        pf = tan(acos(1.0))
        assert_series_equal(q_ts.loc[:, comp], exp * pf, check_dtype=False)

        # check TimeSeriesRaw
        assert len(self.edisgo.timeseries.time_series_raw.q_control) == len(df)
        assert (
            self.edisgo.timeseries.time_series_raw.q_control.at["HP2", "type"]
            == "fixed_cosphi"
        )

        # ########### test for only load case
        p_ts, q_ts = self.edisgo.timeseries._worst_case_heat_pumps(
            cases=["load_case"], df=df, configs=self.edisgo.config
        )

        # check shape
        assert p_ts.shape == (2, number_of_cols)
        assert q_ts.shape == (2, number_of_cols)

        # check values
        index = ["load_case_mv", "load_case_lv"]
        comp = "HP1"  # mv
        p_set = 0.1
        exp = pd.Series(
            data=[0.8 * p_set, 1.0 * p_set],
            name=comp,
            index=index,
        )
        assert_series_equal(p_ts.loc[:, comp], exp, check_dtype=False)
        pf = tan(acos(1.0))
        assert_series_equal(q_ts.loc[:, comp], exp * pf, check_dtype=False)

        # check TimeSeriesRaw
        assert len(self.edisgo.timeseries.time_series_raw.q_control) == len(df)
        assert (
            self.edisgo.timeseries.time_series_raw.q_control.at["HP1", "type"]
            == "fixed_cosphi"
        )

        # ########## test error raising in case of missing load/generator parameter

        comp = "HP1"
        df.at[comp, "voltage_level"] = None
        with pytest.raises(AttributeError):
            self.edisgo.timeseries._worst_case_heat_pumps(
                cases=["load_case"], df=df, configs=self.edisgo.config
            )

    def test_worst_case_storage_units(self):

        # ######### check both feed-in and load case
        df = assign_voltage_level_to_component(
            self.edisgo.topology.storage_units_df, self.edisgo.topology.buses_df
        )
        p_ts, q_ts = self.edisgo.timeseries._worst_case_storage_units(
            cases=["feed-in_case", "load_case"], df=df, configs=self.edisgo.config
        )

        # check shape
        number_of_cols = len(df.index)
        assert p_ts.shape == (4, number_of_cols)
        assert q_ts.shape == (4, number_of_cols)

        # check values
        index = ["feed-in_case_mv", "feed-in_case_lv", "load_case_mv", "load_case_lv"]
        comp = "Storage_1"
        p_nom = 0.4
        exp = pd.Series(
            data=[1.0 * p_nom, 1.0 * p_nom, -1.0 * p_nom, -1.0 * p_nom],
            name=comp,
            index=index,
        )
        assert_series_equal(p_ts.loc[:, comp], exp, check_dtype=False)
        pf = -tan(acos(0.9))
        assert_series_equal(q_ts.loc[:, comp], exp * pf, check_dtype=False)

        # check TimeSeriesRaw
        assert len(self.edisgo.timeseries.time_series_raw.q_control) == len(df)
        assert (
            self.edisgo.timeseries.time_series_raw.q_control.at["Storage_1", "type"]
            == "fixed_cosphi"
        )

        # ########### test for only feed-in case
        p_ts, q_ts = self.edisgo.timeseries._worst_case_storage_units(
            cases=["feed-in_case"], df=df, configs=self.edisgo.config
        )

        # check shape
        assert p_ts.shape == (2, number_of_cols)
        assert q_ts.shape == (2, number_of_cols)

        # check values
        index = ["feed-in_case_mv", "feed-in_case_lv"]
        comp = "Storage_1"
        p_nom = 0.4
        exp = pd.Series(
            data=[1.0 * p_nom, 1.0 * p_nom],
            name=comp,
            index=index,
        )
        assert_series_equal(p_ts.loc[:, comp], exp, check_dtype=False)
        pf = -tan(acos(0.9))
        assert_series_equal(q_ts.loc[:, comp], exp * pf, check_dtype=False)

        # check TimeSeriesRaw
        assert len(self.edisgo.timeseries.time_series_raw.q_control) == len(df)
        assert (
            self.edisgo.timeseries.time_series_raw.q_control.at["Storage_1", "type"]
            == "fixed_cosphi"
        )

        # ########### test for only load case
        p_ts, q_ts = self.edisgo.timeseries._worst_case_storage_units(
            cases=["load_case"], df=df, configs=self.edisgo.config
        )

        # check shape
        assert p_ts.shape == (2, number_of_cols)
        assert q_ts.shape == (2, number_of_cols)

        # check values
        index = ["load_case_mv", "load_case_lv"]
        comp = "Storage_1"
        p_nom = 0.4
        exp = pd.Series(
            data=[-1.0 * p_nom, -1.0 * p_nom],
            name=comp,
            index=index,
        )
        assert_series_equal(p_ts.loc[:, comp], exp, check_dtype=False)
        pf = -tan(acos(0.9))
        assert_series_equal(q_ts.loc[:, comp], exp * pf, check_dtype=False)

        # check TimeSeriesRaw
        assert len(self.edisgo.timeseries.time_series_raw.q_control) == len(df)
        assert (
            self.edisgo.timeseries.time_series_raw.q_control.at["Storage_1", "type"]
            == "fixed_cosphi"
        )

        # ########## test error raising in case of missing load/generator parameter

        comp = "Storage_1"
        df.at[comp, "voltage_level"] = None
        with pytest.raises(AttributeError):
            self.edisgo.timeseries._worst_case_storage_units(
                cases=["load_case"], df=df, configs=self.edisgo.config
            )

    @pytest.mark.slow
    def test_predefined_fluctuating_generators_by_technology(self):

        timeindex = pd.date_range("1/1/2011 12:00", periods=2, freq="H")
        self.edisgo.timeseries.timeindex = timeindex

        # ############# oedb, all generators (default)
        self.edisgo.timeseries.predefined_fluctuating_generators_by_technology(
            self.edisgo, "oedb"
        )

        # check shape
        fluctuating_gens = self.edisgo.topology.generators_df[
            self.edisgo.topology.generators_df.type.isin(["wind", "solar"])
        ]
        p_ts = self.edisgo.timeseries.generators_active_power
        assert p_ts.shape == (2, len(fluctuating_gens))
        # fmt: off
        assert (
                self.edisgo.timeseries.time_series_raw.
                fluctuating_generators_active_power_by_technology.shape
                == (2, 8)
        )
        # fmt: on

        # check values
        comp = "GeneratorFluctuating_2"  # wind, w_id = 1122074
        p_nom = 2.3
        exp = pd.Series(
            data=[0.0 * p_nom, 0.0 * p_nom],
            name=comp,
            index=timeindex,
        )
        assert_series_equal(p_ts.loc[:, comp], exp, check_dtype=False, atol=1e-5)
        comp = "GeneratorFluctuating_8"  # wind, w_id = 1122075
        p_nom = 3.0
        exp = pd.Series(
            data=[0.0029929 * p_nom, 0.009521 * p_nom],
            name=comp,
            index=timeindex,
        )
        assert_series_equal(p_ts.loc[:, comp], exp, check_dtype=False, atol=1e-5)
        comp = "GeneratorFluctuating_25"  # solar, w_id = 1122075
        p_nom = 0.006
        exp = pd.Series(
            data=[0.07824 * p_nom, 0.11216 * p_nom],
            name=comp,
            index=timeindex,
        )
        assert_series_equal(p_ts.loc[:, comp], exp, check_dtype=False, atol=1e-5)

        # ############# own settings (without weather cell ID), all generators
        gens_p = pd.DataFrame(
            data={
                "wind": [1, 2],
                "solar": [3, 4],
            },
            index=timeindex,
        )
        self.edisgo.timeseries.predefined_fluctuating_generators_by_technology(
            self.edisgo, gens_p
        )

        # check shape
        fluctuating_gens = self.edisgo.topology.generators_df[
            self.edisgo.topology.generators_df.type.isin(["wind", "solar"])
        ]
        p_ts = self.edisgo.timeseries.generators_active_power
        assert p_ts.shape == (2, len(fluctuating_gens))
        # fmt: off
        assert (
                self.edisgo.timeseries.time_series_raw.
                fluctuating_generators_active_power_by_technology.shape
                == (2, 10)
        )
        # fmt: on

        # check values
        comp = "GeneratorFluctuating_2"  # wind
        p_nom = 2.3
        exp = pd.Series(
            data=[1.0 * p_nom, 2.0 * p_nom],
            name=comp,
            index=timeindex,
        )
        assert_series_equal(p_ts.loc[:, comp], exp, check_dtype=False)
        comp = "GeneratorFluctuating_20"  # solar
        p_nom = 0.005
        exp = pd.Series(
            data=[3.0 * p_nom, 4.0 * p_nom],
            name=comp,
            index=timeindex,
        )
        assert_series_equal(p_ts.loc[:, comp], exp, check_dtype=False)

        # ############# own settings (with weather cell ID), selected generators
        self.edisgo.timeseries.timeindex = timeindex
        gens_p = pd.DataFrame(
            data={
                ("wind", 1122074): [5, 6],
                ("solar", 1122075): [7, 8],
            },
            index=timeindex,
        )
        self.edisgo.timeseries.predefined_fluctuating_generators_by_technology(
            self.edisgo,
            gens_p,
            generator_names=["GeneratorFluctuating_4", "GeneratorFluctuating_2"],
        )

        # check shape (should be the same as before, as time series are not reset but
        # overwritten)
        p_ts = self.edisgo.timeseries.generators_active_power
        assert p_ts.shape == (2, len(fluctuating_gens))
        # fmt: off
        assert (
                self.edisgo.timeseries.time_series_raw.
                fluctuating_generators_active_power_by_technology.shape
                == (2, 10)
        )
        # fmt: on

        # check values (check that values are overwritten)
        comp = "GeneratorFluctuating_2"  # wind
        p_nom = 2.3
        exp = pd.Series(
            data=[5.0 * p_nom, 6.0 * p_nom],
            name=comp,
            index=timeindex,
        )
        assert_series_equal(p_ts.loc[:, comp], exp, check_dtype=False)
        comp = "GeneratorFluctuating_4"  # solar
        p_nom = 1.93
        exp = pd.Series(
            data=[7.0 * p_nom, 8.0 * p_nom],
            name=comp,
            index=timeindex,
        )
        assert_series_equal(p_ts.loc[:, comp], exp, check_dtype=False)
        # fmt: off
        assert_series_equal(
            self.edisgo.timeseries.time_series_raw.
            fluctuating_generators_active_power_by_technology.loc[
                :, ("wind", 1122074)
            ],
            gens_p.loc[:, ("wind", 1122074)],
            check_dtype=False,
        )
        # fmt: on

        # ############# own settings (with weather cell ID), all generators (check, that
        # time series for generators are set for those for which time series are
        # provided)
        self.edisgo.timeseries.reset()
        self.edisgo.timeseries.timeindex = timeindex
        self.edisgo.timeseries.predefined_fluctuating_generators_by_technology(
            self.edisgo, gens_p
        )

        # check shape
        p_ts = self.edisgo.timeseries.generators_active_power
        assert p_ts.shape == (2, 22)
        # fmt: off
        assert (
                self.edisgo.timeseries.time_series_raw.
                fluctuating_generators_active_power_by_technology.shape
                == (2, 2)
        )
        # fmt: on

    @pytest.mark.local
    def test_predefined_fluctuating_generators_by_technology_oedb(self):

        edisgo_object = EDisGo(
            ding0_grid=pytest.ding0_test_network_3_path, legacy_ding0_grids=False
        )
        timeindex = pd.date_range("1/1/2011 12:00", periods=2, freq="H")
        edisgo_object.timeseries.timeindex = timeindex

        # ############# oedb, all generators (default)
        edisgo_object.timeseries.predefined_fluctuating_generators_by_technology(
            edisgo_object, "oedb", engine=pytest.engine
        )

        # check shape
        fluctuating_gens = edisgo_object.topology.generators_df[
            edisgo_object.topology.generators_df.type.isin(["wind", "solar"])
        ]
        p_ts = edisgo_object.timeseries.generators_active_power
        assert p_ts.shape == (2, len(fluctuating_gens))
        # fmt: off
        assert (
                edisgo_object.timeseries.time_series_raw.
                fluctuating_generators_active_power_by_technology.shape
                == (2, 4)
        )
        # fmt: on

        # check values
        # solar, w_id = 11052
        comp = "Generator_mvgd_33535_lvgd_1204030000_pv_rooftop_337"
        p_nom = 0.00441
        exp = pd.Series(
            data=[0.548044 * p_nom, 0.568356 * p_nom],
            name=comp,
            index=timeindex,
        )
        assert_series_equal(p_ts.loc[:, comp], exp, check_dtype=False, atol=1e-5)
        # solar, w_id = 11051
        comp = "Generator_mvgd_33535_lvgd_1164120002_pv_rooftop_324"
        p_nom = 0.0033
        exp = pd.Series(
            data=[0.505049 * p_nom, 0.555396 * p_nom],
            name=comp,
            index=timeindex,
        )
        assert_series_equal(p_ts.loc[:, comp], exp, check_dtype=False, atol=1e-5)

    def test_predefined_dispatchable_generators_by_technology(self):

        timeindex = pd.date_range("1/1/2011 12:00", periods=2, freq="H")
        self.edisgo.timeseries.timeindex = timeindex

        # ############# all generators (default), with "other"
        gens_p = pd.DataFrame(
            data={
                "other": [5, 6],
            },
            index=timeindex,
        )

        self.edisgo.timeseries.predefined_dispatchable_generators_by_technology(
            self.edisgo, gens_p
        )

        # check shape
        dispatchable_gens = self.edisgo.topology.generators_df[
            ~self.edisgo.topology.generators_df.type.isin(["wind", "solar"])
        ]
        p_ts = self.edisgo.timeseries.generators_active_power
        assert p_ts.shape == (2, len(dispatchable_gens))
        # fmt: off
        assert (
                self.edisgo.timeseries.time_series_raw.
                dispatchable_generators_active_power_by_technology.shape
                == (2, 1)
        )
        # fmt: on

        # check values
        comp = "Generator_1"  # gas
        p_nom = 0.775
        exp = pd.Series(
            data=[5.0 * p_nom, 6.0 * p_nom],
            name=comp,
            index=timeindex,
        )
        assert_series_equal(p_ts.loc[:, comp], exp, check_dtype=False, atol=1e-5)

        # ############# all generators (default), with "gas" and "other"
        # overwrite type of generator GeneratorFluctuating_2
        self.edisgo.topology._generators_df.at[
            "GeneratorFluctuating_2", "type"
        ] = "coal"
        gens_p = pd.DataFrame(
            data={
                "other": [5, 6],
                "gas": [7, 8],
            },
            index=timeindex,
        )

        self.edisgo.timeseries.predefined_dispatchable_generators_by_technology(
            self.edisgo, gens_p
        )

        # check shape
        dispatchable_gens = self.edisgo.topology.generators_df[
            ~self.edisgo.topology.generators_df.type.isin(["wind", "solar"])
        ]
        p_ts = self.edisgo.timeseries.generators_active_power
        assert p_ts.shape == (2, len(dispatchable_gens))
        # fmt: off
        assert (
                self.edisgo.timeseries.time_series_raw.
                dispatchable_generators_active_power_by_technology.shape
                == (2, 2)
        )
        # fmt: on

        # check values
        comp = "Generator_1"  # gas
        p_nom = 0.775
        exp = pd.Series(
            data=[7.0 * p_nom, 8.0 * p_nom],
            name=comp,
            index=timeindex,
        )
        assert_series_equal(p_ts.loc[:, comp], exp, check_dtype=False, atol=1e-5)
        comp = "GeneratorFluctuating_2"  # coal (other)
        p_nom = 2.3
        exp = pd.Series(
            data=[5.0 * p_nom, 6.0 * p_nom],
            name=comp,
            index=timeindex,
        )
        assert_series_equal(p_ts.loc[:, comp], exp, check_dtype=False, atol=1e-5)
        # fmt: off
        assert_series_equal(
            self.edisgo.timeseries.time_series_raw.
            dispatchable_generators_active_power_by_technology.loc[
                :, "other"
            ],
            gens_p.loc[:, "other"],
            check_dtype=False,
        )
        # fmt: on

    def test_predefined_conventional_loads_by_sector(self, caplog):
        index = pd.date_range("1/1/2018", periods=3, freq="H")
        self.edisgo.timeseries.timeindex = index

        # test assertion error
        self.edisgo.timeseries.predefined_conventional_loads_by_sector(
            self.edisgo, pd.DataFrame()
        )
        assert "The profile you entered is empty. Method is skipped." in caplog.text

        # define expected profiles
        profiles = pd.DataFrame(
            index=index,
            columns=["cts", "residential", "agricultural", "industrial"],
            data=[
                [0.0000597, 0.0000782, 0.0000654, 0.0000992],
                [0.0000526, 0.0000563, 0.0000611, 0.0000992],
                [0.0000459, 0.0000451, 0.0000585, 0.0000992],
            ],
        )

        # test demandlib - single loads
        loads = [
            "Load_agricultural_LVGrid_5_2",
            "Load_agricultural_LVGrid_9_1",
            "Load_residential_LVGrid_9_2",
            "Load_retail_LVGrid_9_14",
            "Load_residential_LVGrid_5_3",
            "Load_industrial_LVGrid_6_1",
            "Load_agricultural_LVGrid_7_1",
        ]
        self.edisgo.timeseries.predefined_conventional_loads_by_sector(
            self.edisgo, "demandlib", load_names=loads
        )
        # fmt: off
        assert self.edisgo.timeseries.time_series_raw.\
            conventional_loads_active_power_by_sector.shape\
               == (3, 4)
        assert_frame_equal(
            self.edisgo.timeseries.time_series_raw.
            conventional_loads_active_power_by_sector,
            profiles,
            atol=1e-7,
        )
        # fmt: on
        assert self.edisgo.timeseries.loads_active_power.shape == (3, 7)
        assert np.isclose(
            self.edisgo.timeseries.loads_active_power[
                "Load_agricultural_LVGrid_5_2"
            ].values,
            (
                self.edisgo.topology.loads_df.loc[
                    "Load_agricultural_LVGrid_5_2", "annual_consumption"
                ]
                * profiles["agricultural"]
            ).values,
            atol=1e-4,
        ).all()
        assert np.isclose(
            self.edisgo.timeseries.loads_active_power[
                "Load_residential_LVGrid_5_3"
            ].values,
            (
                self.edisgo.topology.loads_df.loc[
                    "Load_residential_LVGrid_5_3", "annual_consumption"
                ]
                * profiles["residential"]
            ).values,
            atol=1e-4,
        ).all()
        assert np.isclose(
            self.edisgo.timeseries.loads_active_power["Load_retail_LVGrid_9_14"].values,
            (
                self.edisgo.topology.loads_df.loc[
                    "Load_retail_LVGrid_9_14", "annual_consumption"
                ]
                * profiles["cts"]
            ).values,
            atol=1e-4,
        ).all()
        assert np.isclose(
            self.edisgo.timeseries.loads_active_power[
                "Load_industrial_LVGrid_6_1"
            ].values,
            (
                self.edisgo.topology.loads_df.loc[
                    "Load_industrial_LVGrid_6_1", "annual_consumption"
                ]
                * profiles["industrial"]
            ).values,
            atol=1e-4,
        ).all()
        # test demandlib - all
        self.edisgo.timeseries.predefined_conventional_loads_by_sector(
            self.edisgo, "demandlib"
        )
        # fmt: off
        assert self.edisgo.timeseries.time_series_raw.\
            conventional_loads_active_power_by_sector.shape\
               == (3, 4)
        # fmt: on
        assert self.edisgo.timeseries.loads_active_power.shape == (3, 50)
        assert np.isclose(
            self.edisgo.timeseries.loads_active_power[
                "Load_industrial_LVGrid_6_1"
            ].values,
            [0.05752256] * 3,
        ).all()
        assert np.isclose(
            self.edisgo.timeseries.loads_active_power.loc[
                index[1], "Load_agricultural_LVGrid_5_2"
            ],
            0.0274958,
        )
        assert np.isclose(
            self.edisgo.timeseries.loads_active_power.loc[
                index, "Load_residential_LVGrid_9_2"
            ].values,
            [0.00038328, 0.00027608, 0.00022101],
        ).all()
        # test assertion error
        with pytest.raises(ValueError) as exc_info:
            self.edisgo.timeseries.predefined_conventional_loads_by_sector(
                self.edisgo, "random"
            )
        assert (
            exc_info.value.args[0]
            == "'ts_loads' must either be a pandas DataFrame or 'demandlib'."
        )
        # test manual - all
        profiles = pd.DataFrame(
            index=index,
            columns=["cts", "residential", "agricultural", "industrial"],
            data=[
                [0.003, 0.02, 0.00, 0.1],
                [0.004, 0.01, 0.10, 0.2],
                [0.002, 0.06, 0.25, 1.0],
            ],
        )
        self.edisgo.timeseries.predefined_conventional_loads_by_sector(
            self.edisgo, profiles
        )
        assert np.isclose(
            self.edisgo.timeseries.loads_active_power[
                "Load_agricultural_LVGrid_5_2"
            ].values,
            (
                self.edisgo.topology.loads_df.loc[
                    "Load_agricultural_LVGrid_5_2", "annual_consumption"
                ]
                * profiles["agricultural"]
            ).values,
        ).all()
        assert np.isclose(
            self.edisgo.timeseries.loads_active_power[
                "Load_residential_LVGrid_5_3"
            ].values,
            (
                self.edisgo.topology.loads_df.loc[
                    "Load_residential_LVGrid_5_3", "annual_consumption"
                ]
                * profiles["residential"]
            ).values,
        ).all()
        assert np.isclose(
            self.edisgo.timeseries.loads_active_power["Load_retail_LVGrid_9_14"].values,
            (
                self.edisgo.topology.loads_df.loc[
                    "Load_retail_LVGrid_9_14", "annual_consumption"
                ]
                * profiles["cts"]
            ).values,
        ).all()
        assert np.isclose(
            self.edisgo.timeseries.loads_active_power[
                "Load_industrial_LVGrid_6_1"
            ].values,
            (
                self.edisgo.topology.loads_df.loc[
                    "Load_industrial_LVGrid_6_1", "annual_consumption"
                ]
                * profiles["industrial"]
            ).values,
        ).all()
        # test manual - single loads
        profiles_new = (
            pd.DataFrame(
                index=index,
                columns=["cts", "residential", "agricultural", "industrial"],
                data=[
                    [0.003, 0.02, 0.00, 0.1],
                    [0.004, 0.01, 0.10, 0.2],
                    [0.002, 0.06, 0.25, 1.0],
                ],
            )
            * 5
        )
        loads = ["Load_industrial_LVGrid_6_1", "Load_residential_LVGrid_5_3"]
        self.edisgo.timeseries.predefined_conventional_loads_by_sector(
            self.edisgo, profiles_new, load_names=loads
        )
        assert np.isclose(
            self.edisgo.timeseries.loads_active_power[
                "Load_agricultural_LVGrid_5_2"
            ].values,
            (
                self.edisgo.topology.loads_df.loc[
                    "Load_agricultural_LVGrid_5_2", "annual_consumption"
                ]
                * profiles["agricultural"]
            ).values,
        ).all()
        assert np.isclose(
            self.edisgo.timeseries.loads_active_power[
                "Load_residential_LVGrid_5_3"
            ].values,
            (
                self.edisgo.topology.loads_df.loc[
                    "Load_residential_LVGrid_5_3", "annual_consumption"
                ]
                * profiles_new["residential"]
            ).values,
        ).all()
        assert np.isclose(
            self.edisgo.timeseries.loads_active_power["Load_retail_LVGrid_9_14"].values,
            (
                self.edisgo.topology.loads_df.loc[
                    "Load_retail_LVGrid_9_14", "annual_consumption"
                ]
                * profiles["cts"]
            ).values,
        ).all()
        assert np.isclose(
            self.edisgo.timeseries.loads_active_power[
                "Load_industrial_LVGrid_6_1"
            ].values,
            (
                self.edisgo.topology.loads_df.loc[
                    "Load_industrial_LVGrid_6_1", "annual_consumption"
                ]
                * profiles_new["industrial"]
            ).values,
        ).all()

    def test_predefined_charging_points_by_use_case(self, caplog):
        index = pd.date_range("1/1/2018", periods=3, freq="H")
        self.edisgo.timeseries.timeindex = index

        # test assertion error
        self.edisgo.timeseries.predefined_conventional_loads_by_sector(
            self.edisgo, pd.DataFrame()
        )
        assert "The profile you entered is empty. Method is skipped." in caplog.text

        # add charging points to MV and LV
        df_cp = pd.DataFrame(
            {
                "bus": [
                    "Bus_BranchTee_MVGrid_1_2",
                    "Bus_BranchTee_MVGrid_1_2",
                    "Bus_BranchTee_LVGrid_1_5",
                    "Bus_BranchTee_LVGrid_1_5",
                ],
                "p_set": [0.1, 0.2, 0.3, 0.4],
                "type": [
                    "charging_point",
                    "charging_point",
                    "charging_point",
                    "charging_point",
                ],
                "sector": ["hpc", "public", "home", "work"],
            },
            index=["CP1", "CP2", "CP3", "CP4"],
        )
        self.edisgo.topology.loads_df = pd.concat(
            [
                self.edisgo.topology.loads_df,
                df_cp,
            ]
        )

        # test all charging points
        profiles = pd.DataFrame(
            index=index,
            columns=["hpc", "public", "home", "work"],
            data=[
                [3.03, 0.22, 0.01, 0.1],
                [2.04, 0.41, 0.20, 0.2],
                [7.01, 0.16, 0.24, 1.0],
            ],
        )
        self.edisgo.timeseries.predefined_charging_points_by_use_case(
            self.edisgo, profiles
        )
        # fmt: off
        assert self.edisgo.timeseries.time_series_raw.\
            charging_points_active_power_by_use_case.shape\
               == (3, 4)
        # fmt: on

        for name, cp in df_cp.iterrows():
            assert np.isclose(
                self.edisgo.timeseries.loads_active_power[name].values,
                (
                    self.edisgo.topology.charging_points_df.loc[name, "p_set"]
                    * profiles[cp.sector]
                ).values,
            ).all()
        # test single charging points
        profiles_new = profiles * 0.5
        self.edisgo.timeseries.predefined_charging_points_by_use_case(
            self.edisgo, profiles_new, load_names=["CP1", "CP3"]
        )
        for name, cp in df_cp.iterrows():
            if name in ["CP1", "CP3"]:
                assert np.isclose(
                    self.edisgo.timeseries.loads_active_power[name].values,
                    (
                        self.edisgo.topology.charging_points_df.loc[name, "p_set"]
                        * profiles_new[cp.sector]
                    ).values,
                ).all()
            else:
                assert np.isclose(
                    self.edisgo.timeseries.loads_active_power[name].values,
                    (
                        self.edisgo.topology.charging_points_df.loc[name, "p_set"]
                        * profiles[cp.sector]
                    ).values,
                ).all()
        # test warning
        profiles = pd.DataFrame(
            index=index,
            columns=["residential", "public", "home"],
            data=[[3.03, 0.01, 0.1], [2.04, 0.20, 0.2], [7.01, 0.24, 1.0]],
        )
        with pytest.raises(Warning) as exc_info:
            self.edisgo.timeseries.predefined_charging_points_by_use_case(
                self.edisgo, profiles
            )
        assert (
            exc_info.value.args[0]
            == "Not all affected loads are charging points. Please check and"
            " adapt if necessary."
        )
        # fmt: off
        assert self.edisgo.timeseries.time_series_raw.\
            charging_points_active_power_by_use_case.shape\
               == (3, 5)
        # fmt: on

    def test_fixed_cosphi(self):
        # set active power time series for fixed cosphi
        timeindex = pd.date_range("1/1/1970", periods=3, freq="H")
        self.edisgo.set_timeindex(timeindex)
        ts_solar = np.array([0.1, 0.2, 0.3])
        ts_wind = [0.4, 0.5, 0.6]
        self.edisgo.set_time_series_active_power_predefined(
            fluctuating_generators_ts=pd.DataFrame(
                {"solar": ts_solar, "wind": ts_wind}, index=timeindex
            ),
            dispatchable_generators_ts=pd.DataFrame(
                {"other": ts_solar}, index=timeindex
            ),
            conventional_loads_ts="demandlib",
        )
        self.edisgo.set_time_series_manual(
            storage_units_p=pd.DataFrame({"Storage_1": ts_wind}, index=timeindex)
        )
        # create heat pumps and charging points in MV and LV
        df_cp = pd.DataFrame(
            {
                "bus": [
                    "Bus_BranchTee_MVGrid_1_2",
                    "Bus_BranchTee_MVGrid_1_2",
                    "Bus_BranchTee_LVGrid_1_5",
                    "Bus_BranchTee_LVGrid_1_5",
                ],
                "p_set": [0.1, 0.2, 0.3, 0.4],
                "type": [
                    "charging_point",
                    "heat_pump",
                    "charging_point",
                    "heat_pump",
                ],
            },
            index=["CP1", "HP1", "CP2", "HP2"],
        )
        self.edisgo.topology.loads_df = pd.concat(
            [
                self.edisgo.topology.loads_df,
                df_cp,
            ]
        )
        self.edisgo.set_time_series_manual(
            loads_p=pd.DataFrame(
                {"CP1": ts_wind, "HP1": ts_wind, "CP2": ts_wind, "HP2": ts_wind},
                index=timeindex,
            )
        )

        # test different options (default, Dataframe with default, Dataframe with
        # different settings) - None is already tested in eDisGo class tests
        gen = "GeneratorFluctuating_14"  # solar LV generator
        load_1 = "Load_agricultural_LVGrid_3_1"
        load_2 = "Load_residential_LVGrid_7_3"
        load_3 = "Load_residential_LVGrid_8_12"
        self.edisgo.set_time_series_reactive_power_control(
            generators_parametrisation=pd.DataFrame(
                {
                    "components": [[gen]],
                    "mode": ["default"],
                    "power_factor": ["default"],
                },
                index=[1],
            ),
            loads_parametrisation=pd.DataFrame(
                {
                    "components": [
                        [load_1, "CP1", "HP1", "CP2", "HP2"],
                        [load_2, load_3],
                    ],
                    "mode": ["default", "capacitive"],
                    "power_factor": ["default", 0.98],
                },
                index=[1, 2],
            ),
            storage_units_parametrisation="default",
        )
        assert self.edisgo.timeseries.generators_reactive_power.shape == (3, 1)
        assert self.edisgo.timeseries.loads_reactive_power.shape == (3, 7)
        assert self.edisgo.timeseries.storage_units_reactive_power.shape == (3, 1)
        assert (
            np.isclose(
                self.edisgo.timeseries.generators_reactive_power.loc[:, gen],
                ts_solar * -np.tan(np.arccos(0.95)) * 0.005,
            )
        ).all()
        assert (
            np.isclose(
                self.edisgo.timeseries.loads_reactive_power.loc[:, load_1],
                self.edisgo.timeseries.loads_active_power.loc[:, load_1]
                * np.tan(np.arccos(0.95)),
            )
        ).all()
        assert (
            np.isclose(
                self.edisgo.timeseries.loads_reactive_power.loc[
                    :, ["CP1", "HP1", "CP2", "HP2"]
                ],
                0.0,
            )
        ).all()
        assert (
            (
                np.isclose(
                    self.edisgo.timeseries.loads_reactive_power.loc[
                        :, [load_2, load_3]
                    ],
                    self.edisgo.timeseries.loads_active_power.loc[:, [load_2, load_3]]
                    * -np.tan(np.arccos(0.98)),
                )
            )
            .all()
            .all()
        )
        assert (
            np.isclose(
                self.edisgo.timeseries.storage_units_reactive_power.loc[:, "Storage_1"],
                self.edisgo.timeseries.storage_units_active_power.loc[:, "Storage_1"]
                * -np.tan(np.arccos(0.9)),
            )
        ).all()

    def test_residual_load(self):
        self.edisgo.set_time_series_worst_case_analysis()
        time_steps_load_case = self.edisgo.timeseries.timeindex_worst_cases[
            self.edisgo.timeseries.timeindex_worst_cases.index.str.contains("load")
        ].values
        peak_load = (
            self.edisgo.topology.loads_df.p_set.sum()
            + self.edisgo.topology.storage_units_df.p_nom.sum()
        )
        assert np.isclose(
            self.edisgo.timeseries.residual_load.loc[time_steps_load_case], peak_load
        ).all()
        time_steps_feedin_case = self.edisgo.timeseries.timeindex_worst_cases[
            self.edisgo.timeseries.timeindex_worst_cases.index.str.contains("feed")
        ].values
        assert (
            self.edisgo.timeseries.residual_load.loc[time_steps_feedin_case] < 0
        ).all()

    def test_timesteps_load_feedin_case(self):
        self.edisgo.set_time_series_worst_case_analysis()
        time_steps_load_case = self.edisgo.timeseries.timeindex_worst_cases[
            self.edisgo.timeseries.timeindex_worst_cases.index.str.contains("load")
        ].values
        assert (
            self.edisgo.timeseries.timesteps_load_feedin_case.loc[time_steps_load_case]
            == "load_case"
        ).all()
        time_steps_feedin_case = self.edisgo.timeseries.timeindex_worst_cases[
            self.edisgo.timeseries.timeindex_worst_cases.index.str.contains("feed")
        ].values
        assert (
            self.edisgo.timeseries.timesteps_load_feedin_case.loc[
                time_steps_feedin_case
            ]
            == "feed-in_case"
        ).all()

    def test_reduce_memory(self):

        self.edisgo.set_time_series_worst_case_analysis()
        # fmt: off
        self.edisgo.timeseries.time_series_raw.\
            fluctuating_generators_active_power_by_technology = pd.DataFrame(
                data={
                    "wind": [1.23, 2.0, 5.0, 6.0],
                    "solar": [3.0, 4.0, 7.0, 8.0],
                },
                index=self.edisgo.timeseries.timeindex,
            )
        # fmt: on

        # check with default value
        assert (self.edisgo.timeseries.loads_active_power.dtypes == "float64").all()
        # fmt: off
        assert (
            self.edisgo.timeseries.time_series_raw.
            fluctuating_generators_active_power_by_technology.dtypes
            == "float64"
        ).all()
        # fmt: on
        self.edisgo.timeseries.reduce_memory()
        assert (self.edisgo.timeseries.loads_active_power.dtypes == "float32").all()
        assert (self.edisgo.timeseries.loads_reactive_power.dtypes == "float32").all()
        # fmt: off
        assert (
            self.edisgo.timeseries.time_series_raw.
            fluctuating_generators_active_power_by_technology.dtypes
            == "float32"
        ).all()
        # fmt: on

        # check arguments
        self.edisgo.timeseries.reduce_memory(
            to_type="float16",
            attr_to_reduce=["loads_reactive_power"],
            time_series_raw=False,
        )

        assert (self.edisgo.timeseries.loads_active_power.dtypes == "float32").all()
        assert (self.edisgo.timeseries.loads_reactive_power.dtypes == "float16").all()
        # fmt: off
        assert (
            self.edisgo.timeseries.time_series_raw.
            fluctuating_generators_active_power_by_technology.dtypes
            == "float32"
        ).all()
        # fmt: on

    def test_to_csv(self):

        timeindex = pd.date_range("1/1/2018", periods=2, freq="H")
        self.edisgo.set_timeindex(timeindex)

        # create dummy time series
        loads_active_power = pd.DataFrame(
            {"load1": [1.4, 2.3], "load2": [2.4, 1.3]}, index=timeindex
        )
        self.edisgo.timeseries.loads_active_power = loads_active_power
        generators_reactive_power = pd.DataFrame(
            {"gen1": [1.4, 2.3], "gen2": [2.4, 1.3]}, index=timeindex
        )
        self.edisgo.timeseries.generators_reactive_power = generators_reactive_power
        # fmt: off
        self.edisgo.timeseries.time_series_raw. \
            fluctuating_generators_active_power_by_technology = pd.DataFrame(
                data={
                    "wind": [1.23, 2.0],
                    "solar": [3.0, 4.0],
                },
                index=self.edisgo.timeseries.timeindex,
            )
        # fmt: on

        # test with default values
        save_dir = os.path.join(os.getcwd(), "timeseries_csv")
        self.edisgo.timeseries.to_csv(save_dir)

        files_in_timeseries_dir = os.listdir(save_dir)
        assert len(files_in_timeseries_dir) == 2
        assert "loads_active_power.csv" in files_in_timeseries_dir
        assert "generators_reactive_power.csv" in files_in_timeseries_dir

        shutil.rmtree(save_dir)

        # test with reduce memory True, to_type = float16 and saving TimeSeriesRaw
        self.edisgo.timeseries.to_csv(
            save_dir, reduce_memory=True, to_type="float16", time_series_raw=True
        )

        assert (
            self.edisgo.timeseries.generators_reactive_power.dtypes == "float16"
        ).all()
        files_in_timeseries_dir = os.listdir(save_dir)
        assert len(files_in_timeseries_dir) == 3
        files_in_timeseries_raw_dir = os.listdir(
            os.path.join(save_dir, "time_series_raw")
        )
        assert len(files_in_timeseries_raw_dir) == 1
        assert (
            "fluctuating_generators_active_power_by_technology.csv"
            in files_in_timeseries_raw_dir
        )

        shutil.rmtree(save_dir, ignore_errors=True)

    def test_from_csv(self):

        timeindex = pd.date_range("1/1/2018", periods=2, freq="H")
        self.edisgo.set_timeindex(timeindex)

        # create dummy time series
        loads_reactive_power = pd.DataFrame(
            {"load1": [1.4, 2.3], "load2": [2.4, 1.3]}, index=timeindex
        )
        self.edisgo.timeseries.loads_reactive_power = loads_reactive_power
        generators_active_power = pd.DataFrame(
            {"gen1": [1.4, 2.3], "gen2": [2.4, 1.3]}, index=timeindex
        )
        self.edisgo.timeseries.generators_active_power = generators_active_power
        fluc_gen = pd.DataFrame(
            data={
                "wind": [1.23, 2.0],
                "solar": [3.0, 4.0],
            },
            index=self.edisgo.timeseries.timeindex,
        )
        # fmt: off
        self.edisgo.timeseries.time_series_raw. \
            fluctuating_generators_active_power_by_technology = fluc_gen
        # fmt: on

        # write to csv
        save_dir = os.path.join(os.getcwd(), "timeseries_csv")
        self.edisgo.timeseries.to_csv(save_dir, time_series_raw=True)

        # reset TimeSeries
        self.edisgo.timeseries.reset()

        self.edisgo.timeseries.from_csv(save_dir)

        pd.testing.assert_frame_equal(
            self.edisgo.timeseries.loads_reactive_power,
            loads_reactive_power,
            check_freq=False,
        )
        pd.testing.assert_frame_equal(
            self.edisgo.timeseries.generators_active_power,
            generators_active_power,
            check_freq=False,
        )
        # fmt: off
        assert (
            self.edisgo.timeseries.time_series_raw.
            fluctuating_generators_active_power_by_technology.empty
        )
        # fmt: on

        self.edisgo.timeseries.from_csv(save_dir, time_series_raw=True)

        # fmt: off
        pd.testing.assert_frame_equal(
            self.edisgo.timeseries.time_series_raw.
            fluctuating_generators_active_power_by_technology,
            fluc_gen,
            check_freq=False,
        )
        # fmt: on

        shutil.rmtree(save_dir)

    def test_integrity_check(self, caplog):
        attrs = [
            "loads_active_power",
            "loads_reactive_power",
            "generators_active_power",
            "generators_reactive_power",
            "storage_units_active_power",
            "storage_units_reactive_power",
        ]
        # check warning empty timeindex
        self.edisgo.timeseries.check_integrity()
        assert "No time index set. Empty time series will be returned." in caplog.text
        caplog.clear()
        # add timeseries
        index = pd.date_range("1/1/2018", periods=3, freq="H")
        self.edisgo.timeseries.timeindex = index
        for attr in attrs:
            tmp = attr.split("_")
            if len(tmp) == 3:
                comp_type = tmp[0]
            elif len(tmp) == 4:
                comp_type = "_".join(tmp[0:2])
            comps = getattr(self.edisgo.topology, comp_type + "_df").index
            setattr(
                self.edisgo.timeseries,
                comp_type + "_active_power",
                pd.DataFrame(index=index, columns=comps, data=0),
            )
            setattr(
                self.edisgo.timeseries,
                comp_type + "_reactive_power",
                pd.DataFrame(index=index, columns=comps, data=0),
            )
        # check warning for null values
        for attr in attrs:
            ts_tmp = getattr(self.edisgo.timeseries, attr)
            if not ts_tmp.empty:
                ts_tmp.iloc[0, 0] = np.NaN
                setattr(self.edisgo.timeseries, attr, ts_tmp)
                self.edisgo.timeseries.check_integrity()
                assert "There are null values in {}".format(attr) in caplog.text
                caplog.clear()
                ts_tmp.iloc[0, 0] = 0
                setattr(self.edisgo.timeseries, attr, ts_tmp)
        # check warning for duplicated indices and columns
        for attr in attrs:
            ts_tmp = getattr(self.edisgo.timeseries, attr)
            if not ts_tmp.empty:
                # check for duplicated indices
                ts_tmp_duplicated = pd.concat([ts_tmp, ts_tmp.iloc[0:2]])
                setattr(self.edisgo.timeseries, attr, ts_tmp_duplicated)
                self.edisgo.timeseries.check_integrity()
                assert (
                    "{} has duplicated indices: {}".format(
                        attr, ts_tmp.iloc[0:2].index.values
                    )
                    in caplog.text
                )
                caplog.clear()
                setattr(self.edisgo.timeseries, attr, ts_tmp)
                # check for duplicated columns
                ts_tmp_duplicated = pd.concat([ts_tmp, ts_tmp.iloc[:, 0:2]], axis=1)
                setattr(self.edisgo.timeseries, attr, ts_tmp_duplicated)
                self.edisgo.timeseries.check_integrity()
                assert (
                    "{} has duplicated columns: {}".format(
                        attr, ts_tmp.iloc[:, 0:2].columns.values
                    )
                    in caplog.text
                )
                caplog.clear()
                setattr(self.edisgo.timeseries, attr, ts_tmp)

    def test_drop_component_time_series(self):

        time_series_obj = timeseries.TimeSeries()

        # check that no error is raised in case of empty dataframe
        time_series_obj.drop_component_time_series("loads_active_power", "Load1")

        # add dummy time series
        time_series_obj.timeindex = pd.date_range("1/1/2018", periods=4, freq="H")
        df = pd.DataFrame(
            data={
                "load_1": [1.23, 2.0, 5.0, 6.0],
                "load_2": [3.0, 4.0, 7.0, 8.0],
            },
            index=time_series_obj.timeindex,
        )
        time_series_obj.loads_active_power = df

        # check with dropping one existing load and one non-existing load
        time_series_obj.drop_component_time_series(
            "loads_active_power", ["Load1", "load_1"]
        )
        assert time_series_obj.loads_active_power.shape == (4, 1)
        assert "load_1" not in time_series_obj.loads_active_power.columns

        # check with dropping all existing loads
        time_series_obj.drop_component_time_series("loads_active_power", ["load_2"])
        assert time_series_obj.loads_active_power.empty

    def test_add_component_time_series(self):

        time_series_obj = timeseries.TimeSeries()
        time_series_obj.timeindex = pd.date_range("1/1/2018", periods=4, freq="H")

        df = pd.DataFrame(
            data={
                "load_1": [1.23, 2.0, 5.0, 6.0],
                "load_2": [3.0, 4.0, 7.0, 8.0],
            },
            index=time_series_obj.timeindex,
        )

        # check with matching time index
        time_series_obj.add_component_time_series("loads_active_power", df)
        assert time_series_obj.loads_active_power.shape == (4, 2)
        assert "load_1" in time_series_obj.loads_active_power.columns

        # check with time indexes that do not match
        df = pd.DataFrame(
            data={
                "load_3": [5.0, 6.0],
                "load_4": [7.0, 8.0],
            },
            index=time_series_obj.timeindex[0:2],
        )
        time_series_obj.add_component_time_series("loads_active_power", df.iloc[:2])
        assert time_series_obj.loads_active_power.shape == (4, 4)
        assert "load_3" in time_series_obj.loads_active_power.columns

    def test_check_if_components_exist(self):
        edisgo_obj = EDisGo(ding0_grid=pytest.ding0_test_network_path)

        # check all components exist
        component_names = edisgo_obj.timeseries._check_if_components_exist(
            edisgo_obj,
            ["GeneratorFluctuating_15", "GeneratorFluctuating_24"],
            "generators",
        )
        assert len(component_names) == 2
        assert "GeneratorFluctuating_15" in component_names

        # check no components exist
        component_names = edisgo_obj.timeseries._check_if_components_exist(
            edisgo_obj, ["Storage_3"], "storage_units"
        )
        assert len(component_names) == 0

        # check some components exist
        component_names = edisgo_obj.timeseries._check_if_components_exist(
            edisgo_obj,
            ["Load_residential_LVGrid_5_3", "Load_residential_LVGrid_5"],
            "loads",
        )
        assert len(component_names) == 1
        assert "Load_residential_LVGrid_5_3" in component_names

    def test_resample(self):

        self.edisgo.set_time_series_worst_case_analysis()

        len_timeindex_orig = len(self.edisgo.timeseries.timeindex)
        mean_value_orig = self.edisgo.timeseries.generators_active_power.mean()
        index_orig = self.edisgo.timeseries.timeindex.copy()

        # test up-sampling
        self.edisgo.timeseries.resample()
        # check if resampled length of time index is 4 times original length of
        # timeindex
        assert len(self.edisgo.timeseries.timeindex) == 4 * len_timeindex_orig
        # check if mean value of resampled data is the same as mean value of original
        # data
        assert (
            np.isclose(
                self.edisgo.timeseries.generators_active_power.mean(),
                mean_value_orig,
                atol=1e-5,
            )
        ).all()
        # check if index is the same after resampled back
        self.edisgo.timeseries.resample(freq="1h")
        assert_index_equal(self.edisgo.timeseries.timeindex, index_orig)

        # same tests for down-sampling
        self.edisgo.timeseries.resample(freq="2h")
        assert len(self.edisgo.timeseries.timeindex) == 0.5 * len_timeindex_orig
        assert (
            np.isclose(
                self.edisgo.timeseries.generators_active_power.mean(),
                mean_value_orig,
                atol=1e-5,
            )
        ).all()

        # test bfill
        self.edisgo.timeseries.resample(method="bfill")
        assert len(self.edisgo.timeseries.timeindex) == 4 * len_timeindex_orig
        assert np.isclose(
            self.edisgo.timeseries.generators_active_power.iloc[1:, :].loc[
                :, "GeneratorFluctuating_3"
            ],
            2.26950,
            atol=1e-5,
        ).all()

        # test interpolate
        self.edisgo.timeseries.reset()
        self.edisgo.set_time_series_worst_case_analysis()
        len_timeindex_orig = len(self.edisgo.timeseries.timeindex)
        ts_orig = self.edisgo.timeseries.generators_active_power.loc[
            :, "GeneratorFluctuating_3"
        ]
        self.edisgo.timeseries.resample(method="interpolate")
        assert len(self.edisgo.timeseries.timeindex) == 4 * len_timeindex_orig
        assert np.isclose(
            self.edisgo.timeseries.generators_active_power.at[
                pd.Timestamp("1970-01-01 01:30:00"), "GeneratorFluctuating_3"
            ],
            (
                ts_orig.at[pd.Timestamp("1970-01-01 01:00:00")]
                + ts_orig.at[pd.Timestamp("1970-01-01 02:00:00")]
            )
            / 2,
            atol=1e-5,
        )

    def test_scale_timeseries(self):
        self.edisgo.set_time_series_worst_case_analysis()
        edisgo_scaled = copy.deepcopy(self.edisgo)
        edisgo_scaled.timeseries.scale_timeseries(
<<<<<<< HEAD
            p_scaling_factor=0.5, q_scaling_factor=0.5
        )
=======
            p_scaling_factor=0.5, q_scaling_factor=0.4
        )

>>>>>>> 3e5be326
        assert_frame_equal(
            edisgo_scaled.timeseries.generators_active_power,
            self.edisgo.timeseries.generators_active_power * 0.5,
        )
<<<<<<< HEAD
=======
        assert_frame_equal(
            edisgo_scaled.timeseries.generators_reactive_power,
            self.edisgo.timeseries.generators_reactive_power * 0.4,
        )
        assert_frame_equal(
            edisgo_scaled.timeseries.loads_active_power,
            self.edisgo.timeseries.loads_active_power * 0.5,
        )
        assert_frame_equal(
            edisgo_scaled.timeseries.loads_reactive_power,
            self.edisgo.timeseries.loads_reactive_power * 0.4,
        )
        assert_frame_equal(
            edisgo_scaled.timeseries.storage_units_active_power,
            self.edisgo.timeseries.storage_units_active_power * 0.5,
        )
        assert_frame_equal(
            edisgo_scaled.timeseries.storage_units_reactive_power,
            self.edisgo.timeseries.storage_units_reactive_power * 0.4,
        )
>>>>>>> 3e5be326


class TestTimeSeriesRaw:
    @pytest.fixture(autouse=True)
    def setup_class(self):
        # add dummy time series
        self.time_series_raw = timeseries.TimeSeriesRaw()
        timeindex = pd.date_range("1/1/2018", periods=4, freq="H")
        self.df = pd.DataFrame(
            data={
                "residential": [1.23, 2.0, 5.0, 6.0],
                "industrial": [3.0, 4.0, 7.0, 8.0],
            },
            index=timeindex,
        )
        self.time_series_raw.conventional_loads_active_power_by_sector = self.df
        self.time_series_raw.charging_points_active_power_by_use_case = self.df
        self.q_control = pd.DataFrame(
            {
                "type": ["fixed_cosphi", "fixed_cosphi"],
                "q_sign": [1, -1],
                "power_factor": [1.0, 0.98],
                "parametrisation": [np.nan, np.nan],
            },
            index=["gen_1", "laod_2"],
        )
        self.time_series_raw.q_control = self.q_control

    def test_reduce_memory(self):

        # check with default value
        assert (
            self.time_series_raw.conventional_loads_active_power_by_sector.dtypes
            == "float64"
        ).all()
        assert self.time_series_raw.q_control.power_factor.dtype == "float64"
        self.time_series_raw.reduce_memory()
        assert (
            self.time_series_raw.conventional_loads_active_power_by_sector.dtypes
            == "float32"
        ).all()
        assert (
            self.time_series_raw.charging_points_active_power_by_use_case.dtypes
            == "float32"
        ).all()
        assert self.time_series_raw.q_control.power_factor.dtype == "float64"

        # check arguments
        self.time_series_raw.reduce_memory(
            to_type="float16",
            attr_to_reduce=["conventional_loads_active_power_by_sector"],
        )

        assert (
            self.time_series_raw.conventional_loads_active_power_by_sector.dtypes
            == "float16"
        ).all()
        assert (
            self.time_series_raw.charging_points_active_power_by_use_case.dtypes
            == "float32"
        ).all()

    def test_to_csv(self):

        # test with default values
        save_dir = os.path.join(os.getcwd(), "timeseries_csv")
        self.time_series_raw.to_csv(save_dir)

        files_in_timeseries_dir = os.listdir(save_dir)
        assert len(files_in_timeseries_dir) == 3
        assert (
            "conventional_loads_active_power_by_sector.csv" in files_in_timeseries_dir
        )
        assert "charging_points_active_power_by_use_case.csv" in files_in_timeseries_dir
        assert "q_control.csv" in files_in_timeseries_dir

        shutil.rmtree(save_dir)

        # test with reduce memory True, to_type = float16 and saving TimeSeriesRaw
        self.time_series_raw.to_csv(save_dir, reduce_memory=True, to_type="float16")

        assert (
            self.time_series_raw.conventional_loads_active_power_by_sector.dtypes
            == "float16"
        ).all()
        files_in_timeseries_dir = os.listdir(save_dir)
        assert len(files_in_timeseries_dir) == 3

        shutil.rmtree(save_dir, ignore_errors=True)

    def test_from_csv(self):

        # write to csv
        save_dir = os.path.join(os.getcwd(), "timeseries_csv")
        self.time_series_raw.to_csv(save_dir, time_series_raw=True)

        # reset TimeSeriesRaw
        self.time_series_raw = timeseries.TimeSeriesRaw()

        self.time_series_raw.from_csv(save_dir)

        pd.testing.assert_frame_equal(
            self.time_series_raw.conventional_loads_active_power_by_sector,
            self.df,
            check_freq=False,
        )
        pd.testing.assert_frame_equal(
            self.time_series_raw.charging_points_active_power_by_use_case,
            self.df,
            check_freq=False,
        )
        pd.testing.assert_frame_equal(
            self.time_series_raw.q_control,
            self.q_control,
            check_freq=False,
        )

        shutil.rmtree(save_dir)<|MERGE_RESOLUTION|>--- conflicted
+++ resolved
@@ -2475,20 +2475,13 @@
         self.edisgo.set_time_series_worst_case_analysis()
         edisgo_scaled = copy.deepcopy(self.edisgo)
         edisgo_scaled.timeseries.scale_timeseries(
-<<<<<<< HEAD
-            p_scaling_factor=0.5, q_scaling_factor=0.5
-        )
-=======
             p_scaling_factor=0.5, q_scaling_factor=0.4
         )
 
->>>>>>> 3e5be326
         assert_frame_equal(
             edisgo_scaled.timeseries.generators_active_power,
             self.edisgo.timeseries.generators_active_power * 0.5,
         )
-<<<<<<< HEAD
-=======
         assert_frame_equal(
             edisgo_scaled.timeseries.generators_reactive_power,
             self.edisgo.timeseries.generators_reactive_power * 0.4,
@@ -2509,7 +2502,6 @@
             edisgo_scaled.timeseries.storage_units_reactive_power,
             self.edisgo.timeseries.storage_units_reactive_power * 0.4,
         )
->>>>>>> 3e5be326
 
 
 class TestTimeSeriesRaw:
