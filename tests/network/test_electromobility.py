--- conflicted
+++ resolved
@@ -138,17 +138,10 @@
         # check concrete values
         cp = "Charging_Point_LVGrid_131957_public_1"
         assert np.isclose(
-<<<<<<< HEAD
-            flex_bands["upper_power"].loc[:, [cp]].iloc[76:108, 0].values, 0.0122222
-        ).all()
-        assert np.isclose(
-            flex_bands["upper_power"].loc[:, [cp]].iloc[0:76, 0].values, 0.0
-=======
             flex_bands["upper_power"].loc[:, [cp]].iloc[76:108, 0].values, 0.0122232
         ).all()
         assert np.isclose(
             flex_bands["upper_power"].loc[:, [cp]].iloc[0:76, 0].values, 1e-6
->>>>>>> 9ac4da93
         ).all()
 
         tmp = flex_bands["upper_energy"].loc[:, [cp]]
@@ -195,8 +188,6 @@
         ].index
         assert (flex_bands_index[1] - flex_bands_index[0]) == pd.Timedelta("1H")
 
-<<<<<<< HEAD
-=======
     def test_fix_flexibility_bands_rounding_errors(self, caplog):
         # set up test data
         # set charging efficiency to 1 to make things easier
@@ -258,7 +249,6 @@
         # reset charging efficiency
         self.edisgo_obj.electromobility.simbev_config_df.at[0, "eta_cp"] = 0.9
 
->>>>>>> 9ac4da93
     def test_resample(self):
         """
         Checks resampling function with flexibility bands determined using standing
@@ -292,15 +282,6 @@
         cp = "Charging_Point_LVGrid_131957_public_1"
 
         assert np.isclose(
-<<<<<<< HEAD
-            flex_bands["upper_power"].loc[:, [cp]].iloc[19:27, 0].values, 0.0122222
-        ).all()
-        assert np.isclose(
-            flex_bands["upper_power"].loc[:, [cp]].iloc[0:19, 0].values, 0.0
-        ).all()
-        assert np.isclose(
-            flex_bands["upper_power"].loc[:, [cp]].iloc[63, 0], 0.0122222 * 3 / 4
-=======
             flex_bands["upper_power"].loc[:, [cp]].iloc[19:27, 0].values, 0.0122232
         ).all()
         assert np.isclose(
@@ -310,7 +291,6 @@
             flex_bands["upper_power"].loc[:, [cp]].iloc[63, 0],
             0.0122232 * 3 / 4,
             atol=1e-6,
->>>>>>> 9ac4da93
         )
 
         assert np.isclose(
@@ -341,15 +321,6 @@
         # check concrete values
         cp = "Charging_Point_LVGrid_131957_public_1"
         assert np.isclose(
-<<<<<<< HEAD
-            flex_bands["upper_power"].loc[:, [cp]].iloc[76:108, 0].values, 0.0122222
-        ).all()
-        assert np.isclose(
-            flex_bands["upper_power"].loc[:, [cp]].iloc[0:76, 0].values, 0.0
-        ).all()
-        assert np.isclose(
-            flex_bands["upper_power"].loc[:, [cp]].iloc[252:260, 0], 0.0122222 * 3 / 4
-=======
             flex_bands["upper_power"].loc[:, [cp]].iloc[76:108, 0].values, 0.0122232
         ).all()
         assert np.isclose(
@@ -359,7 +330,6 @@
             flex_bands["upper_power"].loc[:, [cp]].iloc[252:260, 0],
             0.0122222 * 3 / 4,
             atol=1e-6,
->>>>>>> 9ac4da93
         ).all()
 
         assert (
@@ -376,48 +346,12 @@
         Checks resampling function with set up flexibility bands.
 
         """
-<<<<<<< HEAD
-        # CP1 - charge 12 kWh between time steps [1, 4]
-        # CP2 - charge 2 kWh between time steps [0, 1] and 2 kWh between
-        #       time steps [4, 5]
-
-=======
->>>>>>> 9ac4da93
         # set charging efficiency to 1 to make things easier
         self.edisgo_obj.electromobility.simbev_config_df.at[0, "eta_cp"] = 1.0
 
         # set up flexibility bands
-<<<<<<< HEAD
-        timeindex = pd.date_range("1/1/1970", periods=6, freq="30min")
-        flex_bands = {}
-        flex_bands["upper_power"] = pd.DataFrame(
-            data={
-                "CP1": [0.0, 12.0, 12.0, 12.0, 12.0, 0.0],
-                "CP2": [3.0, 3.0, 0.0, 0.0, 3.0, 3.0],
-            },
-            index=timeindex,
-        )
-        flex_bands["upper_energy"] = pd.DataFrame(
-            data={
-                "CP1": [0.0, 6.0, 12.0, 12.0, 12.0, 12.0],
-                "CP2": [1.5, 2.0, 2.0, 2.0, 3.5, 4.0],
-            },
-            index=timeindex,
-        )
-        flex_bands["lower_energy"] = pd.DataFrame(
-            data={
-                "CP1": [0.0, 0.0, 0.0, 6.0, 12.0, 12.0],
-                "CP2": [0.5, 2.0, 2.0, 2.0, 2.5, 4.0],
-            },
-            index=timeindex,
-        )
-
-        self.edisgo_obj.electromobility.flexibility_bands = flex_bands
-        self.edisgo_obj.electromobility.check_integrity()
-=======
         flex_bands = self.setup_simple_flex_band_data()
         self.edisgo_obj.electromobility.flexibility_bands = flex_bands
->>>>>>> 9ac4da93
 
         # ##################### check up-sampling ####################
 
@@ -446,8 +380,6 @@
                     0.0,
                 ],
                 "CP2": [3.0, 3.0, 3.0, 3.0, 0.0, 0.0, 0.0, 0.0, 3.0, 3.0, 3.0, 3.0],
-<<<<<<< HEAD
-=======
                 "CP3": [
                     0.0,
                     0.0,
@@ -463,7 +395,6 @@
                     0.0,
                 ],
                 "CP4": [3.0, 3.0, 3.0, 3.0, 0.0, 0.0, 0.0, 0.0, 3.0, 3.0, 3.0, 3.0],
->>>>>>> 9ac4da93
             },
             index=timeindex,
         )
@@ -484,8 +415,6 @@
                     12.0,
                 ],
                 "CP2": [0.75, 1.5, 1.75, 2.0, 2.0, 2.0, 2.0, 2.0, 2.75, 3.5, 3.75, 4.0],
-<<<<<<< HEAD
-=======
                 "CP3": [
                     12.0,
                     12.0,
@@ -501,7 +430,6 @@
                     24.0,
                 ],
                 "CP4": [3.25, 4.0, 4.0, 4.0, 4.0, 4.0, 4.0, 4.0, 4.75, 5.5, 5.75, 6.0],
->>>>>>> 9ac4da93
             },
             index=timeindex,
         )
@@ -509,8 +437,6 @@
             data={
                 "CP1": [0.0, 0.0, 0.0, 0.0, 0.0, 0.0, 3.0, 6.0, 9.0, 12.0, 12.0, 12.0],
                 "CP2": [0.25, 0.5, 1.25, 2.0, 2.0, 2.0, 2.0, 2.0, 2.25, 2.5, 3.25, 4.0],
-<<<<<<< HEAD
-=======
                 "CP3": [
                     12.0,
                     12.0,
@@ -526,7 +452,6 @@
                     24.0,
                 ],
                 "CP4": [1.75, 2.5, 3.25, 4.0, 4.0, 4.0, 4.0, 4.0, 4.25, 4.5, 5.25, 6.0],
->>>>>>> 9ac4da93
             },
             index=timeindex,
         )
@@ -565,8 +490,6 @@
             "the old index is not possible." in caplog.text
         )
 
-<<<<<<< HEAD
-=======
     def test_integrity_check(self):
         """
         Checks resampling function with set up flexibility bands.
@@ -618,7 +541,6 @@
         with pytest.raises(ValueError, match=msg):
             self.edisgo_obj.electromobility.check_integrity()
 
->>>>>>> 9ac4da93
     def test_to_csv(self):
         """Test for method to_csv."""
         dir = os.path.join(os.getcwd(), "electromobility")
