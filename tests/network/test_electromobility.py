import logging
import os
import re
import shutil

import geopandas as gpd
import numpy as np
import pandas as pd
import pytest

from pandas.testing import assert_frame_equal

from edisgo.edisgo import EDisGo
from edisgo.io import electromobility_import
from edisgo.network.electromobility import Electromobility
from edisgo.network.timeseries import TimeSeries


class TestElectromobility:
    @classmethod
    def setup_class(self):
        self.edisgo_obj = EDisGo(ding0_grid=pytest.ding0_test_network_2_path)
        self.simbev_path = pytest.simbev_example_scenario_path
        self.tracbev_path = pytest.tracbev_example_scenario_path
        electromobility_import.import_electromobility_from_dir(
            self.edisgo_obj, self.simbev_path, self.tracbev_path
        )
        electromobility_import.distribute_charging_demand(self.edisgo_obj)
        electromobility_import.integrate_charging_parks(self.edisgo_obj)

    def setup_simple_flex_band_data(self):
        """
        Sets up flex bands for testing.

        """
        # CP1 - charge 12 kWh between time steps [1, 4]
        # CP2 - charge 2 kWh between time steps [0, 1] and 2 kWh between
        #       time steps [4, 5]
        # CP3 - charge 12 kWh between time steps [1, 4] with offsets (energy bands
        #       starting at 12 kWh)
        # CP4 - charge 2 kWh between time steps [0, 1] and 2 kWh between
        #       time steps [4, 5] with different offsets for lower and upper energy
        #       band
        timeindex = pd.date_range("1/1/1970", periods=6, freq="30min")
        flex_bands = {}
        flex_bands["upper_power"] = pd.DataFrame(
            data={
                "CP1": [0.0, 12.0, 12.0, 12.0, 12.0, 0.0],
                "CP2": [3.0, 3.0, 0.0, 0.0, 3.0, 3.0],
                "CP3": [0.0, 12.0, 12.0, 12.0, 12.0, 0.0],
                "CP4": [3.0, 3.0, 0.0, 0.0, 3.0, 3.0],
            },
            index=timeindex,
        )
        flex_bands["upper_energy"] = pd.DataFrame(
            data={
                "CP1": [0.0, 6.0, 12.0, 12.0, 12.0, 12.0],
                "CP2": [1.5, 2.0, 2.0, 2.0, 3.5, 4.0],
                "CP3": [12.0, 18.0, 24.0, 24.0, 24.0, 24.0],
                "CP4": [4.0, 4.0, 4.0, 4.0, 5.5, 6.0],
            },
            index=timeindex,
        )
        flex_bands["lower_energy"] = pd.DataFrame(
            data={
                "CP1": [0.0, 0.0, 0.0, 6.0, 12.0, 12.0],
                "CP2": [0.5, 2.0, 2.0, 2.0, 2.5, 4.0],
                "CP3": [12.0, 12.0, 12.0, 18.0, 24.0, 24.0],
                "CP4": [2.5, 4.0, 4.0, 4.0, 4.5, 6.0],
            },
            index=timeindex,
        )
        return flex_bands

    def setup_simple_flex_band_data(self):
        """
        Sets up flex bands for testing.

        """
        # CP1 - charge 12 kWh between time steps [1, 4]
        # CP2 - charge 2 kWh between time steps [0, 1] and 2 kWh between
        #       time steps [4, 5]
        # CP3 - charge 12 kWh between time steps [1, 4] with offsets (energy bands
        #       starting at 12 kWh)
        # CP4 - charge 2 kWh between time steps [0, 1] and 2 kWh between
        #       time steps [4, 5] with different offsets for lower and upper energy
        #       band
        timeindex = pd.date_range("1/1/1970", periods=6, freq="30min")
        flex_bands = {}
        flex_bands["upper_power"] = pd.DataFrame(
            data={
                "CP1": [0.0, 12.0, 12.0, 12.0, 12.0, 0.0],
                "CP2": [3.0, 3.0, 0.0, 0.0, 3.0, 3.0],
                "CP3": [0.0, 12.0, 12.0, 12.0, 12.0, 0.0],
                "CP4": [3.0, 3.0, 0.0, 0.0, 3.0, 3.0],
            },
            index=timeindex,
        )
        flex_bands["upper_energy"] = pd.DataFrame(
            data={
                "CP1": [0.0, 6.0, 12.0, 12.0, 12.0, 12.0],
                "CP2": [1.5, 2.0, 2.0, 2.0, 3.5, 4.0],
                "CP3": [12.0, 18.0, 24.0, 24.0, 24.0, 24.0],
                "CP4": [4.0, 4.0, 4.0, 4.0, 5.5, 6.0],
            },
            index=timeindex,
        )
        flex_bands["lower_energy"] = pd.DataFrame(
            data={
                "CP1": [0.0, 0.0, 0.0, 6.0, 12.0, 12.0],
                "CP2": [0.5, 2.0, 2.0, 2.0, 2.5, 4.0],
                "CP3": [12.0, 12.0, 12.0, 18.0, 24.0, 24.0],
                "CP4": [2.5, 4.0, 4.0, 4.0, 4.5, 6.0],
            },
            index=timeindex,
        )
        return flex_bands

    def test_charging_processes_df(self):
        charging_processes_df = self.edisgo_obj.electromobility.charging_processes_df
        assert len(charging_processes_df) == 48
        assert isinstance(charging_processes_df, pd.DataFrame)
        assert charging_processes_df.at[45, "park_end_timesteps"] == 232
        assert charging_processes_df.at[216, "charging_park_id"] == 1466

    def test_potential_charging_parks_gdf(self):
        potential_charging_parks_gdf = (
            self.edisgo_obj.electromobility.potential_charging_parks_gdf
        )
        assert len(potential_charging_parks_gdf) == 1621
        assert isinstance(potential_charging_parks_gdf, gpd.GeoDataFrame)

    def test_simbev_config_df(self):
        simbev_config_df = self.edisgo_obj.electromobility.simbev_config_df
        assert len(simbev_config_df) == 1
        assert isinstance(simbev_config_df, pd.DataFrame)

    def test_integrated_charging_parks_df(self):
        integrated_charging_parks_df = (
            self.edisgo_obj.electromobility.integrated_charging_parks_df
        )
        assert len(integrated_charging_parks_df) == 3
        assert isinstance(integrated_charging_parks_df, pd.DataFrame)
        assert (
            integrated_charging_parks_df.at[1391, "edisgo_id"]
            == "Charging_Point_LVGrid_131957_public_1"
        )
        assert (
            integrated_charging_parks_df.at[1466, "edisgo_id"]
            == "Charging_Point_LVGrid_362451_public_1"
        )
        assert (
            integrated_charging_parks_df.at[1602, "edisgo_id"]
            == "Charging_Point_LVGrid_136124_work_1"
        )

    def test_stepsize(self):
        stepsize = self.edisgo_obj.electromobility.stepsize
        assert stepsize == 15

    def test_simulated_days(self):
        simulated_days = self.edisgo_obj.electromobility.simulated_days
        assert simulated_days == 7

    def test_eta_charging_points(self):
        eta_charging_points = self.edisgo_obj.electromobility.eta_charging_points
        assert eta_charging_points == 0.9

    def test_get_flexibility_bands(self):
        self.edisgo_obj.electromobility.get_flexibility_bands(
            self.edisgo_obj, ["work", "public"]
        )

        integrated_charging_parks = (
            self.edisgo_obj.electromobility.integrated_charging_parks_df
        )
        charging_processes = self.edisgo_obj.electromobility.charging_processes_df
        flex_bands = self.edisgo_obj.electromobility.flexibility_bands

        # check concrete values
        cp = "Charging_Point_LVGrid_131957_public_1"
        assert np.isclose(
            flex_bands["upper_power"].loc[:, [cp]].iloc[76:108, 0].values, 0.0122232
        ).all()
        assert np.isclose(
            flex_bands["upper_power"].loc[:, [cp]].iloc[0:76, 0].values, 1e-6
        ).all()

        tmp = flex_bands["upper_energy"].loc[:, [cp]]
        assert np.isclose(tmp.iloc[648, 0] + 11 / 4 / 1000, tmp.iloc[649, 0])
        assert np.isclose(tmp.iloc[654, 0], tmp.iloc[655, 0])

        tmp = flex_bands["lower_energy"].loc[:, [cp]]
        assert np.isclose(tmp.iloc[648, 0], tmp.iloc[649, 0])
        assert np.isclose(tmp.iloc[654, 0] + 11 / 4 / 1000, tmp.iloc[655, 0])

        # check charging demand
        for cp in [
            "Charging_Point_LVGrid_131957_public_1",
            "Charging_Point_LVGrid_362451_public_1",
            "Charging_Point_LVGrid_136124_work_1",
        ]:
<<<<<<< HEAD

=======
>>>>>>> 18118019
            charging_park_id = integrated_charging_parks.loc[
                integrated_charging_parks.edisgo_id == cp
            ].index
            charging_processes_cp = charging_processes.loc[
                charging_processes.charging_park_id.isin(charging_park_id)
            ]
            assert np.isclose(
                charging_processes_cp.loc[:, "chargingdemand_kWh"].sum() / 1e3,
                flex_bands["upper_energy"].loc[:, [cp]].iloc[-1, 0],
            )
            assert np.isclose(
                charging_processes_cp.loc[:, "chargingdemand_kWh"].sum() / 1e3,
                flex_bands["lower_energy"].loc[:, [cp]].iloc[-1, 0],
            )

        # ############# check with automatic resampling of flex bands ###############
        self.edisgo_obj.set_time_series_worst_case_analysis()
        self.edisgo_obj.electromobility.get_flexibility_bands(
            self.edisgo_obj, ["work", "public"]
        )
        # check that integrity check does not fail
        self.edisgo_obj.electromobility.check_integrity()

        # check frequency
        flex_bands_index = self.edisgo_obj.electromobility.flexibility_bands[
            "upper_energy"
        ].index
        assert (flex_bands_index[1] - flex_bands_index[0]) == pd.Timedelta("1H")

    def test_fix_flexibility_bands_rounding_errors(self, caplog):
        # set up test data
        # set charging efficiency to 1 to make things easier
        self.edisgo_obj.electromobility.simbev_config_df.at[0, "eta_cp"] = 1.0

        # set up flexibility bands
        timeindex = pd.date_range("1/1/1970", periods=6, freq="30min")
        flex_bands = self.setup_simple_flex_band_data()
        self.edisgo_obj.electromobility.flexibility_bands = flex_bands

        # test upper power too low to reach upper energy
        flex_bands["upper_power"].at[timeindex[4], "CP2"] = 3.0 - 1e-6
        with caplog.at_level(logging.DEBUG):
            self.edisgo_obj.electromobility.fix_flexibility_bands_rounding_errors()
        assert len(caplog.messages) == 1
        assert (
            "There are cases when upper power is not sufficient to meet charged "
            "upper energy." in caplog.text
        )
        assert np.isclose(
            flex_bands["upper_power"].at[timeindex[4], "CP2"], 3.0, atol=1e-7
        )

        # test that debug message is not raised again
        caplog.clear()
        with caplog.at_level(logging.DEBUG):
            self.edisgo_obj.electromobility.fix_flexibility_bands_rounding_errors()
        assert len(caplog.messages) == 0

        # test reduce lower energy band when it is above upper energy band -> this
        # also results in upper power being too low to meet charged lower energy
        flex_bands["lower_energy"].at[timeindex[4], "CP1"] = 12.0 + 5e-7
        with caplog.at_level(logging.DEBUG):
            self.edisgo_obj.electromobility.fix_flexibility_bands_rounding_errors()
        assert len(caplog.messages) == 2
        assert (
            "There are cases when lower energy band is larger than upper energy "
            "band." in caplog.text
        )
        assert (
            "There are cases when upper power is not sufficient to meet charged "
            "lower energy." in caplog.text
        )
        assert np.isclose(
            flex_bands["lower_energy"].at[timeindex[4], "CP1"],
            12.0 + 5e-7 - 1e-6,
            atol=1e-7,
        )
        assert np.isclose(
            flex_bands["upper_power"].at[timeindex[4], "CP1"], 12.0 + 2e-6, atol=1e-7
        )

        # test that debug message is not raised again
        caplog.clear()
        with caplog.at_level(logging.DEBUG):
            self.edisgo_obj.electromobility.fix_flexibility_bands_rounding_errors()
        assert len(caplog.messages) == 0

        # reset charging efficiency
        self.edisgo_obj.electromobility.simbev_config_df.at[0, "eta_cp"] = 0.9

    def test_resample(self):
        """
        Checks resampling function with flexibility bands determined using standing
        times.

        """
        # reset Timeseries object to avoid automatic resampling of flex bands
        self.edisgo_obj.timeseries = TimeSeries()
        self.edisgo_obj.electromobility.get_flexibility_bands(
            self.edisgo_obj, ["work", "public"]
        )
        flex_bands_orig = self.edisgo_obj.electromobility.flexibility_bands.copy()

        # ##################### check down-sampling #####################
        self.edisgo_obj.electromobility.resample(freq="1h")

        # check that integrity check does not fail
        self.edisgo_obj.electromobility.check_integrity()

        # check shape
        flex_bands = self.edisgo_obj.electromobility.flexibility_bands
        assert (
            len(flex_bands["upper_energy"].index)
            == len(flex_bands_orig["upper_energy"].index) / 4
        )
        assert len(flex_bands["upper_energy"].columns) == len(
            flex_bands_orig["upper_energy"].columns
        )

        # check concrete values
        cp = "Charging_Point_LVGrid_131957_public_1"

        assert np.isclose(
            flex_bands["upper_power"].loc[:, [cp]].iloc[19:27, 0].values, 0.0122232
        ).all()
        assert np.isclose(
            flex_bands["upper_power"].loc[:, [cp]].iloc[0:19, 0].values, 1e-6
        ).all()
        assert np.isclose(
            flex_bands["upper_power"].loc[:, [cp]].iloc[63, 0],
            0.0122232 * 3 / 4,
            atol=1e-6,
        )

        assert np.isclose(
            flex_bands["upper_energy"].loc[:, [cp]].iloc[19, 0],
            flex_bands_orig["upper_energy"].loc[:, [cp]].iloc[76:80, 0].max(),
        )
        assert np.isclose(
            flex_bands["lower_energy"].loc[:, [cp]].iloc[26, 0],
            flex_bands_orig["lower_energy"].loc[:, [cp]].iloc[104:108, 0].max(),
        )

        # ##################### check up-sampling #####################
        self.edisgo_obj.electromobility.resample(freq="15min")

        # check that integrity check does not fail
        self.edisgo_obj.electromobility.check_integrity()

        # check index and columns
        flex_bands = self.edisgo_obj.electromobility.flexibility_bands
        assert (
            flex_bands["upper_energy"].index == flex_bands_orig["upper_energy"].index
        ).all()
        assert (
            flex_bands["upper_energy"].columns
            == flex_bands_orig["upper_energy"].columns
        ).all()

        # check concrete values
        cp = "Charging_Point_LVGrid_131957_public_1"
        assert np.isclose(
            flex_bands["upper_power"].loc[:, [cp]].iloc[76:108, 0].values, 0.0122232
        ).all()
        assert np.isclose(
            flex_bands["upper_power"].loc[:, [cp]].iloc[0:76, 0].values, 1e-6
        ).all()
        assert np.isclose(
            flex_bands["upper_power"].loc[:, [cp]].iloc[252:260, 0],
            0.0122222 * 3 / 4,
            atol=1e-6,
        ).all()

        assert (
            flex_bands["upper_energy"].loc[:, [cp]].iloc[3::4, 0]
            == flex_bands_orig["upper_energy"].loc[:, [cp]].iloc[3::4, 0]
        ).all()
        assert (
            flex_bands["lower_energy"].loc[:, [cp]].iloc[3::4, 0]
            == flex_bands_orig["lower_energy"].loc[:, [cp]].iloc[3::4, 0]
        ).all()

    def test_resample_2(self, caplog):
        """
        Checks resampling function with set up flexibility bands.

        """
        # set charging efficiency to 1 to make things easier
        self.edisgo_obj.electromobility.simbev_config_df.at[0, "eta_cp"] = 1.0

        # set up flexibility bands
        flex_bands = self.setup_simple_flex_band_data()
        self.edisgo_obj.electromobility.flexibility_bands = flex_bands

        # ##################### check up-sampling ####################

        self.edisgo_obj.electromobility.resample(freq="15min")

        # check that integrity check does not fail
        self.edisgo_obj.electromobility.check_integrity()

        # check concrete values
        timeindex = pd.date_range("1/1/1970", periods=12, freq="15min")
        flex_bands_checking = {}
        flex_bands_checking["upper_power"] = pd.DataFrame(
            data={
                "CP1": [
                    0.0,
                    0.0,
                    12.0,
                    12.0,
                    12.0,
                    12.0,
                    12.0,
                    12.0,
                    12.0,
                    12.0,
                    0.0,
                    0.0,
                ],
                "CP2": [3.0, 3.0, 3.0, 3.0, 0.0, 0.0, 0.0, 0.0, 3.0, 3.0, 3.0, 3.0],
                "CP3": [
                    0.0,
                    0.0,
                    12.0,
                    12.0,
                    12.0,
                    12.0,
                    12.0,
                    12.0,
                    12.0,
                    12.0,
                    0.0,
                    0.0,
                ],
                "CP4": [3.0, 3.0, 3.0, 3.0, 0.0, 0.0, 0.0, 0.0, 3.0, 3.0, 3.0, 3.0],
            },
            index=timeindex,
        )
        flex_bands_checking["upper_energy"] = pd.DataFrame(
            data={
                "CP1": [
                    0.0,
                    0.0,
                    3.0,
                    6.0,
                    9.0,
                    12.0,
                    12.0,
                    12.0,
                    12.0,
                    12.0,
                    12.0,
                    12.0,
                ],
                "CP2": [0.75, 1.5, 1.75, 2.0, 2.0, 2.0, 2.0, 2.0, 2.75, 3.5, 3.75, 4.0],
                "CP3": [
                    12.0,
                    12.0,
                    15.0,
                    18.0,
                    21.0,
                    24.0,
                    24.0,
                    24.0,
                    24.0,
                    24.0,
                    24.0,
                    24.0,
                ],
                "CP4": [3.25, 4.0, 4.0, 4.0, 4.0, 4.0, 4.0, 4.0, 4.75, 5.5, 5.75, 6.0],
            },
            index=timeindex,
        )
        flex_bands_checking["lower_energy"] = pd.DataFrame(
            data={
                "CP1": [0.0, 0.0, 0.0, 0.0, 0.0, 0.0, 3.0, 6.0, 9.0, 12.0, 12.0, 12.0],
                "CP2": [0.25, 0.5, 1.25, 2.0, 2.0, 2.0, 2.0, 2.0, 2.25, 2.5, 3.25, 4.0],
                "CP3": [
                    12.0,
                    12.0,
                    12.0,
                    12.0,
                    12.0,
                    12.0,
                    15.0,
                    18.0,
                    21.0,
                    24.0,
                    24.0,
                    24.0,
                ],
                "CP4": [1.75, 2.5, 3.25, 4.0, 4.0, 4.0, 4.0, 4.0, 4.25, 4.5, 5.25, 6.0],
            },
            index=timeindex,
        )

        flex_bands_new = self.edisgo_obj.electromobility.flexibility_bands
        for band in flex_bands_checking.keys():
            assert_frame_equal(flex_bands_checking[band], flex_bands_new[band])

        # check resampling to 2 hours
        self.edisgo_obj.electromobility.resample(freq="2H")
        # check that integrity check does not fail
        self.edisgo_obj.electromobility.check_integrity()
        # check shape and no NaN values
        flex_bands_new = self.edisgo_obj.electromobility.flexibility_bands
        for band in flex_bands_new.keys():
            assert len(flex_bands_new[band]) == 2
            assert (flex_bands[band].columns == flex_bands_new[band].columns).all()
            assert not flex_bands_new[band].isna().any().any()

        # check resampling back to 30 minutes
        self.edisgo_obj.electromobility.resample(freq="30min")
        # check that integrity check does not fail
        self.edisgo_obj.electromobility.check_integrity()
        # check shape and no NaN values
        flex_bands_new = self.edisgo_obj.electromobility.flexibility_bands
        for band in flex_bands_new.keys():
            assert len(flex_bands_new[band]) == 8
            assert (flex_bands[band].columns == flex_bands_new[band].columns).all()
            assert not flex_bands_new[band].isna().any().any()

        # check that resampling to an uneven number of times new index fits into old
        # index leads to error raising
        self.edisgo_obj.electromobility.resample(freq="8min")
        assert (
            "Up-sampling to an uneven number of times the new index fits into "
            "the old index is not possible." in caplog.text
        )

    def test_integrity_check(self):
        """
        Checks resampling function with set up flexibility bands.

        """
        # set charging efficiency to 1 to make things easier
        self.edisgo_obj.electromobility.simbev_config_df.at[0, "eta_cp"] = 1.0

        # set up valid flexibility bands
        flex_bands = self.setup_simple_flex_band_data()
        timeindex = pd.date_range("1/1/1970", periods=6, freq="30min")

        # ######### check upper energy band lower than lower energy band ############
        # modify flex band such that error is raised
        flex_bands["upper_energy"].at[timeindex[1], "CP2"] = 1.0
        self.edisgo_obj.electromobility.flexibility_bands = flex_bands
        msg = re.escape(
            "Lower energy band is higher than upper energy band for the following "
            "charging points: ['CP2']. The maximum exceedance is 1.0. Please check."
        )
        with pytest.raises(ValueError, match=msg):
            self.edisgo_obj.electromobility.check_integrity()

        # ######### check upper energy higher than charging power ############
        # reset previously modified value
        flex_bands["upper_energy"].at[timeindex[1], "CP2"] = 2.0
        # modify flex band such that error is raised
        flex_bands["upper_energy"].at[timeindex[1], "CP1"] = 7.0
        self.edisgo_obj.electromobility.flexibility_bands = flex_bands
        msg = re.escape(
            "Upper energy band has power values higher than nominal power for the "
            "following charging points: ['CP1']. The maximum exceedance is 1.0. "
            "Please check."
        )
        with pytest.raises(ValueError, match=msg):
            self.edisgo_obj.electromobility.check_integrity()

        # ######### check lower energy higher than charging power ############
        # reset previously modified value
        flex_bands["upper_energy"].at[timeindex[1], "CP1"] = 6.0
        # modify flex band such that error is raised
        flex_bands["lower_energy"].at[timeindex[3], "CP1"] = 7.0
        self.edisgo_obj.electromobility.flexibility_bands = flex_bands
        msg = re.escape(
            "Lower energy band has power values higher than nominal power for the "
            "following charging points: ['CP1']. The maximum exceedance is 1.0. "
            "Please check."
        )
        with pytest.raises(ValueError, match=msg):
            self.edisgo_obj.electromobility.check_integrity()

    def test_to_csv(self):
        """Test for method to_csv."""
        dir = os.path.join(os.getcwd(), "electromobility")
        timeindex = pd.date_range("1/1/1970", periods=2, freq="H")
        flex_bands = {
            "upper_energy": pd.DataFrame({"cp_1": [1, 2]}, index=timeindex),
            "upper_power": pd.DataFrame({"cp_1": [1, 2]}, index=timeindex),
            "lower_energy": pd.DataFrame({"cp_1": [1, 2]}, index=timeindex),
        }
        self.edisgo_obj.electromobility.flexibility_bands = flex_bands

        # ############ test with default values #####################
        self.edisgo_obj.electromobility.to_csv(dir)

        saved_files = os.listdir(dir)
        assert len(saved_files) == 7
        assert "charging_processes.csv" in saved_files
        assert "flexibility_band_upper_power.csv" in saved_files

        shutil.rmtree(dir)

        # ############ test specifying attributes #####################
        self.edisgo_obj.electromobility.to_csv(
            dir, attributes=["potential_charging_parks_gdf"]
        )

        saved_files = os.listdir(dir)
        assert len(saved_files) == 1
        assert "potential_charging_parks.csv" in saved_files

        shutil.rmtree(dir)

    def test_from_csv(self):
        """
        Test for method from_csv.

        """
        dir = os.path.join(os.getcwd(), "electromobility")
        timeindex = pd.date_range("1/1/1970", periods=2, freq="H")
        flex_bands = {
            "upper_energy": pd.DataFrame({"cp_1": [1, 2]}, index=timeindex),
            "upper_power": pd.DataFrame({"cp_1": [1, 2]}, index=timeindex),
            "lower_energy": pd.DataFrame({"cp_1": [1, 2]}, index=timeindex),
        }
        self.edisgo_obj.electromobility.flexibility_bands = flex_bands
        config_df = self.edisgo_obj.electromobility.simbev_config_df.copy()
        self.edisgo_obj.electromobility.to_csv(dir)

        # reset Electromobility
        self.edisgo_obj.electromobility = Electromobility()

        self.edisgo_obj.electromobility.from_csv(dir, self.edisgo_obj)

        assert len(self.edisgo_obj.electromobility.charging_processes_df) == 48
        assert len(self.edisgo_obj.electromobility.potential_charging_parks_gdf) == 1621
        assert len(self.edisgo_obj.electromobility.integrated_charging_parks_df) == 3

        assert_frame_equal(
            self.edisgo_obj.electromobility.flexibility_bands["upper_energy"],
            flex_bands["upper_energy"],
            check_freq=False,
        )
        assert_frame_equal(
            self.edisgo_obj.electromobility.flexibility_bands["lower_energy"],
            flex_bands["lower_energy"],
            check_freq=False,
        )
        assert_frame_equal(
            self.edisgo_obj.electromobility.flexibility_bands["upper_power"],
            flex_bands["upper_power"],
            check_freq=False,
        )
        assert_frame_equal(
            self.edisgo_obj.electromobility.simbev_config_df,
            config_df,
            check_dtype=False,
        )
        shutil.rmtree(dir)<|MERGE_RESOLUTION|>--- conflicted
+++ resolved
@@ -72,50 +72,6 @@
         )
         return flex_bands
 
-    def setup_simple_flex_band_data(self):
-        """
-        Sets up flex bands for testing.
-
-        """
-        # CP1 - charge 12 kWh between time steps [1, 4]
-        # CP2 - charge 2 kWh between time steps [0, 1] and 2 kWh between
-        #       time steps [4, 5]
-        # CP3 - charge 12 kWh between time steps [1, 4] with offsets (energy bands
-        #       starting at 12 kWh)
-        # CP4 - charge 2 kWh between time steps [0, 1] and 2 kWh between
-        #       time steps [4, 5] with different offsets for lower and upper energy
-        #       band
-        timeindex = pd.date_range("1/1/1970", periods=6, freq="30min")
-        flex_bands = {}
-        flex_bands["upper_power"] = pd.DataFrame(
-            data={
-                "CP1": [0.0, 12.0, 12.0, 12.0, 12.0, 0.0],
-                "CP2": [3.0, 3.0, 0.0, 0.0, 3.0, 3.0],
-                "CP3": [0.0, 12.0, 12.0, 12.0, 12.0, 0.0],
-                "CP4": [3.0, 3.0, 0.0, 0.0, 3.0, 3.0],
-            },
-            index=timeindex,
-        )
-        flex_bands["upper_energy"] = pd.DataFrame(
-            data={
-                "CP1": [0.0, 6.0, 12.0, 12.0, 12.0, 12.0],
-                "CP2": [1.5, 2.0, 2.0, 2.0, 3.5, 4.0],
-                "CP3": [12.0, 18.0, 24.0, 24.0, 24.0, 24.0],
-                "CP4": [4.0, 4.0, 4.0, 4.0, 5.5, 6.0],
-            },
-            index=timeindex,
-        )
-        flex_bands["lower_energy"] = pd.DataFrame(
-            data={
-                "CP1": [0.0, 0.0, 0.0, 6.0, 12.0, 12.0],
-                "CP2": [0.5, 2.0, 2.0, 2.0, 2.5, 4.0],
-                "CP3": [12.0, 12.0, 12.0, 18.0, 24.0, 24.0],
-                "CP4": [2.5, 4.0, 4.0, 4.0, 4.5, 6.0],
-            },
-            index=timeindex,
-        )
-        return flex_bands
-
     def test_charging_processes_df(self):
         charging_processes_df = self.edisgo_obj.electromobility.charging_processes_df
         assert len(charging_processes_df) == 48
@@ -200,10 +156,6 @@
             "Charging_Point_LVGrid_362451_public_1",
             "Charging_Point_LVGrid_136124_work_1",
         ]:
-<<<<<<< HEAD
-
-=======
->>>>>>> 18118019
             charging_park_id = integrated_charging_parks.loc[
                 integrated_charging_parks.edisgo_id == cp
             ].index
