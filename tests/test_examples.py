import nbformat
import os
import shutil
import subprocess
import tempfile

import pytest

from examples import example_grid_reinforcement


class TestExamples:
    #@pytest.mark.slow
    def test_grid_reinforcement_example(self):
        total_costs = example_grid_reinforcement.run_example()
        # ToDo: total costs are for some reason not deterministic, check why!!
        # assert np.isclose(total_costs, 1147.57198)
        assert total_costs > 0.0

        # Delete saved grid and results data
        edisgo_path = os.path.join(os.path.expanduser("~"), ".edisgo")
<<<<<<< HEAD
        shutil.rmtree(os.path.join(edisgo_path, "ding0_example_grid"))
=======
        shutil.rmtree(os.path.join(edisgo_path, "ding0_example_grid"))

    def _notebook_run(self, path):
        """
        Execute a notebook via nbconvert and collect output.
        Returns (parsed nb object, execution errors)
        """
        dirname, __ = os.path.split(path)
        os.chdir(dirname)
        with tempfile.NamedTemporaryFile(suffix=".ipynb") as fout:
            args = [
                "jupyter",
                "nbconvert",
                path,
                "--output",
                fout.name,
                "--to",
                "notebook",
                "--execute",
                "--ExecutePreprocessor.timeout=60"
            ]
            subprocess.check_call(args)

            fout.seek(0)
            nb = nbformat.read(fout, nbformat.current_nbformat)

        errors = [
            output
            for cell in nb.cells
            if "outputs" in cell
            for output in cell["outputs"]
            if output.output_type == "error"
        ]

        return nb, errors

    @pytest.mark.slow
    def test_plot_example_ipynb(self):
        examples_dir_path = os.path.join(
            os.path.dirname(os.path.dirname(__file__)),
            "examples")
        nb, errors = self._notebook_run(
            os.path.join(examples_dir_path, "plot_example.ipynb")
        )
        assert errors == []

    # ToDo Uncomment once a smaller grid is used and execution does not take as long
    # @pytest.mark.slow
    # def test_edisgo_simple_example_ipynb(self):
    #     examples_dir_path = os.path.join(
    #         os.path.dirname(os.path.dirname(__file__)),
    #         "examples")
    #     nb, errors = self._notebook_run(
    #         os.path.join(examples_dir_path, "edisgo_simple_example.ipynb")
    #     )
    #     assert errors == []
>>>>>>> 98387fb5
<|MERGE_RESOLUTION|>--- conflicted
+++ resolved
@@ -19,9 +19,6 @@
 
         # Delete saved grid and results data
         edisgo_path = os.path.join(os.path.expanduser("~"), ".edisgo")
-<<<<<<< HEAD
-        shutil.rmtree(os.path.join(edisgo_path, "ding0_example_grid"))
-=======
         shutil.rmtree(os.path.join(edisgo_path, "ding0_example_grid"))
 
     def _notebook_run(self, path):
@@ -77,5 +74,4 @@
     #     nb, errors = self._notebook_run(
     #         os.path.join(examples_dir_path, "edisgo_simple_example.ipynb")
     #     )
-    #     assert errors == []
->>>>>>> 98387fb5
+    #     assert errors == []