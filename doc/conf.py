"""This file is part of DINGO, the DIstribution Network GeneratOr.
DINGO is a tool to generate synthetic medium and low voltage power
distribution grids based on open data.

It is developed in the project open_eGo: https://openegoproject.wordpress.com

DINGO lives at github: https://github.com/openego/dingo/
The documentation is available on RTD: http://edisgo.readthedocs.io"""

__copyright__ = "Reiner Lemoine Institut gGmbH"
__license__ = "GNU Affero General Public License Version 3 (AGPL-3.0)"
__url__ = "https://github.com/openego/eDisGo/blob/dev/LICENSE"
__author__ = "nesnoj, gplssm"


# -*- coding: utf-8 -*-
#
# dingo documentation build configuration file, created by
# sphinx-quickstart on Fri Dec 18 15:04:25 2015.
#
# This file is execfile()d with the current directory set to its
# containing dir.
#
# Note that not all possible configuration values are present in this
# autogenerated file.
#
# All configuration values have a default; values that are commented out
# serve to show the default.

import os
import sys

from unittest.mock import MagicMock

# If extensions (or modules to document with autodoc) are in another directory,
# add these directories to sys.path here. If the directory is relative to the
# documentation root, use os.path.abspath to make it absolute, like shown here.
sys.path.insert(0, os.path.abspath("../"))

# -- General configuration ------------------------------------------------

# If your documentation needs a minimal Sphinx version, state it here.
# needs_sphinx = '1.0'

# Add any Sphinx extension module names here, as strings. They can be
# extensions coming with Sphinx (named 'sphinx.ext.*') or your custom
# ones.
extensions = [
    "sphinx.ext.autodoc",
    "sphinx.ext.intersphinx",
    "sphinx.ext.todo",
    "sphinx.ext.coverage",
    "sphinx.ext.imgmath",
    "sphinx.ext.viewcode",
    "sphinx.ext.napoleon",  # enable Napoleon Sphinx v>1.3
    "sphinx.ext.extlinks",  # enables external links with a key
    "sphinx_autodoc_typehints",
]

# Napoleon settings
napoleon_google_docstring = True
napoleon_numpy_docstring = True
napoleon_include_init_with_doc = False
napoleon_include_private_with_doc = False
napoleon_include_special_with_doc = False
napoleon_use_admonition_for_examples = False
napoleon_use_admonition_for_notes = False
napoleon_use_admonition_for_references = False
napoleon_use_ivar = False
napoleon_use_param = True
napoleon_use_rtype = True
napoleon_use_keyword = False
# Dictionary of external links
extlinks = {
    "pandas": (
        "http://pandas.pydata.org/pandas-docs/stable/reference/api/pandas.%s.html",
        "pandas.",
    ),
    "geopandas": (
        "https://geopandas.org/en/stable/docs/reference/api/geopandas.%s.html",
        "geopandas.",
    ),
    "networkx": (
        "https://networkx.github.io/documentation/stable/reference/classes/"
        "graph.html#%s",
        "networkx.",
    ),
    "sqlalchemy": (
        "http://docs.sqlalchemy.org/en/latest/orm/session_basics.html%s",
        "SQLAlchemy session object",
    ),
    "shapely": ("https://shapely.readthedocs.io/en/latest/manual.html#%s", "shapely."),
    "ding0": ("https://dingo.readthedocs.io/en/dev/api/ding0.html#%s", "Ding0"),
    "pypsa": ("https://pypsa.readthedocs.io/en/latest/components.html#%s", "pypsa"),
    "plotly": ("https://plotly.com/python-api-reference/generated/#%s.html", "plotly"),
}
# Add any paths that contain templates here, relative to this directory.
templates_path = ["_templates"]

# The suffix(es) of source filenames.
# You can specify multiple suffix as a list of string:
# source_suffix = ['.rst', '.md']
source_suffix = ".rst"

# The encoding of source files.
# source_encoding = 'utf-8-sig'

# The master toctree document.
master_doc = "index"

# General information about the project.
project = "eDisGo"
copyright = "2017, open_eGo-Team"
author = "open_eGo-Team"

# The version info for the project you're documenting, acts as replacement for
# |version| and |release|, also used in various other places throughout the
# built documents.
#
# The short X.Y version.
<<<<<<< HEAD
version = "0.1.0"
=======
version = "0.1.1"
>>>>>>> 92324965
# The full version, including alpha/beta/rc tags.
release = version

# The language for content autogenerated by Sphinx. Refer to documentation
# for a list of supported languages.
#
# This is also used if you do content translation via gettext catalogs.
# Usually you set "language" from the command line for these cases.
language = "English"

# There are two options for replacing |today|: either, you set today to some
# non-false value, then it is used:
# today = ''
# Else, today_fmt is used as the format for a strftime call.
# today_fmt = '%B %d, %Y'

# List of patterns, relative to source directory, that match files and
# directories to ignore when looking for source files.
exclude_patterns = ["_build", "whatsnew", "examples"]

# The reST default role (used for this markup: `text`) to use for all
# documents.
# default_role = None

# If true, '()' will be appended to :func: etc. cross-reference text.
# add_function_parentheses = True

# If true, the current module name will be prepended to all description
# unit titles (such as .. function::).
# add_module_names = True

# If true, sectionauthor and moduleauthor directives will be shown in the
# output. They are ignored by default.
# show_authors = False

# The name of the Pygments (syntax highlighting) style to use.
pygments_style = "sphinx"

# A list of ignored prefixes for module index sorting.
# modindex_common_prefix = []

# If true, keep warnings as "system message" paragraphs in the built documents.
# keep_warnings = False

# If true, `todo` and `todoList` produce output, else they produce nothing.
todo_include_todos = True


# Fix import error of modules which depend on C modules (mock out the imports for these
# modules) see http://read-the-docs.readthedocs.io/en/latest/
#  faq.html#i-get-import-errors-on-libraries-that-depend-on-c-modules
if "READTHEDOCS" in os.environ:

    class Mock(MagicMock):
        @classmethod
        def __getattr__(cls, name):
            return MagicMock()

    MOCK_MODULES = ["ding0", "ding0.results", "shapely", "shapely.wkt", "shapely.wkb"]
    sys.modules.update((mod_name, Mock()) for mod_name in MOCK_MODULES)


# -- Options for HTML output ----------------------------------------------

# The theme to use for HTML and HTML Help pages.  See the documentation for
# a list of builtin themes.
# html_theme = 'alabaster'

import sphinx_rtd_theme  # noqa: E402

html_theme_path = [sphinx_rtd_theme.get_html_theme_path()]
html_theme = "sphinx_rtd_theme"

# Theme options are theme-specific and customize the look and feel of a theme
# further.  For a list of options available for each theme, see the
# documentation.
# html_theme_options = {}

# Add any paths that contain custom themes here, relative to this directory.
# html_theme_path = []

# The name for this set of Sphinx documents.  If None, it defaults to
# "<project> v<release> documentation".
# html_title = None

# A shorter title for the navigation bar.  Default is the same as html_title.
# html_short_title = None

# The name of an image file (relative to this directory) to place at the top
# of the sidebar.
# html_logo = None

# The name of an image file (within the static path) to use as favicon of the
# docs.  This file should be a Windows icon file (.ico) being 16x16 or 32x32
# pixels large.
# html_favicon = None

# Add any paths that contain custom static files (such as style sheets) here,
# relative to this directory. They are copied after the builtin static files,
# so a file named "default.css" will overwrite the builtin "default.css".
# html_static_path = ['_static']

# Add any extra paths that contain custom files (such as robots.txt or
# .htaccess) here, relative to this directory. These files are copied
# directly to the root of the documentation.
# html_extra_path = []

# If not '', a 'Last updated on:' timestamp is inserted at every page bottom,
# using the given strftime format.
# html_last_updated_fmt = '%b %d, %Y'

# If true, SmartyPants will be used to convert quotes and dashes to
# typographically correct entities.
# html_use_smartypants = True

# Custom sidebar templates, maps document names to template names.
# html_sidebars = {}

# Additional templates that should be rendered to pages, maps page names to
# template names.
# html_additional_pages = {}

# If false, no module index is generated.
# html_domain_indices = True

# If false, no index is generated.
# html_use_index = True

# If true, the index is split into individual pages for each letter.
# html_split_index = False

# If true, links to the reST sources are added to the pages.
# html_show_sourcelink = True

# If true, "Created using Sphinx" is shown in the HTML footer. Default is True.
# html_show_sphinx = True

# If true, "(C) Copyright ..." is shown in the HTML footer. Default is True.
# html_show_copyright = True

# If true, an OpenSearch description file will be output, and all pages will
# contain a <link> tag referring to it.  The value of this option must be the
# base URL from which the finished HTML is served.
# html_use_opensearch = ''

# This is the file name suffix for HTML files (e.g. ".xhtml").
# html_file_suffix = None

# Language to be used for generating the HTML full-text search index.
# Sphinx supports the following languages:
#   'da', 'de', 'en', 'es', 'fi', 'fr', 'hu', 'it', 'ja'
#   'nl', 'no', 'pt', 'ro', 'ru', 'sv', 'tr'
# html_search_language = 'en'

# A dictionary with options for the search language support, empty by default.
# Now only 'ja' uses this config value
# html_search_options = {'type': 'default'}

# The name of a javascript file (relative to the configuration directory) that
# implements a search results scorer. If empty, the default will be used.
# html_search_scorer = 'scorer.js'

# Output file base name for HTML help builder.
htmlhelp_basename = "edisgodoc"

# -- Options for LaTeX output ---------------------------------------------

latex_elements = {
    # The paper size ('letterpaper' or 'a4paper').
    # 'papersize': 'letterpaper',
    # The font size ('10pt', '11pt' or '12pt').
    # 'pointsize': '10pt',
    # Additional stuff for the LaTeX preamble.
    # 'preamble': '',
    # Latex figure (float) alignment
    # 'figure_align': 'htbp',
}

# Grouping the document tree into LaTeX files. List of tuples
# (source start file, target name, title,
#  author, documentclass [howto, manual, or own class]).
latex_documents = [
    (master_doc, "edisgo.tex", "eDisGo Documentation", "open_eGo-Team", "manual"),
]

# The name of an image file (relative to this directory) to place at the top of
# the title page.
# latex_logo = None

# For "manual" documents, if this is true, then toplevel headings are parts,
# not chapters.
# latex_use_parts = False

# If true, show page references after internal links.
# latex_show_pagerefs = False

# If true, show URL addresses after external links.
# latex_show_urls = False

# Documents to append as an appendix to all manuals.
# latex_appendices = []

# If false, no module index is generated.
# latex_domain_indices = True


# -- Options for manual page output ---------------------------------------

# One entry per manual page. List of tuples
# (source start file, name, description, authors, manual section).
man_pages = [(master_doc, "eDisGo", "eDisGo Documentation", [author], 1)]

# If true, show URL addresses after external links.
# man_show_urls = False


# -- Options for Texinfo output -------------------------------------------

# Grouping the document tree into Texinfo files. List of tuples
# (source start file, target name, title, author,
#  dir menu entry, description, category)
texinfo_documents = [
    (
        master_doc,
        "eDisGo",
        "eDisGo Documentation",
        author,
        "eDisGo",
        "One line description of project.",
        "Miscellaneous",
    ),
]

# Documents to append as an appendix to all manuals.
# texinfo_appendices = []

# If false, no module index is generated.
# texinfo_domain_indices = True

# How to display URL addresses: 'footnote', 'no', or 'inline'.
# texinfo_show_urls = 'footnote'

# If true, do not generate a @detailmenu in the "Top" node's menu.
# texinfo_no_detailmenu = False


# Example configuration for intersphinx: refer to the Python standard library.
intersphinx_mapping = {"python": ("https://docs.python.org/3", None)}

# Numbered figures
numfig = True

autodoc_member_order = "bysource"<|MERGE_RESOLUTION|>--- conflicted
+++ resolved
@@ -118,11 +118,7 @@
 # built documents.
 #
 # The short X.Y version.
-<<<<<<< HEAD
-version = "0.1.0"
-=======
 version = "0.1.1"
->>>>>>> 92324965
 # The full version, including alpha/beta/rc tags.
 release = version
 
