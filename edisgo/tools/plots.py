from __future__ import annotations

import logging
import os

from typing import TYPE_CHECKING

import matplotlib
import matplotlib.cm as cm
import numpy as np
import pandas as pd
import plotly.graph_objects as go

from dash import dcc, html
from dash.dependencies import Input, Output
from jupyter_dash import JupyterDash
from matplotlib import pyplot as plt
from networkx import Graph
from pyproj import Transformer
from pypsa import Network as PyPSANetwork

<<<<<<< HEAD
from edisgo.flex_opt.check_tech_constraints import lines_relative_load
from edisgo.tools import session_scope
=======
from edisgo.tools import session_scope, tools
from edisgo.tools.pseudo_coordinates import make_pseudo_coordinates_graph
>>>>>>> 9fae3eac

if TYPE_CHECKING:
    from numbers import Number

    from plotly.basedatatypes import BaseFigure

    from edisgo import EDisGo
    from edisgo.network.grids import Grid

if "READTHEDOCS" not in os.environ:

    import geopandas as gpd

    from egoio.db_tables.grid import EgoDpMvGriddistrict
    from egoio.db_tables.model_draft import EgoGridMvGriddistrict
    from geoalchemy2 import shape

    contextily = True
    try:
        import contextily as ctx
    except Exception:
        contextily = False

logger = logging.getLogger(__name__)


def histogram(data, **kwargs):
    """
    Function to create histogram, e.g. for voltages or currents.

    Parameters
    ----------
    data : :pandas:`pandas.DataFrame<dataframe>`
        Data to be plotted, e.g. voltage or current (`v_res` or `i_res` from
        :class:`network.results.Results`). Index of the dataframe must be
        a :pandas:`pandas.DatetimeIndex<DatetimeIndex>`.
    timeindex : :pandas:`pandas.Timestamp<Timestamp>` or \
        list(:pandas:`pandas.Timestamp<Timestamp>`) or None, optional
        Specifies time steps histogram is plotted for. If timeindex is None all
        time steps provided in `data` are used. Default: None.
    directory : :obj:`str` or None, optional
        Path to directory the plot is saved to. Is created if it does not
        exist. Default: None.
    filename : :obj:`str` or None, optional
        Filename the plot is saved as. File format is specified by ending. If
        filename is None, the plot is shown. Default: None.
    color : :obj:`str` or None, optional
        Color used in plot. If None it defaults to blue. Default: None.
    alpha : :obj:`float`, optional
        Transparency of the plot. Must be a number between 0 and 1,
        where 0 is see through and 1 is opaque. Default: 1.
    title : :obj:`str` or None, optional
        Plot title. Default: None.
    x_label : :obj:`str`, optional
        Label for x-axis. Default: "".
    y_label : :obj:`str`, optional
        Label for y-axis. Default: "".
    normed : :obj:`bool`, optional
        Defines if histogram is normed. Default: False.
    x_limits : :obj:`tuple` or None, optional
        Tuple with x-axis limits. First entry is the minimum and second entry
        the maximum value. Default: None.
    y_limits : :obj:`tuple` or None, optional
        Tuple with y-axis limits. First entry is the minimum and second entry
        the maximum value. Default: None.
    fig_size : :obj:`str` or :obj:`tuple`, optional
        Size of the figure in inches or a string with the following options:
         * 'a4portrait'
         * 'a4landscape'
         * 'a5portrait'
         * 'a5landscape'

         Default: 'a5landscape'.
    binwidth : :obj:`float`
        Width of bins. Default: None.

    """
    timeindex = kwargs.get("timeindex", None)
    if timeindex is None:
        timeindex = data.index
    # check if timesteps is array-like, otherwise convert to list
    if not hasattr(timeindex, "__len__"):
        timeindex = [timeindex]

    directory = kwargs.get("directory", None)
    filename = kwargs.get("filename", None)
    title = kwargs.get("title", "")
    x_label = kwargs.get("x_label", "")
    y_label = kwargs.get("y_label", "")

    color = kwargs.get("color", None)
    alpha = kwargs.get("alpha", 1)
    normed = kwargs.get("normed", False)

    x_limits = kwargs.get("x_limits", None)
    y_limits = kwargs.get("y_limits", None)
    binwidth = kwargs.get("binwidth", None)

    fig_size = kwargs.get("fig_size", "a5landscape")
    standard_sizes = {
        "a4portrait": (8.27, 11.69),
        "a4landscape": (11.69, 8.27),
        "a5portrait": (5.8, 8.3),
        "a5landscape": (8.3, 5.8),
    }
    try:
        fig_size = standard_sizes[fig_size]
    except Exception:
        fig_size = standard_sizes["a5landscape"]

    plot_data = data.loc[timeindex, :].T.stack()

    if binwidth is not None:
        if x_limits is not None:
            lowerlimit = x_limits[0] - binwidth / 2
            upperlimit = x_limits[1] + binwidth / 2
        else:
            lowerlimit = plot_data.min() - binwidth / 2
            upperlimit = plot_data.max() + binwidth / 2
        bins = np.arange(lowerlimit, upperlimit, binwidth)
    else:
        bins = 10

    plt.figure(figsize=fig_size)
    ax = plot_data.hist(density=normed, color=color, alpha=alpha, bins=bins, grid=True)
    plt.minorticks_on()

    if x_limits is not None:
        ax.set_xlim(x_limits[0], x_limits[1])
    if y_limits is not None:
        ax.set_ylim(y_limits[0], y_limits[1])
    if title is not None:
        plt.title(title)
    plt.xlabel(x_label)
    plt.ylabel(y_label)

    if filename is None:
        plt.show()
    else:
        if directory is not None:
            os.makedirs(directory, exist_ok=True)
            filename = os.path.join(directory, filename)
        plt.savefig(filename)
        plt.close()


def add_basemap(ax, zoom=12):
    """
    Adds map to a plot.

    """
    url = ctx.providers.Stamen.TonerLite
    xmin, xmax, ymin, ymax = ax.axis()
    basemap, extent = ctx.bounds2img(xmin, ymin, xmax, ymax, zoom=zoom, source=url)
    ax.imshow(basemap, extent=extent, interpolation="bilinear")
    # restore original x/y limits
    ax.axis((xmin, xmax, ymin, ymax))


def get_grid_district_polygon(config, subst_id=None, projection=4326):
    """
    Get MV network district polygon from oedb for plotting.

    """
    with session_scope() as session:
        # get polygon from versioned schema
        if config["data_source"]["oedb_data_source"] == "versioned":

            version = config["versioned"]["version"]
            query = session.query(
                EgoDpMvGriddistrict.subst_id, EgoDpMvGriddistrict.geom
            )
            Regions = [
                (subst_id, shape.to_shape(geom))
                for subst_id, geom in query.filter(
                    EgoDpMvGriddistrict.version == version,
                    EgoDpMvGriddistrict.subst_id == subst_id,
                ).all()
            ]

        # get polygon from model_draft
        else:
            query = session.query(
                EgoGridMvGriddistrict.subst_id, EgoGridMvGriddistrict.geom
            )
            Regions = [
                (subst_id, shape.to_shape(geom))
                for subst_id, geom in query.filter(
                    EgoGridMvGriddistrict.subst_id.in_(subst_id)
                ).all()
            ]

    crs = {"init": "epsg:3035"}
    region = gpd.GeoDataFrame(Regions, columns=["subst_id", "geometry"], crs=crs)
    region = region.to_crs(epsg=projection)

    return region


def mv_grid_topology(
    edisgo_obj,
    timestep=None,
    line_color=None,
    node_color=None,
    line_load=None,
    grid_expansion_costs=None,
    filename=None,
    arrows=False,
    grid_district_geom=True,
    background_map=True,
    voltage=None,
    limits_cb_lines=None,
    limits_cb_nodes=None,
    xlim=None,
    ylim=None,
    lines_cmap="inferno_r",
    title="",
    scaling_factor_line_width=None,
    curtailment_df=None,
    **kwargs,
):
    """
    Plot line loading as color on lines.

    Displays line loading relative to nominal capacity.

    Parameters
    ----------
    edisgo_obj : :class:`~edisgo.EDisGo`
    timestep : :pandas:`pandas.Timestamp<Timestamp>`
        Time step to plot analysis results for. If `timestep` is None maximum
        line load and if given, maximum voltage deviation, is used. In that
        case arrows cannot be drawn. Default: None.
    line_color : :obj:`str` or None
        Defines whereby to choose line colors (and implicitly size). Possible
        options are:

        * 'loading'
          Line color is set according to loading of the line. Loading of MV
          lines must be provided by parameter `line_load`.
        * 'expansion_costs'
          Line color is set according to investment costs of the line. This
          option also effects node colors and sizes by plotting investment in
          stations and setting `node_color` to 'storage_integration' in order
          to plot storage size of integrated storage units. Grid expansion costs
          must be provided by parameter `grid_expansion_costs`.
        * None (default)
          Lines are plotted in black. Is also the fallback option in case of
          wrong input.

    node_color : :obj:`str` or None
        Defines whereby to choose node colors (and implicitly size). Possible
        options are:

        * 'technology'
          Node color as well as size is set according to type of node
          (generator, MV station, etc.).
        * 'voltage'
          Node color is set according to maximum voltage at each node.
          Voltages of nodes in MV network must be provided by parameter
          `voltage`.
        * 'voltage_deviation'
          Node color is set according to voltage deviation from 1 p.u..
          Voltages of nodes in MV network must be provided by parameter
          `voltage`.
        * 'storage_integration'
          Only storage units are plotted. Size of node corresponds to size of
          storage.
        * None (default)
          Nodes are not plotted. Is also the fallback option in case of wrong
          input.
        * 'curtailment'
          Plots curtailment per node. Size of node corresponds to share of
          curtailed power for the given time span. When this option is chosen
          a dataframe with curtailed power per time step and node needs to be
          provided in parameter `curtailment_df`.
        * 'charging_park'
          Plots nodes with charging stations in red.

    line_load : :pandas:`pandas.DataFrame<dataframe>` or None
        Dataframe with current results from power flow analysis in A. Index of
        the dataframe is a :pandas:`pandas.DatetimeIndex<DatetimeIndex>`,
        columns are the line representatives. Only needs to be provided when
        parameter `line_color` is set to 'loading'. Default: None.
    grid_expansion_costs : :pandas:`pandas.DataFrame<dataframe>` or None
        Dataframe with network expansion costs in kEUR. See `grid_expansion_costs`
        in :class:`~.network.results.Results` for more information. Only needs to
        be provided when parameter `line_color` is set to 'expansion_costs'.
        Default: None.
    filename : :obj:`str`
        Filename to save plot under. If not provided, figure is shown directly.
        Default: None.
    arrows : :obj:`Boolean`
        If True draws arrows on lines in the direction of the power flow. Does
        only work when `line_color` option 'loading' is used and a time step
        is given.
        Default: False.
    grid_district_geom : :obj:`Boolean`
        If True network district polygon is plotted in the background. This also
        requires the geopandas package to be installed. Default: True.
    background_map : :obj:`Boolean`
        If True map is drawn in the background. This also requires the
        contextily package to be installed. Default: True.
    voltage : :pandas:`pandas.DataFrame<dataframe>`
        Dataframe with voltage results from power flow analysis in p.u.. Index
        of the dataframe is a :pandas:`pandas.DatetimeIndex<DatetimeIndex>`,
        columns are the bus representatives. Only needs to be provided when
        parameter `node_color` is set to 'voltage'. Default: None.
    limits_cb_lines : :obj:`tuple`
        Tuple with limits for colorbar of line color. First entry is the
        minimum and second entry the maximum value. Only needs to be provided
        when parameter `line_color` is not None. Default: None.
    limits_cb_nodes : :obj:`tuple`
        Tuple with limits for colorbar of nodes. First entry is the
        minimum and second entry the maximum value. Only needs to be provided
        when parameter `node_color` is not None. Default: None.
    xlim : :obj:`tuple`
        Limits of x-axis. Default: None.
    ylim : :obj:`tuple`
        Limits of y-axis. Default: None.
    lines_cmap : :obj:`str`
        Colormap to use for lines in case `line_color` is 'loading' or
        'expansion_costs'. Default: 'inferno_r'.
    title : :obj:`str`
        Title of the plot. Default: ''.
    scaling_factor_line_width : :obj:`float` or None
        If provided line width is set according to the nominal apparent power
        of the lines. If line width is None a default line width of 2 is used
        for each line. Default: None.
    curtailment_df : :pandas:`pandas.DataFrame<dataframe>`
        Dataframe with curtailed power per time step and node. Columns of the
        dataframe correspond to buses and index to the time step. Only needs
        to be provided if `node_color` is set to 'curtailment'.
    legend_loc : str
        Location of legend. See matplotlib legend location options for more
        information. Default: 'upper left'.

    """

    def get_color_and_size(connected_components, colors_dict, sizes_dict):
        # Todo: handling of multiple connected elements, so far determined as
        #  'other'
        if not connected_components["transformers_hvmv"].empty:
            return colors_dict["MVStation"], sizes_dict["MVStation"]
        elif not connected_components["transformers"].empty:
            return colors_dict["LVStation"], sizes_dict["LVStation"]
        elif (
            not connected_components["generators"].empty
            and connected_components["loads"].empty
            and connected_components["storage_units"].empty
        ):
            if (connected_components["generators"].type.isin(["wind", "solar"])).all():
                return (
                    colors_dict["GeneratorFluctuating"],
                    sizes_dict["GeneratorFluctuating"],
                )
            else:
                return colors_dict["Generator"], sizes_dict["Generator"]
        elif (
            not connected_components["loads"].empty
            and connected_components["generators"].empty
            and connected_components["storage_units"].empty
        ):
            return colors_dict["Load"], sizes_dict["Load"]
        elif not connected_components["switches"].empty:
            return (
                colors_dict["DisconnectingPoint"],
                sizes_dict["DisconnectingPoint"],
            )
        elif (
            not connected_components["storage_units"].empty
            and connected_components["loads"].empty
            and connected_components["generators"].empty
        ):
            return colors_dict["Storage"], sizes_dict["Storage"]
        elif len(connected_components["lines"]) > 1:
            return colors_dict["BranchTee"], sizes_dict["BranchTee"]
        else:
            return colors_dict["else"], sizes_dict["else"]

    def nodes_by_technology(buses, edisgo_obj):
        bus_sizes = {}
        bus_colors = {}
        colors_dict = {
            "BranchTee": "b",
            "GeneratorFluctuating": "g",
            "Generator": "k",
            "Load": "m",
            "LVStation": "c",
            "MVStation": "r",
            "Storage": "y",
            "DisconnectingPoint": "0.75",
            "else": "orange",
        }
        sizes_dict = {
            "BranchTee": 10000,
            "GeneratorFluctuating": 100000,
            "Generator": 100000,
            "Load": 100000,
            "LVStation": 50000,
            "MVStation": 120000,
            "Storage": 100000,
            "DisconnectingPoint": 75000,
            "else": 200000,
        }
        for bus in buses:
            connected_components = (
                edisgo_obj.topology.get_connected_components_from_bus(bus)
            )
            bus_colors[bus], bus_sizes[bus] = get_color_and_size(
                connected_components, colors_dict, sizes_dict
            )
        return bus_sizes, bus_colors

    def nodes_charging_park(buses, edisgo_obj):
        bus_sizes = {}
        bus_colors = {}
        positions = []
        colors_dict = {"ChargingPark": "r", "else": "black"}
        sizes_dict = {"ChargingPark": 100000, "else": 10000}
        for bus in edisgo_obj.topology.loads_df.index:
            if "charging_park" in bus:
                position = str(bus).rsplit("_")[-1]
                positions.append(position)
        for bus in buses:
            bus_colors[bus] = colors_dict["else"]
            bus_sizes[bus] = sizes_dict["else"]
            for position in positions:
                if position in bus:
                    bus_colors[bus] = colors_dict["ChargingPark"]
                    bus_sizes[bus] = sizes_dict["ChargingPark"]
        return bus_sizes, bus_colors

    def nodes_by_voltage(buses, voltages):
        # ToDo: Right now maximum voltage is used. Check if this should be
        #  changed
        bus_colors_dict = {}
        bus_sizes_dict = {}
        if timestep is not None:
            bus_colors_dict.update({bus: voltages.loc[timestep, bus] for bus in buses})
        else:
            bus_colors_dict.update({bus: max(voltages.loc[:, bus]) for bus in buses})

        bus_sizes_dict.update({bus: 100000 ^ 2 for bus in buses})
        return bus_sizes_dict, bus_colors_dict

    def nodes_by_voltage_deviation(buses, voltages):
        bus_colors_dict = {}
        bus_sizes_dict = {}
        if timestep is not None:
            bus_colors_dict.update(
                {bus: 100 * abs(1 - voltages.loc[timestep, bus]) for bus in buses}
            )
        else:
            bus_colors_dict.update(
                {bus: 100 * max(abs(1 - voltages.loc[:, bus])) for bus in buses}
            )

        bus_sizes_dict.update({bus: 100000 ^ 2 for bus in buses})
        return bus_sizes_dict, bus_colors_dict

    def nodes_storage_integration(buses, edisgo_obj):
        bus_sizes = {}
        buses_with_storages = buses[
            buses.isin(edisgo_obj.topology.storage_units_df.bus.values)
        ]
        buses_without_storages = buses[~buses.isin(buses_with_storages)]
        bus_sizes.update({bus: 0 for bus in buses_without_storages})
        # size nodes such that 300 kW storage equals size 100
        bus_sizes.update(
            {
                bus: edisgo_obj.topology.get_connected_components_from_bus(bus)[
                    "storage_units"
                ].p_nom.values.sum()
                * 1000
                / 3
                for bus in buses_with_storages
            }
        )
        return bus_sizes

    def nodes_curtailment(buses, curtailment_df):
        bus_sizes = {}
        buses_with_curtailment = buses[buses.isin(curtailment_df.columns)]
        buses_without_curtailment = buses[~buses.isin(buses_with_curtailment)]
        bus_sizes.update({bus: 0 for bus in buses_without_curtailment})
        curtailment_total = curtailment_df.sum().sum()
        # size nodes such that 100% curtailment share equals size 1000
        bus_sizes.update(
            {
                bus: curtailment_df.loc[:, bus].sum() / curtailment_total * 2000
                for bus in buses_with_curtailment
            }
        )
        return bus_sizes

    def nodes_by_costs(buses, grid_expansion_costs, edisgo_obj):
        # sum costs for each station
        costs_lv_stations = grid_expansion_costs[
            grid_expansion_costs.index.isin(edisgo_obj.topology.transformers_df.index)
        ]
        costs_lv_stations["station"] = edisgo_obj.topology.transformers_df.loc[
            costs_lv_stations.index, "bus0"
        ].values
        costs_lv_stations = costs_lv_stations.groupby("station").sum()
        costs_mv_station = grid_expansion_costs[
            grid_expansion_costs.index.isin(
                edisgo_obj.topology.transformers_hvmv_df.index
            )
        ]
        costs_mv_station["station"] = edisgo_obj.topology.transformers_hvmv_df.loc[
            costs_mv_station.index, "bus1"
        ]
        costs_mv_station = costs_mv_station.groupby("station").sum()

        bus_sizes = {}
        bus_colors = {}
        for bus in buses:
            # LVStation handeling
            if bus in edisgo_obj.topology.transformers_df.bus0.values:
                try:
                    bus_colors[bus] = costs_lv_stations.loc[bus, "total_costs"]
                    bus_sizes[bus] = 100.0
                except Exception:
                    bus_colors[bus] = 0.0
                    bus_sizes[bus] = 0.0
            # MVStation handeling
            elif bus in edisgo_obj.topology.transformers_hvmv_df.bus1.values:
                try:
                    bus_colors[bus] = costs_mv_station.loc[bus, "total_costs"]
                    bus_sizes[bus] = 100.0
                except Exception:
                    bus_colors[bus] = 0.0
                    bus_sizes[bus] = 0.0
            else:
                bus_colors[bus] = 0.0
                bus_sizes[bus] = 0.0

        return bus_sizes, bus_colors

    # set font and font size
    font = {"family": "serif", "size": 15}
    matplotlib.rc("font", **font)

    # create pypsa network only containing MV buses and lines
    pypsa_plot = PyPSANetwork()
    pypsa_plot.buses = edisgo_obj.topology.buses_df.loc[
        edisgo_obj.topology.buses_df.v_nom > 1
    ].loc[:, ["x", "y"]]
    # filter buses of aggregated loads and generators
    pypsa_plot.buses = pypsa_plot.buses[~pypsa_plot.buses.index.str.contains("agg")]
    pypsa_plot.lines = edisgo_obj.topology.lines_df[
        edisgo_obj.topology.lines_df.bus0.isin(pypsa_plot.buses.index)
    ][edisgo_obj.topology.lines_df.bus1.isin(pypsa_plot.buses.index)].loc[
        :, ["bus0", "bus1"]
    ]

    # line colors
    if line_color == "loading":
        line_colors = lines_relative_load(edisgo_obj, pypsa_plot.lines.index)
        if timestep is None:
            line_colors = line_colors.max()
        else:
            line_colors = line_colors.loc[timestep, :]
    elif line_color == "expansion_costs":
        node_color = "expansion_costs"
        line_costs = pypsa_plot.lines.join(
            grid_expansion_costs, rsuffix="costs", how="left"
        )
        line_colors = line_costs.total_costs.fillna(0)
    else:
        line_colors = pd.Series("black", index=pypsa_plot.lines.index)

    # bus colors and sizes
    if node_color == "technology":
        bus_sizes, bus_colors = nodes_by_technology(pypsa_plot.buses.index, edisgo_obj)
        bus_cmap = None
    elif node_color == "voltage":
        bus_sizes, bus_colors = nodes_by_voltage(pypsa_plot.buses.index, voltage)
        bus_cmap = plt.cm.Blues
    elif node_color == "voltage_deviation":
        bus_sizes, bus_colors = nodes_by_voltage_deviation(
            pypsa_plot.buses.index, voltage
        )
        bus_cmap = plt.cm.Blues
    elif node_color == "storage_integration":
        bus_sizes = nodes_storage_integration(pypsa_plot.buses.index, edisgo_obj)
        bus_colors = "orangered"
        bus_cmap = None
    elif node_color == "expansion_costs":
        bus_sizes, bus_colors = nodes_by_costs(
            pypsa_plot.buses.index, grid_expansion_costs, edisgo_obj
        )
        bus_cmap = plt.cm.get_cmap(lines_cmap)
    elif node_color == "curtailment":
        bus_sizes = nodes_curtailment(pypsa_plot.buses.index, curtailment_df)
        bus_colors = "orangered"
        bus_cmap = None
    elif node_color == "charging_park":
        bus_sizes, bus_colors = nodes_charging_park(pypsa_plot.buses.index, edisgo_obj)
        bus_cmap = None
    elif node_color is None:
        bus_sizes = 0
        bus_colors = "r"
        bus_cmap = None
    else:
        if kwargs.get("bus_colors", None):
            bus_colors = pd.Series(kwargs.get("bus_colors")).loc[pypsa_plot.buses]
        else:
            logging.warning(
                "Choice for `node_color` is not valid. Default bus colors are "
                "used instead."
            )
            bus_colors = "r"
        if kwargs.get("bus_sizes", None):
            bus_sizes = pd.Series(kwargs.get("bus_sizes")).loc[pypsa_plot.buses]
        else:
            logging.warning(
                "Choice for `node_color` is not valid. Default bus sizes are "
                "used instead."
            )
            bus_sizes = 0
        if kwargs.get("bus_cmap", None):
            bus_cmap = kwargs.get("bus_cmap", None)
        else:
            logging.warning(
                "Choice for `node_color` is not valid. Default bus colormap "
                "is used instead."
            )
            bus_cmap = None

    # convert bus coordinates to Mercator
    if contextily and background_map:
        transformer = Transformer.from_crs("epsg:4326", "epsg:3857", always_xy=True)
        x2, y2 = transformer.transform(
            list(pypsa_plot.buses.loc[:, "x"]),
            list(pypsa_plot.buses.loc[:, "y"]),
        )
        pypsa_plot.buses.loc[:, "x"] = x2
        pypsa_plot.buses.loc[:, "y"] = y2

    # plot
    plt.figure(figsize=(12, 8))
    ax = plt.gca()

    # plot network district
    if grid_district_geom:
        try:
            projection = 3857 if contextily and background_map else 4326
            crs = {
                "init": "epsg:{}".format(int(edisgo_obj.topology.grid_district["srid"]))
            }
            region = gpd.GeoDataFrame(
                {"geometry": [edisgo_obj.topology.grid_district["geom"]]},
                crs=crs,
            )
            if projection != int(edisgo_obj.topology.grid_district["srid"]):
                region = region.to_crs(epsg=projection)
            region.plot(ax=ax, color="white", alpha=0.2, edgecolor="red", linewidth=2)
        except Exception as e:
            logging.warning(
                "Grid district geometry could not be plotted due "
                "to the following error: {}".format(e)
            )

    # if scaling factor is given s_nom is plotted as line width
    if scaling_factor_line_width is not None:
        line_width = pypsa_plot.lines.s_nom * scaling_factor_line_width
    else:
        line_width = 2
    cmap = plt.cm.get_cmap(lines_cmap)
    ll = pypsa_plot.plot(
        line_colors=line_colors,
        line_cmap=cmap,
        ax=ax,
        title=title,
        line_widths=line_width,
        branch_components=["Line"],
        geomap=False,
        bus_sizes=bus_sizes,
        bus_colors=bus_colors,
        bus_cmap=bus_cmap,
    )

    # color bar line loading
    if line_color == "loading":
        if limits_cb_lines is None:
            limits_cb_lines = (min(line_colors), max(line_colors))
        v = np.linspace(limits_cb_lines[0], limits_cb_lines[1], 101)
        cb = plt.colorbar(ll[1], boundaries=v, ticks=v[0:101:10])
        cb.norm.vmin = limits_cb_lines[0]
        cb.norm.vmax = limits_cb_lines[1]
        cb.set_label("Line loading in p.u.")
    # color bar network expansion costs
    elif line_color == "expansion_costs":
        if limits_cb_lines is None:
            limits_cb_lines = (
                min(min(line_colors), min(bus_colors.values())),
                max(max(line_colors), max(bus_colors.values())),
            )
        v = np.linspace(limits_cb_lines[0], limits_cb_lines[1], 101)
        cb = plt.colorbar(ll[1], boundaries=v, ticks=v[0:101:10])
        cb.norm.vmin = limits_cb_lines[0]
        cb.norm.vmax = limits_cb_lines[1]
        cb.set_label("Grid expansion costs in kEUR")

    # color bar voltage
    if node_color == "voltage" or node_color == "voltage_deviation":
        if limits_cb_nodes is None:
            limits_cb_nodes = (
                min(bus_colors.values()),
                max(bus_colors.values()),
            )
        v_voltage = np.linspace(limits_cb_nodes[0], limits_cb_nodes[1], 101)
        # for some reason, the cmap given to pypsa plot is overwritten and
        # needs to be set again
        ll[0].set(cmap="Blues")
        cb_voltage = plt.colorbar(
            ll[0], boundaries=v_voltage, ticks=v_voltage[0:101:10]
        )
        cb_voltage.norm.vmin = limits_cb_nodes[0]
        cb_voltage.norm.vmax = limits_cb_nodes[1]
        if node_color == "voltage":
            cb_voltage.set_label("Maximum voltage in p.u.")
        else:
            cb_voltage.set_label("Voltage deviation in %")

    # storage_units
    if node_color == "expansion_costs":
        if not edisgo_obj.topology.storage_units_df.empty:
            ax.scatter(
                pypsa_plot.buses.loc[
                    edisgo_obj.topology.storage_units_df.loc[:, "bus"], "x"
                ],
                pypsa_plot.buses.loc[
                    edisgo_obj.topology.storage_units_df.loc[:, "bus"], "y"
                ],
                c="orangered",
                s=edisgo_obj.topology.storage_units_df.loc[:, "p_nom"] * 1000 / 3,
            )
    # add legend for storage size and line capacity
    if (
        node_color == "storage_integration" or node_color == "expansion_costs"
    ) and edisgo_obj.topology.storage_units_df.loc[:, "p_nom"].any() > 0:
        scatter_handle = plt.scatter(
            [], [], c="orangered", s=100, label="= 300 kW battery storage"
        )
    elif node_color == "curtailment":
        scatter_handle = plt.scatter(
            [],
            [],
            c="orangered",
            s=200,
            label="$\\equiv$ 10% share of curtailment",
        )
    else:
        scatter_handle = None
    if scaling_factor_line_width is not None:
        line_handle = plt.plot(
            [],
            [],
            c="black",
            linewidth=scaling_factor_line_width * 10,
            label="= 10 MVA",
        )
    else:
        line_handle = None
    legend_loc = kwargs.get("legend_loc", "upper left")
    if scatter_handle and line_handle:
        plt.legend(
            handles=[scatter_handle, line_handle[0]],
            labelspacing=1,
            title="Storage size and line capacity",
            borderpad=0.5,
            loc=legend_loc,
            framealpha=0.5,
            fontsize="medium",
        )
    elif scatter_handle:
        plt.legend(
            handles=[scatter_handle],
            labelspacing=0,
            title=None,
            borderpad=0.3,
            loc=legend_loc,
            framealpha=0.5,
            fontsize="medium",
        )
    elif line_handle:
        plt.legend(
            handles=[line_handle[0]],
            labelspacing=1,
            title="Line capacity",
            borderpad=0.5,
            loc=legend_loc,
            framealpha=0.5,
            fontsize="medium",
        )

    # axes limits
    if xlim is not None:
        ax.set_xlim(xlim[0], xlim[1])
    if ylim is not None:
        ax.set_ylim(ylim[0], ylim[1])

    # hide axes labels
    ax.get_xaxis().set_visible(False)
    ax.get_yaxis().set_visible(False)

    # draw arrows on lines
    if arrows and timestep and line_color == "loading":
        path = ll[1].get_segments()
        # colors = cmap(ll[1].get_array() / 100)
        for i in range(len(path)):
            if edisgo_obj.lines_t.p0.loc[timestep, line_colors.index[i]] > 0:
                arrowprops = dict(arrowstyle="->", color="b")  # colors[i])
            else:
                arrowprops = dict(arrowstyle="<-", color="b")  # colors[i])
            ax.annotate(
                "",
                xy=abs((path[i][0] - path[i][1]) * 0.51 - path[i][0]),
                xytext=abs((path[i][0] - path[i][1]) * 0.49 - path[i][0]),
                arrowprops=arrowprops,
                size=10,
            )

    # plot map data in background
    if contextily and background_map:
        try:
            add_basemap(ax, zoom=12)
        except Exception as e:
            logging.warning(
                "Background map could not be plotted due to the "
                "following error: {}".format(e)
            )

    if filename is None:
        plt.show()
    else:
        plt.savefig(filename, bbox_inches="tight")
        plt.close()


def color_map_color(
    value: Number,
    vmin: Number,
    vmax: Number,
    cmap_name: str | list = "coolwarm",
) -> str:
    """
    Get matching color for a value on a matplotlib color map.

    Parameters
    ----------
    value : float or int
        Value to get color for
    vmin : float or int
        Minimum value on color map
    vmax : float or int
        Maximum value on color map
    cmap_name : str or list
        Name of color map to use, or the colormap

    Returns
    -------
    str
        Color name in hex format

    """
    norm = matplotlib.colors.Normalize(vmin=vmin, vmax=vmax)
    if isinstance(cmap_name, str):
        cmap = cm.get_cmap(cmap_name)
    else:
        cmap = matplotlib.colors.LinearSegmentedColormap.from_list("mycmap", cmap_name)
    rgb = cmap(norm(abs(value)))[:3]
    color = matplotlib.colors.rgb2hex(rgb)

    return color


def plot_plotly(
    edisgo_obj: EDisGo,
    grid: Grid | None = None,
    line_color: None | str = "relative_loading",
    node_color: None | str = "voltage_deviation",
    line_result_selection: str = "max",
    node_result_selection: str = "max",
    selected_timesteps: pd.Timestamp | list | None = None,
    center_coordinates: bool = False,
    pseudo_coordinates: bool = False,
    node_selection: list | bool = False,
) -> BaseFigure:
    """
    Draws a plotly html figure.

    Parameters
    ----------
    edisgo_obj : :class:`~.EDisGo`
        Selected edisgo_obj to get plotting information from.

    grid : :class:`~.network.grids.Grid`
        Grid to plot. If None, the MVGrid of the edisgo_obj is plotted. Default: None.

    line_color : str or None
        Defines whereby to choose line colors. Possible options are:

        * 'loading'
            Line color is set according to loading of the line.
        * 'relative_loading' (default)
            Line color is set according to relative loading of the line.
        * 'reinforce'
            Line color is set according to investment costs of the line.
        * None
            Line color is black. This is also the fallback, in case other options fail.

    node_color : str or None
        Defines whereby to choose node colors. Possible options are:

        * 'adjacencies'
            Node color as well as size is set according to the number of direct
            neighbors.
        * 'voltage_deviation' (default)
            Node color is set according to voltage deviation from 1 p.u..
        * None
            Line color is black. This is also the fallback, in case other options fail.

    line_result_selection : str
        Defines which values are shown for the load of the lines:

        * 'min'
            Minimal line load of all time steps.
        * 'max' (default)
            Maximal line load of all time steps.

    node_result_selection : str
        Defines which values are shown for the voltage of the nodes:

        * 'min'
            Minimal node voltage of all time steps.
        * 'max' (default)
            Maximal node voltage of all time steps.

    selected_timesteps : :pandas:`pandas.Timestamp<Timestamp>` or \
        list(:pandas:`pandas.Timestamp<Timestamp>`) or None
        Selected time steps to show results for.

        * None (default)
            All time steps are used.
        * list(:pandas:`pandas.Timestamp<Timestamp>`) or \
            :pandas:`pandas.Timestamp<Timestamp>`
          Selected time steps are used.

    center_coordinates : bool
        Enables the centering of the coordinates. If True the transformer node is set
        to the coordinates x=0 and y=0. Else, the coordinates from the HV/MV-station
        of the MV grid are used. Default: False.

    pseudo_coordinates : bool
        Enable pseudo coordinates for the plotted grid. Default: False.

    node_selection : bool or list(str)
        Only plot selected nodes. Default: False.

    Returns
    -------
    :plotly:`plotly.graph_objects.Figure`
        Plotly figure with branches and nodes.

    """
    if grid is None:
        grid = edisgo_obj.topology.mv_grid

    G = grid.graph

    logger.debug(f"selected_timesteps={selected_timesteps}")

    if isinstance(selected_timesteps, pd.Timestamp) or isinstance(
        selected_timesteps, str
    ):
        selected_timesteps = [selected_timesteps]

    if selected_timesteps is None:
        selected_timesteps = edisgo_obj.results.s_res.index

    if edisgo_obj.results.s_res.empty:
        power_flow_results = False
        warning_message = "No power flow results. -> Run power flow."
    elif len(selected_timesteps) == 0:
        power_flow_results = False
        warning_message = "No time steps selected."
    else:
        power_flow_results = True
        warning_message = False

    try:
        edisgo_obj.results.s_res.loc[selected_timesteps, :]
    except KeyError:
        power_flow_results = False
        warning_message = "Time steps are not in the results."

    # check for existing reinforcement results
    if edisgo_obj.results.equipment_changes.empty:
        reinforcement_results = False
    else:
        reinforcement_results = True

    # check line_color input
    line_color_options = ["loading", "relative_loading", "reinforce"]
    if line_color not in line_color_options:
        logger.warning(f"Line colors need to be one of {line_color_options}.")
        line_color = None
    elif (line_color in ["loading", "relative_loading"]) and (not power_flow_results):
        logger.warning("No power flow results to show. -> Run power flow.")
        line_color = None
    elif (line_color in ["reinforce"]) and (not reinforcement_results):
        logger.warning("No reinforcement results to show. -> Run reinforcement.")
        line_color = None

    # check node_color input
    node_color_options = ["voltage_deviation", "adjacencies"]
    if node_color not in node_color_options:
        logger.warning(f"Line colors need to be one of {node_color_options}.")
        node_color = None
    elif (node_color in ["voltage_deviation"]) and (not power_flow_results):
        logger.warning("No power flow results to show. -> Run power flow.")
        node_color = None

    if center_coordinates:
        # Center transformer coordinates on (0,0).
        if hasattr(grid, "transformers_df"):
            node_root = grid.transformers_df.bus1.iat[0]
            x_root, y_root = G.nodes[node_root]["pos"]
        else:
            node_root = edisgo_obj.topology.transformers_hvmv_df.bus1.iat[0]
            x_root, y_root = G.nodes[node_root]["pos"]
    else:
        x_root = 0
        y_root = 0

    if pseudo_coordinates:
        G = make_pseudo_coordinates_graph(
            G, edisgo_obj.config["grid_connection"]["branch_detour_factor"]
        )

    if node_selection:
        G = G.subgraph(node_selection)
        if not list(G.nodes()):
            raise ValueError("Selected nodes are not in the selected grid.")

    # Select values for displaying results.
    if power_flow_results:
        s_res_view = edisgo_obj.results.s_res.columns.isin(
            [edge[2]["branch_name"] for edge in G.edges.data()]
        )
        v_res_view = edisgo_obj.results.v_res.columns.isin([node for node in G.nodes])

        s_res = edisgo_obj.results.s_res.loc[selected_timesteps, s_res_view]
        v_res = edisgo_obj.results.v_res.loc[selected_timesteps, v_res_view]

        result_selection_options = ["min", "max"]
        if line_result_selection == "min":
            s_res = s_res.min()
        elif line_result_selection == "max":
            s_res = s_res.max()
        else:
            raise ValueError(
                f"line_result_selection needs to be one of {result_selection_options}"
            )
        if node_result_selection == "min":
            v_res = v_res.min()
        elif node_result_selection == "max":
            v_res = v_res.max()
        else:
            raise ValueError(
                f"node_result_selection needs to be one of {result_selection_options}"
            )

    # initialization coordinate transformation
    transformer_4326_to_3035 = Transformer.from_crs(
        "EPSG:4326",
        "EPSG:3035",
        always_xy=True,
    )

    def get_coordinates_for_edge(edge):
        x0, y0 = G.nodes[edge[0]]["pos"]
        x1, y1 = G.nodes[edge[1]]["pos"]
        x0, y0 = transformer_4326_to_3035.transform(x0, y0)
        x1, y1 = transformer_4326_to_3035.transform(x1, y1)
        return x0, y0, x1, y1

    x_root, y_root = transformer_4326_to_3035.transform(x_root, y_root)

    def plot_line_text():
        middle_node_x = []
        middle_node_y = []
        middle_node_text = []

        for edge in G.edges(data=True):
            x0, y0, x1, y1 = get_coordinates_for_edge(edge)
            middle_node_x.append((x0 - x_root + x1 - x_root) / 2)
            middle_node_y.append((y0 - y_root + y1 - y_root) / 2)

            branch_name = edge[2]["branch_name"]

            text = str(branch_name)
            if power_flow_results:
                text += "<br>" + "Loading = " + str(s_res.loc[branch_name])

            line_parameters = edisgo_obj.topology.lines_df.loc[branch_name, :]
            for index, value in line_parameters.iteritems():
                text += "<br>" + str(index) + " = " + str(value)

            middle_node_text.append(text)

        middle_node_scatter = go.Scatter(
            x=middle_node_x,
            y=middle_node_y,
            text=middle_node_text,
            mode="markers",
            hoverinfo="text",
            marker=dict(
                opacity=0.0,
                size=10,
                color="white",
            ),
            showlegend=False,
        )
        return [middle_node_scatter]

    def plot_lines():

        showscale = True

        if line_color == "loading":
            color_min = s_res.min()
            color_max = s_res.max()
            colorscale = "YlOrRd"
        elif line_color == "relative_loading":
            color_min = 0
            color_max = 1
            colorscale = [
                [0, "yellow"],
                [0.45, "orange"],
                [0.9, "crimson"],
                [0.9, "indigo"],
                [1, "indigo"],
            ]
        elif line_color == "reinforce":
            color_min = 0
            color_max = 1
            colorscale = [[0, "green"], [0.5, "green"], [0.5, "red"], [1, "red"]]
        else:
            showscale = False

        data_line_plot = []
        for edge in G.edges(data=True):

            x0, y0, x1, y1 = get_coordinates_for_edge(edge)
            edge_x = [x0 - x_root, x1 - x_root, None]
            edge_y = [y0 - y_root, y1 - y_root, None]

            branch_name = edge[2]["branch_name"]

            if line_color == "reinforce":
                # Possible distinction between added parallel
                # lines and changed lines
                if (
                    edisgo_obj.results.equipment_changes.index[
                        edisgo_obj.results.equipment_changes["change"] == "added"
                    ]
                    .isin([branch_name])
                    .any()
                ):
                    color = "green"
                # Changed lines
                elif (
                    edisgo_obj.results.equipment_changes.index[
                        edisgo_obj.results.equipment_changes["change"] == "changed"
                    ]
                    .isin([branch_name])
                    .any()
                ):

                    color = "red"
                else:
                    color = "black"

            elif line_color == "loading":
                loading = s_res.loc[branch_name]
                color = color_map_color(
                    loading,
                    vmin=color_min,
                    vmax=color_max,
                    cmap_name=colorscale,
                )

            elif line_color == "relative_loading":
                loading = s_res.loc[branch_name]
                s_nom = edisgo_obj.topology.lines_df.s_nom.loc[branch_name]
                color = color_map_color(
                    loading / s_nom * 0.9,
                    vmin=color_min,
                    vmax=color_max,
                    cmap_name=colorscale,
                )
                if loading > s_nom:
                    color = "indigo"
            else:
                color = "grey"

            edge_scatter = go.Scatter(
                mode="lines",
                x=edge_x,
                y=edge_y,
                hoverinfo="none",
                opacity=0.8,
                showlegend=False,
                line=dict(
                    width=2,
                    color=color,
                ),
            )
            data_line_plot.append(edge_scatter)

        if line_color:
            line_color_title = {
                "loading": "Loading in MVA",
                "relative_loading": "Relative loading in p.u.",
                "reinforce": "Reinforce",
            }

            colorbar_edge_scatter = go.Scatter(
                mode="markers",
                x=[None],
                y=[None],
                marker=dict(
                    colorbar=dict(
                        title=line_color_title[line_color],
                        xanchor="left",
                        titleside="right",
                        x=1.19,
                        thickness=15,
                    ),
                    colorscale=colorscale,
                    cmax=color_max,
                    cmin=color_min,
                    showscale=showscale,
                ),
            )

            if line_color == "reinforce":
                colorbar_edge_scatter.marker.colorbar.tickmode = "array"
                colorbar_edge_scatter.marker.colorbar.ticktext = ["added", "changed"]
                colorbar_edge_scatter.marker.colorbar.tickvals = [0.25, 0.75]
            elif line_color == "relative_loading":
                colorbar_edge_scatter.marker.colorbar.tickmode = "array"
                colorbar_edge_scatter.marker.colorbar.ticktext = [
                    0,
                    0.2,
                    0.4,
                    0.6,
                    0.8,
                    1,
                    "Overloaded",
                ]
                colorbar_edge_scatter.marker.colorbar.tickvals = [
                    0,
                    0.2 * 0.9,
                    0.4 * 0.9,
                    0.6 * 0.9,
                    0.8 * 0.9,
                    1 * 0.9,
                    0.95,
                ]
            data_line_plot.append(colorbar_edge_scatter)

        return data_line_plot

    def plot_buses():
        node_x = []
        node_y = []

        for node in G.nodes():
            x, y = G.nodes[node]["pos"]
            x, y = transformer_4326_to_3035.transform(x, y)
            node_x.append(x - x_root)
            node_y.append(y - y_root)

        if node_color == "voltage_deviation":
            node_colors = []
            for node in G.nodes():
                color = v_res.loc[node] - 1
                node_colors.append(color)

            colorbar = dict(
                thickness=15,
                title="Node voltage deviation in p.u.",
                xanchor="left",
                titleside="right",
            )
            colorscale = "RdBu"
            cmid = 0
            showscale = True

        elif node_color == "adjacencies":
            node_colors = [len(adjacencies[1]) for adjacencies in G.adjacency()]
            colorscale = "YlGnBu"
            cmid = None

            colorbar = dict(
                thickness=15,
                title="Node connections",
                xanchor="left",
                titleside="right",
            )
            showscale = True

        else:
            node_colors = "grey"
            cmid = None
            colorscale = None
            colorbar = None
            showscale = False

        node_text = []
        for node in G.nodes():
            text = str(node)
            if power_flow_results:
                peak_load = edisgo_obj.topology.loads_df.loc[
                    edisgo_obj.topology.loads_df.bus == node
                ].p_set.sum()
                text += "<br>" + "peak_load = " + str(peak_load)

                p_nom = edisgo_obj.topology.generators_df.loc[
                    edisgo_obj.topology.generators_df.bus == node
                ].p_nom.sum()
                text += "<br>" + "p_nom_gen = " + str(p_nom)

                v = v_res.loc[node]
                text += "<br>" + "v = " + str(v)

            text = text + "<br>" + "Neighbors = " + str(G.degree(node))

            node_parameters = edisgo_obj.topology.buses_df.loc[node]
            for index, value in node_parameters.iteritems():
                text += "<br>" + str(index) + " = " + str(value)

            node_text.append(text)

        node_scatter = go.Scatter(
            x=node_x,
            y=node_y,
            mode="markers",
            hoverinfo="text",
            text=node_text,
            marker=dict(
                showscale=showscale,
                colorscale=colorscale,
                color=node_colors,
                size=8,
                cmid=cmid,
                line_width=2,
                colorbar=colorbar,
            ),
        )
        return [node_scatter]

    fig = go.Figure(
        data=plot_line_text() + plot_lines() + plot_buses(),
        layout=go.Layout(
            height=500,
            showlegend=False,
            hovermode="closest",
            margin=dict(b=20, l=5, r=5, t=40),
            xaxis=dict(
                showgrid=True,
                zeroline=True,
                showticklabels=True,
            ),
            yaxis=dict(
                showgrid=True,
                zeroline=True,
                showticklabels=True,
                scaleanchor="x",
                scaleratio=1,
            ),
        ),
    )
    if warning_message:
        fig.add_annotation(
            x=0,
            y=1,
            xref="paper",
            yref="paper",
            xanchor="left",
            text=warning_message,
            showarrow=False,
            font=dict(size=16, color="#ffffff"),
            bgcolor="red",
            opacity=0.75,
        )
    return fig


def chosen_graph(
    edisgo_obj: EDisGo,
    selected_grid: str,
) -> tuple[Graph, bool | Grid]:
    """
    Get the matching networkx graph from a chosen grid.

    Parameters
    ----------
    edisgo_obj : :class:`~.EDisGo`
    selected_grid : str
        Grid name. Can be either 'Grid' to select the MV grid with all LV grids or
        the name of the MV grid to select only the MV grid or the name of one of the
        LV grids of the eDisGo object to select a specific LV grid.

    Returns
    -------
    (:networkx:`networkx.Graph<network.Graph>`, :class:`~.network.grids.Grid` or bool)
        Tuple with the first entry being the networkx graph of the selected grid and
        the second entry the grid to use as root node. See
        :py:func:`~edisgo.tools.plots.draw_plotly` for more information.

    """
    mv_grid = edisgo_obj.topology.mv_grid

    if selected_grid == "Grid":
        G = edisgo_obj.to_graph()
        grid = True
    elif selected_grid == str(mv_grid):
        G = mv_grid.graph
        grid = mv_grid
    elif selected_grid.split("_")[0] == "LVGrid":
        try:
            lv_grid = edisgo_obj.topology.get_lv_grid(selected_grid)
        except ValueError:
            logger.exception(f"Selected grid {selected_grid} is not a valid LV grid.")

        G = lv_grid.graph
        grid = lv_grid
    else:
        raise ValueError(f"False Grid. '{selected_grid}' is not a valid input.")

    return G, grid


def plot_dash_app(
    edisgo_objects: EDisGo | dict[str, EDisGo], debug: bool = False
) -> JupyterDash:
    """
    Generates a jupyter dash app from given eDisGo object(s).

    Parameters
    ----------
    edisgo_objects : :class:`~.EDisGo` or dict[str, :class:`~.EDisGo`]
        eDisGo objects to show in plotly dash app. In the case of multiple edisgo
        objects pass a dictionary with the eDisGo objects as values and the respective
        eDisGo object names as keys.

    debug : bool
        Debugging for the dash app:

        * False (default)
            Disable debugging for the dash app.
        * True
            Enable debugging for the dash app.


    Returns
    -------
    JupyterDash
        Jupyter dash app.

    """
    if isinstance(edisgo_objects, dict):
        edisgo_name_list = list(edisgo_objects.keys())
        edisgo_obj_1 = list(edisgo_objects.values())[0]

        edisgo_obj_1_mv_grid_name = str(edisgo_obj_1.topology.mv_grid)
        for edisgo_obj in edisgo_objects.values():
            if edisgo_obj_1_mv_grid_name != str(edisgo_obj.topology.mv_grid):
                raise ValueError("edisgo_objects are not matching.")

    else:
        edisgo_name_list = ["edisgo_obj"]
        edisgo_obj_1 = edisgo_objects

    mv_grid = edisgo_obj_1.topology.mv_grid
    lv_grid_name_list = list(map(str, mv_grid.lv_grids))
    grid_name_list = ["Grid", str(mv_grid)] + lv_grid_name_list

    line_plot_modes = ["relative_loading", "loading", "reinforce"]
    node_plot_modes = ["voltage_deviation", "adjacencies"]

    if edisgo_obj_1.results.v_res.empty:
        timestep_values = ["No results"]
        timestep_labels = ["No results"]
    elif edisgo_obj_1.timeseries.is_worst_case:
        timestep_values = edisgo_obj_1.results.v_res.index.to_list()
        worst_case_series = edisgo_obj_1.timeseries.timeindex_worst_cases
        timestep_labels = [
            worst_case_series.index[worst_case_series.to_list().index(value)]
            for value in timestep_values
        ]
    else:
        timestep_labels = edisgo_obj_1.results.v_res.index.to_list()
        timestep_values = edisgo_obj_1.results.v_res.index.to_list()

    logger.debug(f"timestep_labels={timestep_labels}")
    logger.debug(f"timestep_values={timestep_values}")
    timestep_option = [
        {"label": timestep_labels[i], "value": str(timestep_values[i])}
        for i in range(0, len(timestep_values))
    ]
    logger.debug(f"timestep_option={timestep_option}")

    padding = 1

    app = JupyterDash(__name__)
    # Workaround to use standard python logging with plotly dash
    logger.handlers.pop()
    if debug:
        app.logger.disabled = False
        app.logger.setLevel(logging.DEBUG)

    if isinstance(edisgo_objects, dict) and len(edisgo_objects) > 1:
        app.layout = html.Div(
            [
                html.Div(
                    [
                        html.Div(
                            [
                                html.Label("Edisgo objects"),
                            ],
                            style={"padding": padding, "flex": 1},
                        ),
                        html.Div(
                            [],
                            style={"padding": padding, "flex": 1},
                        ),
                    ],
                    style={
                        "display": "flex",
                        "flex-direction": "row",
                        "padding": 0,
                        "flex": 1,
                    },
                ),
                html.Div(
                    [
                        html.Div(
                            [
                                dcc.Dropdown(
                                    id="dropdown_edisgo_object_1",
                                    options=[
                                        {"label": i, "value": i}
                                        for i in edisgo_name_list
                                    ],
                                    value=edisgo_name_list[0],
                                ),
                            ],
                            style={"padding": padding, "flex": 1},
                        ),
                        html.Div(
                            [
                                dcc.Dropdown(
                                    id="dropdown_edisgo_object_2",
                                    options=[
                                        {"label": i, "value": i}
                                        for i in edisgo_name_list
                                    ],
                                    value=edisgo_name_list[1],
                                ),
                            ],
                            style={"padding": padding, "flex": 1},
                        ),
                    ],
                    style={
                        "display": "flex",
                        "flex-direction": "row",
                        "padding": 0,
                        "flex": 1,
                    },
                ),
                html.Div(
                    [
                        html.Div(
                            [
                                html.Label("Grid"),
                                dcc.Dropdown(
                                    id="dropdown_grid",
                                    options=[
                                        {"label": i, "value": i} for i in grid_name_list
                                    ],
                                    value=grid_name_list[1],
                                ),
                            ],
                            style={"padding": padding, "flex": 1},
                        ),
                        html.Div(
                            [
                                html.Label("Line plot mode"),
                                dcc.Dropdown(
                                    id="dropdown_line_plot_mode",
                                    options=[
                                        {"label": i, "value": i}
                                        for i in line_plot_modes
                                    ],
                                    value=line_plot_modes[0],
                                ),
                            ],
                            style={"padding": padding, "flex": 1},
                        ),
                        html.Div(
                            [
                                html.Label("Line result selection"),
                                dcc.Dropdown(
                                    id="line_result_selection",
                                    options=[
                                        {"label": "Min", "value": "min"},
                                        {"label": "Max", "value": "max"},
                                    ],
                                    value="max",
                                ),
                            ],
                            style={"padding": padding, "flex": 1},
                        ),
                    ],
                    style={
                        "display": "flex",
                        "flex-direction": "row",
                        "padding": 0,
                        "flex": 1,
                    },
                ),
                html.Div(
                    [
                        html.Div(
                            [
                                html.Label("Pseudo coordinates"),
                                dcc.RadioItems(
                                    id="radioitems_pseudo_coordinates",
                                    options=[
                                        {"label": "False", "value": False},
                                        {"label": "True", "value": True},
                                    ],
                                    value=False,
                                ),
                            ],
                            style={"padding": padding, "flex": 1},
                        ),
                        html.Div(
                            [
                                html.Label("Node plot mode"),
                                dcc.Dropdown(
                                    id="dropdown_node_plot_mode",
                                    options=[
                                        {"label": i, "value": i}
                                        for i in node_plot_modes
                                    ],
                                    value=node_plot_modes[0],
                                ),
                            ],
                            style={"padding": padding, "flex": 1},
                        ),
                        html.Div(
                            [
                                html.Label("Node result selection"),
                                dcc.Dropdown(
                                    id="node_result_selection",
                                    options=[
                                        {"label": "Min", "value": "min"},
                                        {"label": "Max", "value": "max"},
                                    ],
                                    value="max",
                                ),
                            ],
                            style={"padding": padding, "flex": 1},
                        ),
                    ],
                    style={
                        "display": "flex",
                        "flex-direction": "row",
                        "padding": 0,
                        "flex": 1,
                    },
                ),
                html.Div(
                    [
                        html.Div(
                            [
                                html.Label(
                                    f"Time step mode - "
                                    f"Time steps of {edisgo_name_list[0]}"
                                ),
                                dcc.RadioItems(
                                    ["Single", "Range", "All"],
                                    "All",
                                    inline=True,
                                    id="timestep_mode_radio",
                                ),
                            ],
                            style={"padding": padding, "flex": 1},
                        ),
                        html.Div(
                            [
                                html.Label("Time step start"),
                                dcc.Dropdown(
                                    id="timestep_dropdown_start",
                                    options=timestep_option,
                                    value=timestep_option[0]["value"],
                                ),
                            ],
                            style={"padding": padding, "flex": 1},
                        ),
                        html.Div(
                            [
                                html.Label("Time step end"),
                                dcc.Dropdown(
                                    id="timestep_dropdown_end",
                                    options=timestep_option,
                                    value=timestep_option[-1]["value"],
                                ),
                            ],
                            style={"padding": padding, "flex": 1},
                        ),
                    ],
                    style={
                        "display": "flex",
                        "flex-direction": "row",
                        "padding": 0,
                        "flex": 1,
                    },
                ),
                html.Div(
                    [
                        html.Div([dcc.Graph(id="fig_1")], style={"flex": "auto"}),
                        html.Div([dcc.Graph(id="fig_2")], style={"flex": "auto"}),
                    ],
                    style={"display": "flex", "flex-direction": "row"},
                ),
            ],
            style={"display": "flex", "flex-direction": "column"},
        )

        @app.callback(
            Output("timestep_dropdown_start", "disabled"),
            Output("timestep_dropdown_end", "disabled"),
            Input("timestep_mode_radio", "value"),
        )
        def update_timestep_components_double(timestep_mode_radio):
            if timestep_mode_radio == "Single":
                timestep_dropdown_start = False
                timestep_dropdown_end = True
            elif timestep_mode_radio == "Range":
                timestep_dropdown_start = False
                timestep_dropdown_end = False
            elif timestep_mode_radio == "All":
                timestep_dropdown_start = True
                timestep_dropdown_end = True
            return (timestep_dropdown_start, timestep_dropdown_end)

        @app.callback(
            Output("fig_1", "figure"),
            Output("fig_2", "figure"),
            Input("dropdown_edisgo_object_1", "value"),
            Input("dropdown_edisgo_object_2", "value"),
            Input("dropdown_grid", "value"),
            Input("dropdown_line_plot_mode", "value"),
            Input("dropdown_node_plot_mode", "value"),
            Input("radioitems_pseudo_coordinates", "value"),
            Input("line_result_selection", "value"),
            Input("node_result_selection", "value"),
            Input("timestep_mode_radio", "value"),
            Input("timestep_dropdown_start", "value"),
            Input("timestep_dropdown_end", "value"),
            log=True,
        )
        def update_figure_double(
            selected_edisgo_object_1,
            selected_edisgo_object_2,
            selected_grid,
            selected_line_plot_mode,
            selected_node_plot_mode,
            pseudo_coordinates,
            line_result_selection,
            node_result_selection,
            timestep_mode,
            timestep_dropdown_start,
            timestep_dropdown_end,
        ):
            edisgo_obj = edisgo_objects[selected_edisgo_object_1]
            (G, grid) = chosen_graph(edisgo_obj, selected_grid)

            if timestep_mode == "Single":
                selected_timesteps = timestep_dropdown_start
            elif timestep_mode == "Range":
                app.logger.debug(
                    f"timestep_dropdown_start={timestep_dropdown_start}, "
                    f"timestep_dropdown_end={timestep_dropdown_end}"
                )
                if timestep_dropdown_start == timestep_dropdown_end:
                    selected_timesteps = timestep_dropdown_start
                else:
                    selected_timesteps = edisgo_obj.results.v_res.loc[
                        timestep_dropdown_start:timestep_dropdown_end, :
                    ].index.to_list()
                    if selected_timesteps == []:
                        selected_timesteps = edisgo_obj.results.v_res.loc[
                            timestep_dropdown_end:timestep_dropdown_start, :
                        ].index.to_list()
            elif timestep_mode == "All":
                selected_timesteps = None

            app.logger.debug(f"selected_timesteps={selected_timesteps}")

            fig_1 = plot_plotly(
                edisgo_obj=edisgo_obj,
                grid=grid,
                line_color=selected_line_plot_mode,
                node_color=selected_node_plot_mode,
                line_result_selection=line_result_selection,
                node_result_selection=node_result_selection,
                selected_timesteps=selected_timesteps,
                pseudo_coordinates=pseudo_coordinates,
                center_coordinates=True,
            )

            edisgo_obj = edisgo_objects[selected_edisgo_object_2]
            (G, grid) = chosen_graph(edisgo_obj, selected_grid)

            fig_2 = plot_plotly(
                edisgo_obj=edisgo_obj,
                grid=grid,
                line_color=selected_line_plot_mode,
                node_color=selected_node_plot_mode,
                line_result_selection=line_result_selection,
                node_result_selection=node_result_selection,
                selected_timesteps=selected_timesteps,
                pseudo_coordinates=pseudo_coordinates,
                center_coordinates=True,
            )

            return fig_1, fig_2

    else:
        app.layout = html.Div(
            [
                html.Div(
                    [
                        html.Div(
                            [
                                html.Label("Grid"),
                                dcc.Dropdown(
                                    id="dropdown_grid",
                                    options=[
                                        {"label": i, "value": i} for i in grid_name_list
                                    ],
                                    value=grid_name_list[1],
                                ),
                            ],
                            style={"padding": padding, "flex": 1},
                        ),
                        html.Div(
                            [
                                html.Label("Line plot mode"),
                                dcc.Dropdown(
                                    id="dropdown_line_plot_mode",
                                    options=[
                                        {"label": i, "value": i}
                                        for i in line_plot_modes
                                    ],
                                    value=line_plot_modes[0],
                                ),
                            ],
                            style={"padding": padding, "flex": 1},
                        ),
                        html.Div(
                            [
                                html.Label("Line result selection"),
                                dcc.Dropdown(
                                    id="line_result_selection",
                                    options=[
                                        {"label": "Min", "value": "min"},
                                        {"label": "Max", "value": "max"},
                                    ],
                                    value="max",
                                ),
                            ],
                            style={"padding": padding, "flex": 1},
                        ),
                    ],
                    style={
                        "display": "flex",
                        "flex-direction": "row",
                        "padding": 0,
                        "flex": 1,
                    },
                ),
                html.Div(
                    [
                        html.Div(
                            [
                                html.Label("Pseudo coordinates"),
                                dcc.RadioItems(
                                    id="radioitems_pseudo_coordinates",
                                    options=[
                                        {"label": "False", "value": False},
                                        {"label": "True", "value": True},
                                    ],
                                    value=False,
                                ),
                            ],
                            style={"padding": padding, "flex": 1},
                        ),
                        html.Div(
                            [
                                html.Label("Node plot mode"),
                                dcc.Dropdown(
                                    id="dropdown_node_plot_mode",
                                    options=[
                                        {"label": i, "value": i}
                                        for i in node_plot_modes
                                    ],
                                    value=node_plot_modes[0],
                                ),
                            ],
                            style={"padding": padding, "flex": 1},
                        ),
                        html.Div(
                            [
                                html.Label("Node result selection"),
                                dcc.Dropdown(
                                    id="node_result_selection",
                                    options=[
                                        {"label": "Min", "value": "min"},
                                        {"label": "Max", "value": "max"},
                                    ],
                                    value="max",
                                ),
                            ],
                            style={"padding": padding, "flex": 1},
                        ),
                    ],
                    style={
                        "display": "flex",
                        "flex-direction": "row",
                        "padding": 0,
                        "flex": 1,
                    },
                ),
                html.Div(
                    [
                        html.Div(
                            [
                                html.Label("Time step mode"),
                                dcc.RadioItems(
                                    ["Single", "Range", "All"],
                                    "All",
                                    inline=True,
                                    id="timestep_mode_radio",
                                ),
                            ],
                            style={"padding": padding, "flex": 1},
                        ),
                        html.Div(
                            [
                                html.Label("Time step start"),
                                dcc.Dropdown(
                                    id="timestep_dropdown_start",
                                    options=timestep_option,
                                    value=timestep_option[0]["value"],
                                ),
                            ],
                            style={"padding": padding, "flex": 1},
                        ),
                        html.Div(
                            [
                                html.Label("Time step end"),
                                dcc.Dropdown(
                                    id="timestep_dropdown_end",
                                    options=timestep_option,
                                    value=timestep_option[-1]["value"],
                                ),
                            ],
                            style={"padding": padding, "flex": 1},
                        ),
                    ],
                    style={
                        "display": "flex",
                        "flex-direction": "row",
                        "padding": 0,
                        "flex": 1,
                    },
                ),
                html.Div(
                    [html.Div([dcc.Graph(id="fig")], style={"flex": "auto"})],
                    style={"display": "flex", "flex-direction": "row"},
                ),
            ],
            style={"display": "flex", "flex-direction": "column"},
        )

        @app.callback(
            Output("timestep_dropdown_start", "disabled"),
            Output("timestep_dropdown_end", "disabled"),
            Input("timestep_mode_radio", "value"),
        )
        def update_timestep_components_single(timestep_mode_radio):
            if timestep_mode_radio == "Single":
                timestep_dropdown_start = False
                timestep_dropdown_end = True
            elif timestep_mode_radio == "Range":
                timestep_dropdown_start = False
                timestep_dropdown_end = False
            elif timestep_mode_radio == "All":
                timestep_dropdown_start = True
                timestep_dropdown_end = True
            return (timestep_dropdown_start, timestep_dropdown_end)

        @app.callback(
            Output("fig", "figure"),
            Input("dropdown_grid", "value"),
            Input("dropdown_line_plot_mode", "value"),
            Input("dropdown_node_plot_mode", "value"),
            Input("radioitems_pseudo_coordinates", "value"),
            Input("line_result_selection", "value"),
            Input("node_result_selection", "value"),
            Input("timestep_mode_radio", "value"),
            Input("timestep_dropdown_start", "value"),
            Input("timestep_dropdown_end", "value"),
            log=True,
        )
        def update_figure_single(
            selected_grid,
            selected_line_plot_mode,
            selected_node_plot_mode,
            pseudo_coordinates,
            line_result_selection,
            node_result_selection,
            timestep_mode,
            timestep_dropdown_start,
            timestep_dropdown_end,
        ):
            if timestep_mode == "Single":
                selected_timesteps = timestep_dropdown_start
            elif timestep_mode == "Range":
                app.logger.debug(f"timestep_dropdown_start={timestep_dropdown_start}")
                app.logger.debug(f"timestep_dropdown_end={timestep_dropdown_end}")

                if timestep_dropdown_start == timestep_dropdown_end:
                    selected_timesteps = str(timestep_dropdown_start)
                else:
                    selected_timesteps = edisgo_obj_1.results.v_res.loc[
                        timestep_dropdown_start:timestep_dropdown_end, :
                    ].index
                    if len(selected_timesteps) == 0:
                        selected_timesteps = edisgo_obj_1.results.v_res.loc[
                            timestep_dropdown_end:timestep_dropdown_start, :
                        ].index
                    selected_timesteps = list(map(str, selected_timesteps))
            elif timestep_mode == "All":
                selected_timesteps = None

            app.logger.debug(f"selected_timesteps={selected_timesteps}")

            (G, grid) = chosen_graph(edisgo_obj_1, selected_grid)
            fig = plot_plotly(
                edisgo_obj=edisgo_obj_1,
                grid=grid,
                line_color=selected_line_plot_mode,
                node_color=selected_node_plot_mode,
                line_result_selection=line_result_selection,
                node_result_selection=node_result_selection,
                selected_timesteps=selected_timesteps,
                pseudo_coordinates=pseudo_coordinates,
                center_coordinates=True,
            )

            return fig

    return app


def plot_dash(
    edisgo_objects: EDisGo | dict[str, EDisGo],
    mode: str = "inline",
    debug: bool = False,
    port: int = 8050,
):
    """
    Shows the generated jupyter dash app from given eDisGo object(s).

    Parameters
    ----------
    edisgo_objects : :class:`~.EDisGo` or dict[str, :class:`~.EDisGo`]
        eDisGo objects to show in plotly dash app. In the case of multiple edisgo
        objects pass a dictionary with the eDisGo objects as values and the respective
        eDisGo object names as keys.

    mode : str
        Display mode

        * "inline" (default)
            Jupyter lab inline plotting.
        * "jupyterlab"
            Plotting in own Jupyter lab tab.
        * "external"
            Plotting in own browser tab.

    debug : bool
        If True, enables debugging of the jupyter dash app.

    port : int
        Port which the app uses. Default: 8050.

    """
    app = plot_dash_app(edisgo_objects, debug=debug)
    log = logging.getLogger("werkzeug")
    log.setLevel(logging.ERROR)
    app.run_server(mode=mode, debug=debug, height=820, port=port)<|MERGE_RESOLUTION|>--- conflicted
+++ resolved
@@ -19,13 +19,9 @@
 from pyproj import Transformer
 from pypsa import Network as PyPSANetwork
 
-<<<<<<< HEAD
 from edisgo.flex_opt.check_tech_constraints import lines_relative_load
 from edisgo.tools import session_scope
-=======
-from edisgo.tools import session_scope, tools
 from edisgo.tools.pseudo_coordinates import make_pseudo_coordinates_graph
->>>>>>> 9fae3eac
 
 if TYPE_CHECKING:
     from numbers import Number
