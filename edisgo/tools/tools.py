from __future__ import annotations

import logging
import os

from hashlib import md5
from math import pi, sqrt
from typing import TYPE_CHECKING

import networkx as nx
import numpy as np
import pandas as pd
import saio

from sqlalchemy.engine.base import Engine

from edisgo.flex_opt import exceptions
from edisgo.io.db import session_scope_egon_data, sql_grid_geom, sql_intersects
from edisgo.tools import session_scope

if "READTHEDOCS" not in os.environ:
    from egoio.db_tables import climate

if TYPE_CHECKING:
    from edisgo import EDisGo

logger = logging.getLogger(__name__)


def select_worstcase_snapshots(edisgo_obj):
    """
    Select two worst-case snapshots from time series

    Two time steps in a time series represent worst-case snapshots. These are

    1. Maximum Residual Load: refers to the point in the time series where the
        (load - generation) achieves its maximum.
    2. Minimum Residual Load: refers to the point in the time series where the
        (load - generation) achieves its minimum.

    These two points are identified based on the generation and load time
    series. In case load or feed-in case don't exist None is returned.

    Parameters
    ----------
    edisgo_obj : :class:`~.EDisGo`

    Returns
    -------
    :obj:`dict`
        Dictionary with keys 'min_residual_load' and 'max_residual_load'.
        Values are corresponding worst-case snapshots of type
        :pandas:`pandas.Timestamp<Timestamp>`.

    """
    residual_load = edisgo_obj.timeseries.residual_load

    timestamp = {
        "min_residual_load": residual_load.idxmin(),
        "max_residual_load": residual_load.idxmax(),
    }

    return timestamp


def calculate_line_reactance(line_inductance_per_km, line_length, num_parallel):
    """
    Calculates line reactance in Ohm.

    Parameters
    ----------
    line_inductance_per_km : float or array-like
        Line inductance in mH/km.
    line_length : float
        Length of line in km.
    num_parallel : int
        Number of parallel lines.

    Returns
    -------
    float
        Reactance in Ohm

    """
    return line_inductance_per_km / 1e3 * line_length * 2 * pi * 50 / num_parallel


def calculate_line_resistance(line_resistance_per_km, line_length, num_parallel):
    """
    Calculates line resistance in Ohm.

    Parameters
    ----------
    line_resistance_per_km : float or array-like
        Line resistance in Ohm/km.
    line_length : float
        Length of line in km.
    num_parallel : int
        Number of parallel lines.

    Returns
    -------
    float
        Resistance in Ohm

    """
    return line_resistance_per_km * line_length / num_parallel


def calculate_line_susceptance(line_capacitance_per_km, line_length, num_parallel):
    """
    Calculates line shunt susceptance in Siemens.

    Parameters
    ----------
    line_capacitance_per_km : float
        Line capacitance in uF/km.
    line_length : float
        Length of line in km.
    num_parallel : int
        Number of parallel lines.

    Returns
    -------
    float
        Shunt susceptance in Siemens.

    """
    return line_capacitance_per_km / 1e6 * line_length * 2 * pi * 50 * num_parallel


def calculate_apparent_power(nominal_voltage, current, num_parallel):
    """
    Calculates apparent power in MVA from given voltage and current.

    Parameters
    ----------
    nominal_voltage : float or array-like
        Nominal voltage in kV.
    current : float or array-like
        Current in kA.
    num_parallel : int or array-like
        Number of parallel lines.

    Returns
    -------
    float
        Apparent power in MVA.

    """
    return sqrt(3) * nominal_voltage * current * num_parallel


def drop_duplicated_indices(dataframe, keep="last"):
    """
    Drop rows of duplicate indices in dataframe.

    Be aware that this function changes the dataframe inplace. To avoid this behavior
    provide a copy of the dataframe to this function.

    Parameters
    ----------
    dataframe : :pandas:`pandas.DataFrame<DataFrame>`
        Dataframe to drop indices from.
    keep : str
        Indicator of whether to keep first ("first"), last ("last") or
        none (False) of the duplicated indices.
        See :pandas:`pandas.DataFrame.duplicated<DataFrame.duplicated>` for more
        information. Default: "last".

    """
    return dataframe[~dataframe.index.duplicated(keep=keep)]


def drop_duplicated_columns(df, keep="last"):
    """
    Drop columns of dataframe that appear more than once.

    Be aware that this function changes the dataframe inplace. To avoid this behavior
    provide a copy of the dataframe to this function.

    Parameters
    ----------
    df : :pandas:`pandas.DataFrame<DataFrame>`
        Dataframe to drop columns from.
    keep : str
        Indicator of whether to keep first ("first"), last ("last") or
        none (False) of the duplicated columns.
        See :pandas:`pandas.DataFrame.duplicated<DataFrame.duplicated>` for more
        information. Default: "last".

    """
    return df.loc[:, ~df.columns.duplicated(keep=keep)]


def select_cable(edisgo_obj, level, apparent_power):
    """
    Selects suitable cable type and quantity using given apparent power.

    Cable is selected to be able to carry the given `apparent_power`, no load
    factor is considered. Overhead lines are not considered in choosing a
    suitable cable.

    Parameters
    ----------
    edisgo_obj : :class:`~.EDisGo`
    level : str
        Grid level to get suitable cable for. Possible options are 'mv' or
        'lv'.
    apparent_power : float
        Apparent power the cable must carry in MVA.

    Returns
    -------
    :pandas:`pandas.Series<Series>`
        Series with attributes of selected cable as in equipment data and
        cable type as series name.
    int
        Number of necessary parallel cables.

    """

    cable_count = 1

    if level == "mv":
        cable_data = edisgo_obj.topology.equipment_data["mv_cables"]
        available_cables = cable_data[
            cable_data["U_n"] == edisgo_obj.topology.mv_grid.nominal_voltage
        ]
    elif level == "lv":
        available_cables = edisgo_obj.topology.equipment_data["lv_cables"]
    else:
        raise ValueError(
            "Specified voltage level is not valid. Must either be 'mv' or 'lv'."
        )

    suitable_cables = available_cables[
        calculate_apparent_power(
            available_cables["U_n"], available_cables["I_max_th"], cable_count
        )
        > apparent_power
    ]

    # increase cable count until appropriate cable type is found
    while suitable_cables.empty and cable_count < 7:
        cable_count += 1
        suitable_cables = available_cables[
            calculate_apparent_power(
                available_cables["U_n"],
                available_cables["I_max_th"],
                cable_count,
            )
            > apparent_power
        ]
    if suitable_cables.empty:
        raise exceptions.MaximumIterationError(
            "Could not find a suitable cable for apparent power of "
            "{} MVA.".format(apparent_power)
        )

    cable_type = suitable_cables.loc[suitable_cables["I_max_th"].idxmin()]

    return cable_type, cable_count


<<<<<<< HEAD
=======
def assign_feeder(edisgo_obj, mode="mv_feeder"):
    """
    Assigns MV or LV feeder to each bus and line, depending on the `mode`.

    The feeder name is written to a new column `mv_feeder` or `lv_feeder`
    in :class:`~.network.topology.Topology`'s
    :attr:`~.network.topology.Topology.buses_df` and
    :attr:`~.network.topology.Topology.lines_df`. The MV respectively LV feeder
    name corresponds to the name of the first bus in the respective feeder.

    Parameters
    -----------
    edisgo_obj : :class:`~.EDisGo`
    mode : str
        Specifies whether to assign MV or LV feeder. Valid options are
        'mv_feeder' or 'lv_feeder'. Default: 'mv_feeder'.

    """

    def _assign_to_busses(graph, station):
        # get all buses in network and remove station to get separate subgraphs
        graph_nodes = list(graph.nodes())
        graph_nodes.remove(station)
        subgraph = graph.subgraph(graph_nodes)

        for neighbor in graph.neighbors(station):
            # get all nodes in that feeder by doing a DFS in the disconnected
            # subgraph starting from the node adjacent to the station
            # `neighbor`
            subgraph_neighbor = nx.dfs_tree(subgraph, source=neighbor)
            for node in subgraph_neighbor.nodes():

                edisgo_obj.topology.buses_df.at[node, mode] = neighbor

                # in case of an LV station, assign feeder to all nodes in that
                # LV network (only applies when mode is 'mv_feeder'
                if node.split("_")[0] == "BusBar" and node.split("_")[-1] == "MV":
                    lvgrid = edisgo_obj.topology.get_lv_grid(int(node.split("_")[-2]))
                    edisgo_obj.topology.buses_df.loc[
                        lvgrid.buses_df.index, mode
                    ] = neighbor

    def _assign_to_lines(lines):
        edisgo_obj.topology.lines_df.loc[
            lines, mode
        ] = edisgo_obj.topology.lines_df.loc[lines].apply(
            lambda _: edisgo_obj.topology.buses_df.at[_.bus0, mode], axis=1
        )
        tmp = edisgo_obj.topology.lines_df.loc[lines]
        lines_nan = tmp[tmp.loc[lines, mode].isna()].index
        edisgo_obj.topology.lines_df.loc[
            lines_nan, mode
        ] = edisgo_obj.topology.lines_df.loc[lines_nan].apply(
            lambda _: edisgo_obj.topology.buses_df.at[_.bus1, mode], axis=1
        )

    # assign np.nan values to new columns, so that missing values can be found through
    # isna()
    edisgo_obj.topology.lines_df[mode] = np.nan
    edisgo_obj.topology.buses_df[mode] = np.nan

    if mode == "mv_feeder":
        graph = edisgo_obj.topology.mv_grid.graph
        station = edisgo_obj.topology.mv_grid.station.index[0]
        _assign_to_busses(graph, station)
        lines = edisgo_obj.topology.lines_df.index
        _assign_to_lines(lines)

    elif mode == "lv_feeder":
        for lv_grid in edisgo_obj.topology.mv_grid.lv_grids:
            graph = lv_grid.graph
            station = lv_grid.station.index[0]
            _assign_to_busses(graph, station)
            lines = lv_grid.lines_df.index
            _assign_to_lines(lines)

    else:
        raise ValueError(
            "Invalid mode. Mode must either be 'mv_feeder' or 'lv_feeder'."
        )


>>>>>>> 18118019
def get_path_length_to_station(edisgo_obj):
    """
    Determines path length from each bus to HV-MV station.

    The path length is written to a new column `path_length_to_station` in
    `buses_df` dataframe of :class:`~.network.topology.Topology` class.

    Parameters
    -----------
    edisgo_obj : :class:`~.EDisGo`

    Returns
    -------
    :pandas:`pandas.Series<Series>`
        Series with bus name in index and path length to station as value.

    """
    graph = edisgo_obj.topology.mv_grid.graph
    mv_station = edisgo_obj.topology.mv_grid.station.index[0]

    for bus in edisgo_obj.topology.mv_grid.buses_df.index:
        path = nx.shortest_path(graph, source=mv_station, target=bus)
        edisgo_obj.topology.buses_df.at[bus, "path_length_to_station"] = len(path) - 1
        if bus.split("_")[0] == "BusBar" and bus.split("_")[-1] == "MV":
            # check if there is an underlying LV grid
            lv_grid_id = int(bus.split("_")[-2])
            if lv_grid_id in edisgo_obj.topology._lv_grid_ids:
                lvgrid = edisgo_obj.topology.get_lv_grid(lv_grid_id)
                lv_graph = lvgrid.graph
                lv_station = lvgrid.station.index[0]
                for bus in lvgrid.buses_df.index:
                    lv_path = nx.shortest_path(lv_graph, source=lv_station, target=bus)
                    edisgo_obj.topology.buses_df.at[
                        bus, "path_length_to_station"
                    ] = len(path) + len(lv_path)
    return edisgo_obj.topology.buses_df.path_length_to_station


def get_downstream_buses(edisgo_obj, comp_name, comp_type="bus"):
    """
    Returns all buses downstream (farther away from station) of the given bus or line.

    In case a bus is given, returns all buses downstream of the given bus plus the
    given bus itself.
    In case a line is given, returns all buses downstream of the bus that is closer to
    the station (thus only one bus of the line is included in the returned buses).

    Parameters
    ------------
    edisgo_obj : EDisGo object
    comp_name : str
        Name of bus or line (as in index of :attr:`~.network.topology.Topology.buses_df`
        or :attr:`~.network.topology.Topology.lines_df`) to get downstream buses for.
    comp_type : str
        Can be either 'bus' or 'line'. Default: 'bus'.

    Returns
    -------
    list(str)
        List of buses (as in index of :attr:`~.network.topology.Topology.buses_df`)
        downstream of the given component incl. the initial bus.

    """
    graph = edisgo_obj.topology.to_graph()
    station_node = edisgo_obj.topology.transformers_hvmv_df.bus1.values[0]

    if comp_type == "bus":
        # get upstream bus to determine which edge to remove to create subgraph
        bus = comp_name
        path_to_station = nx.shortest_path(graph, station_node, comp_name)
        bus_upstream = path_to_station[-2]
    elif comp_type == "line":
        # get bus further downstream to determine which buses downstream are affected
        bus0 = edisgo_obj.topology.lines_df.at[comp_name, "bus0"]
        bus1 = edisgo_obj.topology.lines_df.at[comp_name, "bus1"]
        path_to_station_bus0 = nx.shortest_path(graph, station_node, bus0)
        path_to_station_bus1 = nx.shortest_path(graph, station_node, bus1)
        bus = bus0 if len(path_to_station_bus0) > len(path_to_station_bus1) else bus1
        bus_upstream = bus0 if bus == bus1 else bus1
    else:
        raise ValueError(
            f"Component type needs to be either 'bus' or 'line'. Given {comp_type=} is "
            f"not valid."
        )

    # remove edge between bus and next bus upstream
    graph.remove_edge(bus, bus_upstream)

    # get subgraph containing relevant bus
    subgraphs = [graph.subgraph(c) for c in nx.connected_components(graph)]

    for subgraph in subgraphs:
        if bus in subgraph.nodes():
            return list(subgraph.nodes())

    return [bus]


def assign_voltage_level_to_component(df, buses_df):
    """
    Adds column with specification of voltage level component is in.

    The voltage level ('mv' or 'lv') is determined based on the nominal
    voltage of the bus the component is connected to. If the nominal voltage
    is smaller than 1 kV, voltage level 'lv' is assigned, otherwise 'mv' is
    assigned.

    Parameters
    ----------
    df : :pandas:`pandas.DataFrame<DataFrame>`
        Dataframe with component names in the index. Only required column is
        column 'bus', giving the name of the bus the component is connected to.
    buses_df : :pandas:`pandas.DataFrame<DataFrame>`
        Dataframe with bus information. Bus names are in the index. Only required column
        is column 'v_nom', giving the nominal voltage of the voltage level the
        bus is in.

    Returns
    --------
    :pandas:`pandas.DataFrame<DataFrame>`
        Same dataframe as given in parameter `df` with new column
        'voltage_level' specifying the voltage level the component is in
        (either 'mv' or 'lv').

    """
    df["voltage_level"] = df.apply(
        lambda _: "lv" if buses_df.at[_.bus, "v_nom"] < 1 else "mv",
        axis=1,
    )
    return df


def determine_grid_integration_voltage_level(edisgo_object, power):
    """
    Gives voltage level component should be integrated into based on its nominal power.

    The voltage level is specified through an integer value from 4 to 7 with
    4 = MV busbar, 5 = MV grid, 6 = LV busbar and 7 = LV grid.

    The voltage level is determined using upper limits up to which capacity a component
    is integrated into a certain voltage level. These upper limits are set in the
    config section `grid_connection` through the parameters
    'upper_limit_voltage_level_{4:7}'.

    Parameters
    ----------
    edisgo_object : :class:`~.EDisGo`
    power : float
        Nominal power of component in MW.

    Returns
    --------
    int
        Voltage level component should be integrated into. Possible options are
        4 (MV busbar), 5 (MV grid), 6 (LV busbar) or 7 (LV grid).

    """
    cfg_max_p_nom = edisgo_object.config["grid_connection"]
    if (
        cfg_max_p_nom["upper_limit_voltage_level_5"]
        < power
        <= cfg_max_p_nom["upper_limit_voltage_level_4"]
    ):
        voltage_level = 4
    elif (
        cfg_max_p_nom["upper_limit_voltage_level_6"]
        < power
        <= cfg_max_p_nom["upper_limit_voltage_level_5"]
    ):
        voltage_level = 5
    elif (
        cfg_max_p_nom["upper_limit_voltage_level_7"]
        < power
        <= cfg_max_p_nom["upper_limit_voltage_level_6"]
    ):
        voltage_level = 6
    elif 0 < power <= cfg_max_p_nom["upper_limit_voltage_level_7"]:
        voltage_level = 7
    else:
        raise ValueError("Unsupported voltage level")
    return voltage_level


def determine_bus_voltage_level(edisgo_object, bus_name):
    """
    Gives voltage level as integer from 4 to 7 of given bus.

    The voltage level is specified through an integer value from 4 to 7 with
    4 = MV busbar, 5 = MV grid, 6 = LV busbar and 7 = LV grid.

    Buses that are directly connected to a station and not part of a longer feeder
    or half-ring, i.e. they are only part of one line, are as well considered as voltage
    level 4 or 6, depending on if they are connected to an HV/MV station or MV/LV
    station.

    Parameters
    ----------
    edisgo_object : :class:`~.EDisGo`
    bus_name : str
        Name of bus as in index of :attr:`~.network.topology.Topology.buses_df`.

    Returns
    --------
    int
        Voltage level of bus. Possible options are 4 (MV busbar), 5 (MV grid),
        6 (LV busbar) or 7 (LV grid).

    """
    v_nom = edisgo_object.topology.buses_df.at[bus_name, "v_nom"]
    if v_nom < 1:
        station_buses = edisgo_object.topology.transformers_df.bus1.values
        if bus_name in station_buses:
            voltage_level = 6
        else:
            # check if bus is directly connected to a station via a line that is not
            # connected to any other line - if that is the case it is considered as
            # voltage level 6
            connected_lines_df = edisgo_object.topology.get_connected_lines_from_bus(
                bus_name
            )
            if len(connected_lines_df) > 1:
                voltage_level = 7
            else:
                connected_line = connected_lines_df.iloc[0, :]
                if (
                    connected_line.at["bus0"] in station_buses
                    or connected_line.at["bus1"] in station_buses
                ):
                    voltage_level = 6
                else:
                    voltage_level = 7
    else:
        station_buses = edisgo_object.topology.transformers_hvmv_df.bus1.values
        if bus_name in station_buses:
            voltage_level = 4
        else:
            # check if bus is directly connected to a station via a line that is not
            # connected to any other line - if that is the case it is considered as
            # voltage level 4
            connected_lines_df = edisgo_object.topology.get_connected_lines_from_bus(
                bus_name
            )
            if len(connected_lines_df) > 1:
                voltage_level = 5
            else:
                connected_line = connected_lines_df.iloc[0, :]
                if (
                    connected_line.at["bus0"] in station_buses
                    or connected_line.at["bus1"] in station_buses
                ):
                    voltage_level = 4
                else:
                    voltage_level = 5
    return voltage_level


<<<<<<< HEAD
def get_weather_cells_intersecting_with_grid_district(edisgo_obj):
=======
def get_weather_cells_intersecting_with_grid_district(
    edisgo_obj: EDisGo,
    engine: Engine | None = None,
) -> set:
>>>>>>> 18118019
    """
    Get all weather cells that intersect with the grid district.

    Parameters
    ----------
    edisgo_obj : :class:`~.EDisGo`
    engine : :sqlalchemy:`sqlalchemy.Engine<sqlalchemy.engine.Engine>`
        Database engine. Only needed when using new egon_data data.

    Returns
    -------
    set(int)
        Set with weather cell IDs.

    """
    # Download geometries of weather cells
    sql_geom = sql_grid_geom(edisgo_obj)
    srid = edisgo_obj.topology.grid_district["srid"]

    if edisgo_obj.legacy_grids is True:
        table = climate.Cosmoclmgrid
        with session_scope() as session:
            query = session.query(
                table.gid,
            ).filter(sql_intersects(table.geom, sql_geom, srid))
            weather_cells = pd.read_sql(sql=query.statement, con=query.session.bind).gid
    else:
        saio.register_schema("supply", engine)
        from saio.supply import egon_era5_weather_cells

        with session_scope_egon_data(engine=engine) as session:
            query = session.query(
                egon_era5_weather_cells.w_id,
            ).filter(sql_intersects(egon_era5_weather_cells.geom, sql_geom, srid))
            weather_cells = pd.read_sql(sql=query.statement, con=engine).w_id
    return set(
        np.append(
            weather_cells,
            edisgo_obj.topology.generators_df.weather_cell_id.dropna(),
        )
    )


def get_directory_size(start_dir):
    """
    Calculates the size of all files within the start path.

    Walks through all files and sub-directories within a given directory and
    calculate the sum of size of all files in the directory.
    See also
    `stackoverflow <https://stackoverflow.com/questions/1392413/\
    calculating-a-directorys-size-using-python/1392549#1392549>`_.

    Parameters
    ----------
    start_dir : str
        Start path.

    Returns
    -------
    int
        Size of the directory.

    """
    total_size = 0

    for dirpath, dirnames, filenames in os.walk(start_dir):
        for f in filenames:
            fp = os.path.join(dirpath, f)
            # skip if it is symbolic link
            if not os.path.islink(fp):
                total_size += os.path.getsize(fp)

    return total_size


def get_files_recursive(path, files=None):
    """
    Recursive function to get all files in a given path and its sub directories.

    Parameters
    ----------
    path : str
        Directory to start from.
    files : list, optional
        List of files to start with. Default: None.

    Returns
    -------

    """
    if files is None:
        files = []
    for f in os.listdir(path):
        file = os.path.join(path, f)
        if os.path.isdir(file):
            files = get_files_recursive(file, files)
        else:
            files.append(file)

    return files


def add_line_susceptance(
    edisgo_obj,
    mode="mv_b",
):
    """
    Adds line susceptance information in Siemens to lines in existing grids.

    Parameters
    ----------
    edisgo_obj : :class:`~.EDisGo`
        EDisGo object to which line susceptance information is added.

    mode : str
        Defines how the susceptance is added:

        * 'no_b'
            Susceptance is set to 0 for all lines.
        * 'mv_b' (Default)
            Susceptance is for the MV lines set according to the equipment parameters
            and for the LV lines it is set to zero.
        * 'all_b'
            Susceptance is for the MV lines set according to the equipment parameters
            and for the LV lines 0.25 uF/km is chosen.

    Returns
    -------
    :class:`~.EDisGo`

    """
    line_data_df = pd.concat(
        [
            edisgo_obj.topology.equipment_data["mv_overhead_lines"],
            edisgo_obj.topology.equipment_data["mv_cables"],
            edisgo_obj.topology.equipment_data["lv_cables"],
        ]
    )

    if mode == "no_b":
        line_data_df.loc[:, "C_per_km"] = 0
    elif mode == "mv_b":
        line_data_df.loc[
            edisgo_obj.topology.equipment_data["lv_cables"].index, "C_per_km"
        ] = 0
    elif mode == "all_b":
        line_data_df.loc[
            edisgo_obj.topology.equipment_data["lv_cables"].index, "C_per_km"
        ] = 0.25
    else:
        raise ValueError("Non-existing mode.")

    lines_df = edisgo_obj.topology.lines_df
    buses_df = edisgo_obj.topology.buses_df

    for index, bus0, type_info, length, num_parallel in lines_df[
        ["bus0", "type_info", "length", "num_parallel"]
    ].itertuples():
        v_nom = buses_df.loc[bus0].v_nom

        try:
            line_capacitance_per_km = (
                line_data_df.loc[line_data_df.U_n == v_nom].loc[type_info].C_per_km
            )
        except KeyError:
            line_capacitance_per_km = line_data_df.loc[type_info].C_per_km
            logger.warning(f"False voltage level for line {index}.")

        lines_df.loc[index, "b"] = calculate_line_susceptance(
            line_capacitance_per_km, length, num_parallel
        )

    return edisgo_obj


def resample(
    object,
    freq_orig,
    method: str = "ffill",
    freq: str | pd.Timedelta = "15min",
    attr_to_resample=None,
):
    """
    Resamples time series data to a desired resolution.

    Both up- and down-sampling methods are possible.

    Parameters
    ----------
    object : :class:`~.network.timeseries.TimeSeries` or \
        :class:`~.network.heat.HeatPump`
        Object of which to resample time series data.
    freq_orig : :pandas:`pandas.Timedelta<Timedelta>`
        Frequency of original time series data.
    method : str, optional
        See `method` parameter in :attr:`~.EDisGo.resample_timeseries` for more
        information.
    freq : str, optional
        See `freq` parameter in :attr:`~.EDisGo.resample_timeseries` for more
        information.
    attr_to_resample : list(str), optional
        List of attributes to resample. Per default, all attributes specified in
        respective object's `_attributes` are resampled.

    """
    if attr_to_resample is None:
        attr_to_resample = object._attributes

    # add time step at the end of the time series in case of up-sampling so that
    # last time interval in the original time series is still included
    df_dict = {}
    for attr in attr_to_resample:
        if not getattr(object, attr).empty:
            df_dict[attr] = getattr(object, attr)
            if pd.Timedelta(freq) < freq_orig:  # up-sampling
                new_dates = pd.DatetimeIndex([df_dict[attr].index[-1] + freq_orig])
            else:  # down-sampling
                new_dates = pd.DatetimeIndex([df_dict[attr].index[-1]])
            df_dict[attr] = (
                df_dict[attr]
                .reindex(df_dict[attr].index.union(new_dates).unique().sort_values())
                .ffill()
            )

    # resample time series
    if pd.Timedelta(freq) < freq_orig:  # up-sampling
        if method == "interpolate":
            for attr in df_dict.keys():
                setattr(
                    object,
                    attr,
                    df_dict[attr].resample(freq, closed="left").interpolate().iloc[:-1],
                )
        elif method == "ffill":
            for attr in df_dict.keys():
                setattr(
                    object,
                    attr,
                    df_dict[attr].resample(freq, closed="left").ffill().iloc[:-1],
                )
        elif method == "bfill":
            for attr in df_dict.keys():
                setattr(
                    object,
                    attr,
                    df_dict[attr].resample(freq, closed="left").bfill().iloc[:-1],
                )
        else:
            raise NotImplementedError(f"Resampling method {method} is not implemented.")
    else:  # down-sampling
        for attr in df_dict.keys():
            setattr(
                object,
                attr,
                df_dict[attr].resample(freq).mean(),
            )


def reduce_memory_usage(df: pd.DataFrame, show_reduction: bool = False) -> pd.DataFrame:
    """
    Function to automatically check if columns of a pandas DataFrame can
    be reduced to a smaller data type.

    Source:
    https://www.mikulskibartosz.name/how-to-reduce-memory-usage-in-pandas/

    Parameters
    ----------
    df : :pandas:`pandas.DataFrame<DataFrame>`
        DataFrame to reduce memory usage for.
    show_reduction : bool
        If True, print amount of memory reduced.

    Returns
    -------
    :pandas:`pandas.DataFrame<DataFrame>`
        DataFrame with decreased memory usage.

    """
    start_mem = df.memory_usage().sum() / 1024**2

    for col in df.columns:
        col_type = df[col].dtype

        if col_type != object and str(col_type) != "category":
            c_min = df[col].min()
            c_max = df[col].max()

            if str(col_type)[:3] == "int":
                if c_min > np.iinfo(np.int16).min and c_max < np.iinfo(np.int16).max:
                    df[col] = df[col].astype("int16")
                elif c_min > np.iinfo(np.int32).min and c_max < np.iinfo(np.int32).max:
                    df[col] = df[col].astype("int32")
                else:
                    df[col] = df[col].astype("int64")
            else:
                if (
                    c_min > np.finfo(np.float32).min
                    and c_max < np.finfo(np.float32).max
                ):
                    df[col] = df[col].astype("float32")
                else:
                    df[col] = df[col].astype("float64")

        else:
            df[col] = df[col].astype("category")

    end_mem = df.memory_usage().sum() / 1024**2

    if show_reduction is True:
        print(
            "Reduced memory usage of DataFrame by "
            f"{(1 - end_mem/start_mem) * 100:.2f} %."
        )

    return df


def get_year_based_on_timeindex(edisgo_obj):
    """
    Checks if :py:attr:`~.network.timeseries.TimeSeries.timeindex` is already set and
    if so, returns the year of the time index.

    Parameters
    ----------
    edisgo_object : :class:`~.EDisGo`

    Returns
    --------
    int or None
        If a time index is available returns the year of the time index,
        otherwise it returns None.

    """
    year = edisgo_obj.timeseries.timeindex.year
    if len(year) == 0:
        return None
    else:
        return year[0]


def get_year_based_on_scenario(scenario):
    """
    Returns the year the given scenario was set up for.

    Parameters
    ----------
    scenario : str
        Scenario for which to set year. Possible options are 'eGon2035' and 'eGon100RE'.

    Returns
    --------
    int or None
        Returns the year of the scenario (2035 in case of the 'eGon2035' scenario
        and 2045 in case of the 'eGon100RE' scenario). If another scenario name is
        provided it returns None.

    """
    if scenario == "eGon2035":
        return 2035
    elif scenario == "eGon100RE":
        return 2045
    else:
<<<<<<< HEAD
        return None
=======
        return None


def hash_dataframe(df: pd.DataFrame) -> str:
    """
    Get hash of dataframe.

    Can be used to check if dataframes have the same content.

    Parameters
    -----------
    df : :pandas:`pandas.DataFrame<DataFrame>`
        DataFrame to hash.

    Returns
    --------
    str
        Hash of dataframe as string.

    """
    s = df.to_json()
    return md5(s.encode()).hexdigest()
>>>>>>> 18118019
<|MERGE_RESOLUTION|>--- conflicted
+++ resolved
@@ -263,91 +263,6 @@
     return cable_type, cable_count
 
 
-<<<<<<< HEAD
-=======
-def assign_feeder(edisgo_obj, mode="mv_feeder"):
-    """
-    Assigns MV or LV feeder to each bus and line, depending on the `mode`.
-
-    The feeder name is written to a new column `mv_feeder` or `lv_feeder`
-    in :class:`~.network.topology.Topology`'s
-    :attr:`~.network.topology.Topology.buses_df` and
-    :attr:`~.network.topology.Topology.lines_df`. The MV respectively LV feeder
-    name corresponds to the name of the first bus in the respective feeder.
-
-    Parameters
-    -----------
-    edisgo_obj : :class:`~.EDisGo`
-    mode : str
-        Specifies whether to assign MV or LV feeder. Valid options are
-        'mv_feeder' or 'lv_feeder'. Default: 'mv_feeder'.
-
-    """
-
-    def _assign_to_busses(graph, station):
-        # get all buses in network and remove station to get separate subgraphs
-        graph_nodes = list(graph.nodes())
-        graph_nodes.remove(station)
-        subgraph = graph.subgraph(graph_nodes)
-
-        for neighbor in graph.neighbors(station):
-            # get all nodes in that feeder by doing a DFS in the disconnected
-            # subgraph starting from the node adjacent to the station
-            # `neighbor`
-            subgraph_neighbor = nx.dfs_tree(subgraph, source=neighbor)
-            for node in subgraph_neighbor.nodes():
-
-                edisgo_obj.topology.buses_df.at[node, mode] = neighbor
-
-                # in case of an LV station, assign feeder to all nodes in that
-                # LV network (only applies when mode is 'mv_feeder'
-                if node.split("_")[0] == "BusBar" and node.split("_")[-1] == "MV":
-                    lvgrid = edisgo_obj.topology.get_lv_grid(int(node.split("_")[-2]))
-                    edisgo_obj.topology.buses_df.loc[
-                        lvgrid.buses_df.index, mode
-                    ] = neighbor
-
-    def _assign_to_lines(lines):
-        edisgo_obj.topology.lines_df.loc[
-            lines, mode
-        ] = edisgo_obj.topology.lines_df.loc[lines].apply(
-            lambda _: edisgo_obj.topology.buses_df.at[_.bus0, mode], axis=1
-        )
-        tmp = edisgo_obj.topology.lines_df.loc[lines]
-        lines_nan = tmp[tmp.loc[lines, mode].isna()].index
-        edisgo_obj.topology.lines_df.loc[
-            lines_nan, mode
-        ] = edisgo_obj.topology.lines_df.loc[lines_nan].apply(
-            lambda _: edisgo_obj.topology.buses_df.at[_.bus1, mode], axis=1
-        )
-
-    # assign np.nan values to new columns, so that missing values can be found through
-    # isna()
-    edisgo_obj.topology.lines_df[mode] = np.nan
-    edisgo_obj.topology.buses_df[mode] = np.nan
-
-    if mode == "mv_feeder":
-        graph = edisgo_obj.topology.mv_grid.graph
-        station = edisgo_obj.topology.mv_grid.station.index[0]
-        _assign_to_busses(graph, station)
-        lines = edisgo_obj.topology.lines_df.index
-        _assign_to_lines(lines)
-
-    elif mode == "lv_feeder":
-        for lv_grid in edisgo_obj.topology.mv_grid.lv_grids:
-            graph = lv_grid.graph
-            station = lv_grid.station.index[0]
-            _assign_to_busses(graph, station)
-            lines = lv_grid.lines_df.index
-            _assign_to_lines(lines)
-
-    else:
-        raise ValueError(
-            "Invalid mode. Mode must either be 'mv_feeder' or 'lv_feeder'."
-        )
-
-
->>>>>>> 18118019
 def get_path_length_to_station(edisgo_obj):
     """
     Determines path length from each bus to HV-MV station.
@@ -604,14 +519,10 @@
     return voltage_level
 
 
-<<<<<<< HEAD
-def get_weather_cells_intersecting_with_grid_district(edisgo_obj):
-=======
 def get_weather_cells_intersecting_with_grid_district(
     edisgo_obj: EDisGo,
     engine: Engine | None = None,
 ) -> set:
->>>>>>> 18118019
     """
     Get all weather cells that intersect with the grid district.
 
@@ -976,9 +887,6 @@
     elif scenario == "eGon100RE":
         return 2045
     else:
-<<<<<<< HEAD
-        return None
-=======
         return None
 
 
@@ -1000,5 +908,4 @@
 
     """
     s = df.to_json()
-    return md5(s.encode()).hexdigest()
->>>>>>> 18118019
+    return md5(s.encode()).hexdigest()