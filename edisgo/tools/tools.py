--- conflicted
+++ resolved
@@ -13,12 +13,8 @@
 
 from sqlalchemy.engine.base import Engine
 
-<<<<<<< HEAD
 from edisgo.flex_opt import exceptions
-=======
-from edisgo.flex_opt import check_tech_constraints, exceptions
 from edisgo.io.db import session_scope_egon_data, sql_grid_geom, sql_intersects
->>>>>>> 4220d97c
 from edisgo.tools import session_scope
 
 if "READTHEDOCS" not in os.environ:
