--- conflicted
+++ resolved
@@ -526,13 +526,6 @@
     return df
 
 
-<<<<<<< HEAD
-def get_weather_cells_intersecting_with_grid_district(
-    edisgo_obj: EDisGo,
-    source: str = "oedb",
-    engine: Engine | None = None,
-) -> set:
-=======
 def determine_grid_integration_voltage_level(edisgo_object, power):
     """
     Gives voltage level component should be integrated into based on its nominal power.
@@ -657,8 +650,11 @@
     return voltage_level
 
 
-def get_weather_cells_intersecting_with_grid_district(edisgo_obj):
->>>>>>> 1a9eabb2
+def get_weather_cells_intersecting_with_grid_district(
+    edisgo_obj: EDisGo,
+    source: str = "oedb",
+    engine: Engine | None = None,
+) -> set:
     """
     Get all weather cells that intersect with the grid district.
 
