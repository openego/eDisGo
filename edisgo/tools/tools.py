from __future__ import annotations

import logging
import os

from math import pi, sqrt
from typing import TYPE_CHECKING

import networkx as nx
import numpy as np
import pandas as pd
import saio

from sqlalchemy.engine.base import Engine

from edisgo.flex_opt import check_tech_constraints, exceptions
from edisgo.io.db import session_scope_egon_data, sql_grid_geom, sql_intersects
from edisgo.tools import session_scope

if "READTHEDOCS" not in os.environ:
    from egoio.db_tables import climate

if TYPE_CHECKING:
    from edisgo import EDisGo

logger = logging.getLogger(__name__)


def select_worstcase_snapshots(edisgo_obj):
    """
    Select two worst-case snapshots from time series

    Two time steps in a time series represent worst-case snapshots. These are

    1. Maximum Residual Load: refers to the point in the time series where the
        (load - generation) achieves its maximum.
    2. Minimum Residual Load: refers to the point in the time series where the
        (load - generation) achieves its minimum.

    These two points are identified based on the generation and load time
    series. In case load or feed-in case don't exist None is returned.

    Parameters
    ----------
    edisgo_obj : :class:`~.EDisGo`

    Returns
    -------
    :obj:`dict`
        Dictionary with keys 'min_residual_load' and 'max_residual_load'.
        Values are corresponding worst-case snapshots of type
        :pandas:`pandas.Timestamp<Timestamp>`.

    """
    residual_load = edisgo_obj.timeseries.residual_load

    timestamp = {
        "min_residual_load": residual_load.idxmin(),
        "max_residual_load": residual_load.idxmax(),
    }

    return timestamp


def calculate_relative_line_load(edisgo_obj, lines=None, timesteps=None):
    """
    Calculates relative line loading for specified lines and time steps.

    Line loading is calculated by dividing the current at the given time step
    by the allowed current.


    Parameters
    ----------
    edisgo_obj : :class:`~.EDisGo`
    lines : list(str) or None, optional
        Line names/representatives of lines to calculate line loading for. If
        None, line loading is calculated for all lines in the network.
        Default: None.
    timesteps : :pandas:`pandas.Timestamp<Timestamp>` or \
        list(:pandas:`pandas.Timestamp<Timestamp>`) or None, optional
        Specifies time steps to calculate line loading for. If timesteps is
        None, all time steps power flow analysis was conducted for are used.
        Default: None.

    Returns
    --------
    :pandas:`pandas.DataFrame<DataFrame>`
        Dataframe with relative line loading (unitless). Index of
        the dataframe is a :pandas:`pandas.DatetimeIndex<DatetimeIndex>`,
        columns are the line representatives.

    """
    if timesteps is None:
        timesteps = edisgo_obj.results.i_res.index
    # check if timesteps is array-like, otherwise convert to list
    if not hasattr(timesteps, "__len__"):
        timesteps = [timesteps]

    if lines is not None:
        line_indices = lines
    else:
        line_indices = edisgo_obj.topology.lines_df.index

    mv_lines_allowed_load = check_tech_constraints.lines_allowed_load(edisgo_obj, "mv")
    lv_lines_allowed_load = check_tech_constraints.lines_allowed_load(edisgo_obj, "lv")
    lines_allowed_load = pd.concat(
        [mv_lines_allowed_load, lv_lines_allowed_load], axis=1, sort=False
    ).loc[timesteps, line_indices]

    return check_tech_constraints.lines_relative_load(edisgo_obj, lines_allowed_load)


def calculate_line_reactance(line_inductance_per_km, line_length, num_parallel):
    """
    Calculates line reactance in Ohm.

    Parameters
    ----------
    line_inductance_per_km : float or array-like
        Line inductance in mH/km.
    line_length : float
        Length of line in km.
    num_parallel : int
        Number of parallel lines.

    Returns
    -------
    float
        Reactance in Ohm

    """
    return line_inductance_per_km / 1e3 * line_length * 2 * pi * 50 / num_parallel


def calculate_line_resistance(line_resistance_per_km, line_length, num_parallel):
    """
    Calculates line resistance in Ohm.

    Parameters
    ----------
    line_resistance_per_km : float or array-like
        Line resistance in Ohm/km.
    line_length : float
        Length of line in km.
    num_parallel : int
        Number of parallel lines.

    Returns
    -------
    float
        Resistance in Ohm

    """
    return line_resistance_per_km * line_length / num_parallel


def calculate_line_susceptance(line_capacitance_per_km, line_length, num_parallel):
    """
    Calculates line shunt susceptance in Siemens.

    Parameters
    ----------
    line_capacitance_per_km : float
        Line capacitance in uF/km.
    line_length : float
        Length of line in km.
    num_parallel : int
        Number of parallel lines.

    Returns
    -------
    float
        Shunt susceptance in Siemens.

    """
    return line_capacitance_per_km / 1e6 * line_length * 2 * pi * 50 * num_parallel


def calculate_apparent_power(nominal_voltage, current, num_parallel):
    """
    Calculates apparent power in MVA from given voltage and current.

    Parameters
    ----------
    nominal_voltage : float or array-like
        Nominal voltage in kV.
    current : float or array-like
        Current in kA.
    num_parallel : int or array-like
        Number of parallel lines.

    Returns
    -------
    float
        Apparent power in MVA.

    """
    return sqrt(3) * nominal_voltage * current * num_parallel


def drop_duplicated_indices(dataframe, keep="last"):
    """
    Drop rows of duplicate indices in dataframe.

    Be aware that this function changes the dataframe inplace. To avoid this behavior
    provide a copy of the dataframe to this function.

    Parameters
    ----------
    dataframe : :pandas:`pandas.DataFrame<DataFrame>`
        Dataframe to drop indices from.
    keep : str
        Indicator of whether to keep first ("first"), last ("last") or
        none (False) of the duplicated indices.
        See :pandas:`pandas.DataFrame.duplicated<DataFrame.duplicated>` for more
        information. Default: "last".

    """
    return dataframe[~dataframe.index.duplicated(keep=keep)]


def drop_duplicated_columns(df, keep="last"):
    """
    Drop columns of dataframe that appear more than once.

    Be aware that this function changes the dataframe inplace. To avoid this behavior
    provide a copy of the dataframe to this function.

    Parameters
    ----------
    df : :pandas:`pandas.DataFrame<DataFrame>`
        Dataframe to drop columns from.
    keep : str
        Indicator of whether to keep first ("first"), last ("last") or
        none (False) of the duplicated columns.
        See :pandas:`pandas.DataFrame.duplicated<DataFrame.duplicated>` for more
        information. Default: "last".

    """
    return df.loc[:, ~df.columns.duplicated(keep=keep)]


def select_cable(edisgo_obj, level, apparent_power):
    """
    Selects suitable cable type and quantity using given apparent power.

    Cable is selected to be able to carry the given `apparent_power`, no load
    factor is considered. Overhead lines are not considered in choosing a
    suitable cable.

    Parameters
    ----------
    edisgo_obj : :class:`~.EDisGo`
    level : str
        Grid level to get suitable cable for. Possible options are 'mv' or
        'lv'.
    apparent_power : float
        Apparent power the cable must carry in MVA.

    Returns
    -------
    :pandas:`pandas.Series<Series>`
        Series with attributes of selected cable as in equipment data and
        cable type as series name.
    int
        Number of necessary parallel cables.

    """

    cable_count = 1

    if level == "mv":
        cable_data = edisgo_obj.topology.equipment_data["mv_cables"]
        available_cables = cable_data[
            cable_data["U_n"] == edisgo_obj.topology.mv_grid.nominal_voltage
        ]
    elif level == "lv":
        available_cables = edisgo_obj.topology.equipment_data["lv_cables"]
    else:
        raise ValueError(
            "Specified voltage level is not valid. Must either be 'mv' or 'lv'."
        )

    suitable_cables = available_cables[
        calculate_apparent_power(
            available_cables["U_n"], available_cables["I_max_th"], cable_count
        )
        > apparent_power
    ]

    # increase cable count until appropriate cable type is found
    while suitable_cables.empty and cable_count < 7:
        cable_count += 1
        suitable_cables = available_cables[
            calculate_apparent_power(
                available_cables["U_n"],
                available_cables["I_max_th"],
                cable_count,
            )
            > apparent_power
        ]
    if suitable_cables.empty:
        raise exceptions.MaximumIterationError(
            "Could not find a suitable cable for apparent power of "
            "{} MVA.".format(apparent_power)
        )

    cable_type = suitable_cables.loc[suitable_cables["I_max_th"].idxmin()]

    return cable_type, cable_count


def get_path_length_to_station(edisgo_obj):
    """
    Determines path length from each bus to HV-MV station.

    The path length is written to a new column `path_length_to_station` in
    `buses_df` dataframe of :class:`~.network.topology.Topology` class.

    Parameters
    -----------
    edisgo_obj : :class:`~.EDisGo`

    Returns
    -------
    :pandas:`pandas.Series<Series>`
        Series with bus name in index and path length to station as value.

    """
    graph = edisgo_obj.topology.mv_grid.graph
    mv_station = edisgo_obj.topology.mv_grid.station.index[0]

    for bus in edisgo_obj.topology.mv_grid.buses_df.index:
        path = nx.shortest_path(graph, source=mv_station, target=bus)
        edisgo_obj.topology.buses_df.at[bus, "path_length_to_station"] = len(path) - 1
        if bus.split("_")[0] == "BusBar" and bus.split("_")[-1] == "MV":
            # check if there is an underlying LV grid
            lv_grid_id = int(bus.split("_")[-2])
            if lv_grid_id in edisgo_obj.topology._lv_grid_ids:
                lvgrid = edisgo_obj.topology.get_lv_grid(lv_grid_id)
                lv_graph = lvgrid.graph
                lv_station = lvgrid.station.index[0]
                for bus in lvgrid.buses_df.index:
                    lv_path = nx.shortest_path(lv_graph, source=lv_station, target=bus)
                    edisgo_obj.topology.buses_df.at[
                        bus, "path_length_to_station"
                    ] = len(path) + len(lv_path)
    return edisgo_obj.topology.buses_df.path_length_to_station


def get_downstream_buses(edisgo_obj, comp_name, comp_type="bus"):
    """
    Returns all buses downstream (farther away from station) of the given bus or line.

    In case a bus is given, returns all buses downstream of the given bus plus the
    given bus itself.
    In case a line is given, returns all buses downstream of the bus that is closer to
    the station (thus only one bus of the line is included in the returned buses).

    Parameters
    ------------
    edisgo_obj : EDisGo object
    comp_name : str
        Name of bus or line (as in index of :attr:`~.network.topology.Topology.buses_df`
        or :attr:`~.network.topology.Topology.lines_df`) to get downstream buses for.
    comp_type : str
        Can be either 'bus' or 'line'. Default: 'bus'.

    Returns
    -------
    list(str)
        List of buses (as in index of :attr:`~.network.topology.Topology.buses_df`)
        downstream of the given component.

    """
    graph = edisgo_obj.topology.to_graph()
    station_node = edisgo_obj.topology.transformers_hvmv_df.bus1.values[0]

    if comp_type == "bus":
        # get upstream bus to determine which edge to remove to create subgraph
        bus = comp_name
        path_to_station = nx.shortest_path(graph, station_node, comp_name)
        bus_upstream = path_to_station[-2]
    elif comp_type == "line":
        # get bus further downstream to determine which buses downstream are affected
        bus0 = edisgo_obj.topology.lines_df.at[comp_name, "bus0"]
        bus1 = edisgo_obj.topology.lines_df.at[comp_name, "bus1"]
        path_to_station_bus0 = nx.shortest_path(graph, station_node, bus0)
        path_to_station_bus1 = nx.shortest_path(graph, station_node, bus1)
        bus = bus0 if len(path_to_station_bus0) > len(path_to_station_bus1) else bus1
        bus_upstream = bus0 if bus == bus1 else bus1
    else:
        return None

    # remove edge between bus and next bus upstream
    graph.remove_edge(bus, bus_upstream)

    # get subgraph containing relevant bus
    subgraphs = list(graph.subgraph(c) for c in nx.connected_components(graph))
    for subgraph in subgraphs:
        if bus in subgraph.nodes():
            return list(subgraph.nodes())
    return None


def assign_voltage_level_to_component(df, buses_df):
    """
    Adds column with specification of voltage level component is in.

    The voltage level ('mv' or 'lv') is determined based on the nominal
    voltage of the bus the component is connected to. If the nominal voltage
    is smaller than 1 kV, voltage level 'lv' is assigned, otherwise 'mv' is
    assigned.

    Parameters
    ----------
    df : :pandas:`pandas.DataFrame<DataFrame>`
        Dataframe with component names in the index. Only required column is
        column 'bus', giving the name of the bus the component is connected to.
    buses_df : :pandas:`pandas.DataFrame<DataFrame>`
        Dataframe with bus information. Bus names are in the index. Only required column
        is column 'v_nom', giving the nominal voltage of the voltage level the
        bus is in.

    Returns
    --------
    :pandas:`pandas.DataFrame<DataFrame>`
        Same dataframe as given in parameter `df` with new column
        'voltage_level' specifying the voltage level the component is in
        (either 'mv' or 'lv').

    """
    df["voltage_level"] = df.apply(
        lambda _: "lv" if buses_df.at[_.bus, "v_nom"] < 1 else "mv",
        axis=1,
    )
    return df


def determine_grid_integration_voltage_level(edisgo_object, power):
    """
    Gives voltage level component should be integrated into based on its nominal power.

    The voltage level is specified through an integer value from 4 to 7 with
    4 = MV busbar, 5 = MV grid, 6 = LV busbar and 7 = LV grid.

    The voltage level is determined using upper limits up to which capacity a component
    is integrated into a certain voltage level. These upper limits are set in the
    config section `grid_connection` through the parameters
    'upper_limit_voltage_level_{4:7}'.

    Parameters
    ----------
    edisgo_object : :class:`~.EDisGo`
    power : float
        Nominal power of component in MW.

    Returns
    --------
    int
        Voltage level component should be integrated into. Possible options are
        4 (MV busbar), 5 (MV grid), 6 (LV busbar) or 7 (LV grid).

    """
    cfg_max_p_nom = edisgo_object.config["grid_connection"]
    if (
        cfg_max_p_nom["upper_limit_voltage_level_5"]
        < power
        <= cfg_max_p_nom["upper_limit_voltage_level_4"]
    ):
        voltage_level = 4
    elif (
        cfg_max_p_nom["upper_limit_voltage_level_6"]
        < power
        <= cfg_max_p_nom["upper_limit_voltage_level_5"]
    ):
        voltage_level = 5
    elif (
        cfg_max_p_nom["upper_limit_voltage_level_7"]
        < power
        <= cfg_max_p_nom["upper_limit_voltage_level_6"]
    ):
        voltage_level = 6
    elif 0 < power <= cfg_max_p_nom["upper_limit_voltage_level_7"]:
        voltage_level = 7
    else:
        raise ValueError("Unsupported voltage level")
    return voltage_level


def determine_bus_voltage_level(edisgo_object, bus_name):
    """
    Gives voltage level as integer from 4 to 7 of given bus.

    The voltage level is specified through an integer value from 4 to 7 with
    4 = MV busbar, 5 = MV grid, 6 = LV busbar and 7 = LV grid.

    Buses that are directly connected to a station and not part of a longer feeder
    or half-ring, i.e. they are only part of one line, are as well considered as voltage
    level 4 or 6, depending on if they are connected to an HV/MV station or MV/LV
    station.

    Parameters
    ----------
    edisgo_object : :class:`~.EDisGo`
    bus_name : str
        Name of bus as in index of :attr:`~.network.topology.Topology.buses_df`.

    Returns
    --------
    int
        Voltage level of bus. Possible options are 4 (MV busbar), 5 (MV grid),
        6 (LV busbar) or 7 (LV grid).

    """
    v_nom = edisgo_object.topology.buses_df.at[bus_name, "v_nom"]
    if v_nom < 1:
        station_buses = edisgo_object.topology.transformers_df.bus1.values
        if bus_name in station_buses:
            voltage_level = 6
        else:
            # check if bus is directly connected to a station via a line that is not
            # connected to any other line - if that is the case it is considered as
            # voltage level 6
            connected_lines_df = edisgo_object.topology.get_connected_lines_from_bus(
                bus_name
            )
            if len(connected_lines_df) > 1:
                voltage_level = 7
            else:
                connected_line = connected_lines_df.iloc[0, :]
                if (
                    connected_line.at["bus0"] in station_buses
                    or connected_line.at["bus1"] in station_buses
                ):
                    voltage_level = 6
                else:
                    voltage_level = 7
    else:
        station_buses = edisgo_object.topology.transformers_hvmv_df.bus1.values
        if bus_name in station_buses:
            voltage_level = 4
        else:
            # check if bus is directly connected to a station via a line that is not
            # connected to any other line - if that is the case it is considered as
            # voltage level 4
            connected_lines_df = edisgo_object.topology.get_connected_lines_from_bus(
                bus_name
            )
            if len(connected_lines_df) > 1:
                voltage_level = 5
            else:
                connected_line = connected_lines_df.iloc[0, :]
                if (
                    connected_line.at["bus0"] in station_buses
                    or connected_line.at["bus1"] in station_buses
                ):
                    voltage_level = 4
                else:
                    voltage_level = 5
    return voltage_level


<<<<<<< HEAD
def get_weather_cells_intersecting_with_grid_district(
    edisgo_obj: EDisGo,
    engine: Engine | None = None,
) -> set:
=======
def get_weather_cells_intersecting_with_grid_district(edisgo_obj):
>>>>>>> f5fd20f4
    """
    Get all weather cells that intersect with the grid district.

    Parameters
    ----------
    edisgo_obj : :class:`~.EDisGo`
    engine : :sqlalchemy:`sqlalchemy.Engine<sqlalchemy.engine.Engine>`
        Database engine. Only needed when using new egon_data data.

    Returns
    -------
    set(int)
        Set with weather cell IDs.

    """
    # Download geometries of weather cells
    sql_geom = sql_grid_geom(edisgo_obj)
    srid = edisgo_obj.topology.grid_district["srid"]

    if edisgo_obj.legacy_grids is True:
        table = climate.Cosmoclmgrid
        with session_scope() as session:
            query = session.query(
                table.gid,
            ).filter(sql_intersects(table.geom, sql_geom, srid))
            weather_cells = pd.read_sql(sql=query.statement, con=query.session.bind).gid
    else:
        saio.register_schema("supply", engine)
        from saio.supply import egon_era5_weather_cells

        with session_scope_egon_data(engine=engine) as session:
            query = session.query(
                egon_era5_weather_cells.w_id,
            ).filter(sql_intersects(egon_era5_weather_cells.geom, sql_geom, srid))
            weather_cells = pd.read_sql(sql=query.statement, con=engine).w_id
    return set(
        np.append(
            weather_cells,
            edisgo_obj.topology.generators_df.weather_cell_id.dropna(),
        )
    )


def get_directory_size(start_dir):
    """
    Calculates the size of all files within the start path.

    Walks through all files and sub-directories within a given directory and
    calculate the sum of size of all files in the directory.
    See also
    `stackoverflow <https://stackoverflow.com/questions/1392413/\
    calculating-a-directorys-size-using-python/1392549#1392549>`_.

    Parameters
    ----------
    start_dir : str
        Start path.

    Returns
    -------
    int
        Size of the directory.

    """
    total_size = 0

    for dirpath, dirnames, filenames in os.walk(start_dir):
        for f in filenames:
            fp = os.path.join(dirpath, f)
            # skip if it is symbolic link
            if not os.path.islink(fp):
                total_size += os.path.getsize(fp)

    return total_size


def get_files_recursive(path, files=None):
    """
    Recursive function to get all files in a given path and its sub directories.

    Parameters
    ----------
    path : str
        Directory to start from.
    files : list, optional
        List of files to start with. Default: None.

    Returns
    -------

    """
    if files is None:
        files = []
    for f in os.listdir(path):
        file = os.path.join(path, f)
        if os.path.isdir(file):
            files = get_files_recursive(file, files)
        else:
            files.append(file)

    return files


def add_line_susceptance(
    edisgo_obj,
    mode="mv_b",
):
    """
    Adds line susceptance information in Siemens to lines in existing grids.

    Parameters
    ----------
    edisgo_obj : :class:`~.EDisGo`
        EDisGo object to which line susceptance information is added.

    mode : str
        Defines how the susceptance is added:

        * 'no_b'
            Susceptance is set to 0 for all lines.
        * 'mv_b' (Default)
            Susceptance is for the MV lines set according to the equipment parameters
            and for the LV lines it is set to zero.
        * 'all_b'
            Susceptance is for the MV lines set according to the equipment parameters
            and for the LV lines 0.25 uF/km is chosen.

    Returns
    -------
    :class:`~.EDisGo`

    """
    line_data_df = pd.concat(
        [
            edisgo_obj.topology.equipment_data["mv_overhead_lines"],
            edisgo_obj.topology.equipment_data["mv_cables"],
            edisgo_obj.topology.equipment_data["lv_cables"],
        ]
    )

    if mode == "no_b":
        line_data_df.loc[:, "C_per_km"] = 0
    elif mode == "mv_b":
        line_data_df.loc[
            edisgo_obj.topology.equipment_data["lv_cables"].index, "C_per_km"
        ] = 0
    elif mode == "all_b":
        line_data_df.loc[
            edisgo_obj.topology.equipment_data["lv_cables"].index, "C_per_km"
        ] = 0.25
    else:
        raise ValueError("Non-existing mode.")

    lines_df = edisgo_obj.topology.lines_df
    buses_df = edisgo_obj.topology.buses_df

    for index, bus0, type_info, length, num_parallel in lines_df[
        ["bus0", "type_info", "length", "num_parallel"]
    ].itertuples():
        v_nom = buses_df.loc[bus0].v_nom

        try:
            line_capacitance_per_km = (
                line_data_df.loc[line_data_df.U_n == v_nom].loc[type_info].C_per_km
            )
        except KeyError:
            line_capacitance_per_km = line_data_df.loc[type_info].C_per_km
            logger.warning(f"False voltage level for line {index}.")

        lines_df.loc[index, "b"] = calculate_line_susceptance(
            line_capacitance_per_km, length, num_parallel
        )

    return edisgo_obj


def resample(
    object,
    freq_orig,
    method: str = "ffill",
    freq: str | pd.Timedelta = "15min",
    attr_to_resample=None,
):
    """
    Resamples time series data to a desired resolution.

    Both up- and down-sampling methods are possible.

    Parameters
    ----------
    object : :class:`~.network.timeseries.TimeSeries` or \
        :class:`~.network.heat.HeatPump`
        Object of which to resample time series data.
    freq_orig : :pandas:`pandas.Timedelta<Timedelta>`
        Frequency of original time series data.
    method : str, optional
        See `method` parameter in :attr:`~.EDisGo.resample_timeseries` for more
        information.
    freq : str, optional
        See `freq` parameter in :attr:`~.EDisGo.resample_timeseries` for more
        information.
    attr_to_resample : list(str), optional
        List of attributes to resample. Per default, all attributes specified in
        respective object's `_attributes` are resampled.

    """
    if attr_to_resample is None:
        attr_to_resample = object._attributes

    # add time step at the end of the time series in case of up-sampling so that
    # last time interval in the original time series is still included
    df_dict = {}
    for attr in attr_to_resample:
        if not getattr(object, attr).empty:
            df_dict[attr] = getattr(object, attr)
            if pd.Timedelta(freq) < freq_orig:  # up-sampling
                new_dates = pd.DatetimeIndex([df_dict[attr].index[-1] + freq_orig])
            else:  # down-sampling
                new_dates = pd.DatetimeIndex([df_dict[attr].index[-1]])
            df_dict[attr] = (
                df_dict[attr]
                .reindex(df_dict[attr].index.union(new_dates).unique().sort_values())
                .ffill()
            )

    # resample time series
    if pd.Timedelta(freq) < freq_orig:  # up-sampling
        if method == "interpolate":
            for attr in df_dict.keys():
                setattr(
                    object,
                    attr,
                    df_dict[attr].resample(freq, closed="left").interpolate().iloc[:-1],
                )
        elif method == "ffill":
            for attr in df_dict.keys():
                setattr(
                    object,
                    attr,
                    df_dict[attr].resample(freq, closed="left").ffill().iloc[:-1],
                )
        elif method == "bfill":
            for attr in df_dict.keys():
                setattr(
                    object,
                    attr,
                    df_dict[attr].resample(freq, closed="left").bfill().iloc[:-1],
                )
        else:
            raise NotImplementedError(f"Resampling method {method} is not implemented.")
    else:  # down-sampling
        for attr in df_dict.keys():
            setattr(
                object,
                attr,
                df_dict[attr].resample(freq).mean(),
            )


def reduce_memory_usage(df: pd.DataFrame, show_reduction: bool = False) -> pd.DataFrame:
    """
    Function to automatically check if columns of a pandas DataFrame can
    be reduced to a smaller data type.

    Source:
    https://www.mikulskibartosz.name/how-to-reduce-memory-usage-in-pandas/

    Parameters
    ----------
    df : :pandas:`pandas.DataFrame<DataFrame>`
        DataFrame to reduce memory usage for.
    show_reduction : bool
        If True, print amount of memory reduced.

    Returns
    -------
    :pandas:`pandas.DataFrame<DataFrame>`
        DataFrame with decreased memory usage.

    """
    start_mem = df.memory_usage().sum() / 1024**2

    for col in df.columns:
        col_type = df[col].dtype

        if col_type != object and str(col_type) != "category":
            c_min = df[col].min()
            c_max = df[col].max()

            if str(col_type)[:3] == "int":
                if c_min > np.iinfo(np.int16).min and c_max < np.iinfo(np.int16).max:
                    df[col] = df[col].astype("int16")
                elif c_min > np.iinfo(np.int32).min and c_max < np.iinfo(np.int32).max:
                    df[col] = df[col].astype("int32")
                else:
                    df[col] = df[col].astype("int64")
            else:
                if (
                    c_min > np.finfo(np.float32).min
                    and c_max < np.finfo(np.float32).max
                ):
                    df[col] = df[col].astype("float32")
                else:
                    df[col] = df[col].astype("float64")

        else:
            df[col] = df[col].astype("category")

    end_mem = df.memory_usage().sum() / 1024**2

    if show_reduction is True:
        print(
            "Reduced memory usage of DataFrame by "
            f"{(1 - end_mem/start_mem) * 100:.2f} %."
        )

    return df


def get_year_based_on_timeindex(edisgo_obj):
    """
    Checks if :py:attr:`~.network.timeseries.TimeSeries.timeindex` is already set and
    if so, returns the year of the time index.

    Parameters
    ----------
    edisgo_object : :class:`~.EDisGo`

    Returns
    --------
    int or None
        If a time index is available returns the year of the time index,
        otherwise it returns None.

    """
    year = edisgo_obj.timeseries.timeindex.year
    if len(year) == 0:
        return None
    else:
        return year[0]


def get_year_based_on_scenario(scenario):
    """
    Returns the year the given scenario was set up for.

    Parameters
    ----------
    scenario : str
        Scenario for which to set year. Possible options are 'eGon2035' and 'eGon100RE'.

    Returns
    --------
    int or None
        Returns the year of the scenario (2035 in case of the 'eGon2035' scenario
        and 2045 in case of the 'eGon100RE' scenario). If another scenario name is
        provided it returns None.

    """
    if scenario == "eGon2035":
        return 2035
    elif scenario == "eGon100RE":
        return 2045
    else:
        return None<|MERGE_RESOLUTION|>--- conflicted
+++ resolved
@@ -562,14 +562,10 @@
     return voltage_level
 
 
-<<<<<<< HEAD
 def get_weather_cells_intersecting_with_grid_district(
     edisgo_obj: EDisGo,
     engine: Engine | None = None,
 ) -> set:
-=======
-def get_weather_cells_intersecting_with_grid_district(edisgo_obj):
->>>>>>> f5fd20f4
     """
     Get all weather cells that intersect with the grid district.
 
