--- conflicted
+++ resolved
@@ -552,13 +552,9 @@
 
     Walks through all files and sub-directories within a given directory and
     calculate the sum of size of all files in the directory.
-<<<<<<< HEAD
-    See: https://stackoverflow.com/a/1392549/13491957
-=======
     See also
     `stackoverflow <https://stackoverflow.com/questions/1392413/\
     calculating-a-directorys-size-using-python/1392549#1392549>`_.
->>>>>>> d36d1142
 
     Parameters
     ----------
