--- conflicted
+++ resolved
@@ -16,6 +16,7 @@
 
     from egoio.db_tables import climate
     from egoio.tools.db import connection
+
     from shapely.geometry.multipolygon import MultiPolygon
     from shapely.wkt import loads as wkt_loads
 
@@ -262,13 +263,9 @@
         cable_count += 1
         suitable_cables = available_cables[
             calculate_apparent_power(
-<<<<<<< HEAD
                 available_cables["U_n"],
                 available_cables["I_max_th"],
                 cable_count,
-=======
-                available_cables["U_n"], available_cables["I_max_th"], cable_count
->>>>>>> 4ecfc961
             )
             > apparent_power
         ]
@@ -356,7 +353,7 @@
 
     else:
         raise ValueError(
-            "Invalid mode. Mode must either be 'mv_feeder' or " "'lv_feeder'."
+            "Invalid mode. Mode must either be 'mv_feeder' or 'lv_feeder'."
         )
 
 
