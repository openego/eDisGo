--- conflicted
+++ resolved
@@ -13,8 +13,6 @@
 from edisgo.tools import session_scope
 
 if "READTHEDOCS" not in os.environ:
-
-    import geopandas as gpd
 
     from egoio.db_tables import climate
     from shapely.geometry.multipolygon import MultiPolygon
@@ -26,7 +24,7 @@
     except Exception:
         geopandas = False
 
-        
+
 def select_worstcase_snapshots(edisgo_obj):
     """
     Select two worst-case snapshots from time series
@@ -469,14 +467,18 @@
     else:
         raise ValueError(
             f"Grid district geometry is of type {type(mv_geom)}."
-<<<<<<< HEAD
-            " Only Shapely Polygon or MultiPolygon are accepted.")
-    mv_geom_gdf = gpd.GeoDataFrame(
-        m, crs=f"EPSG:{srid}", columns=["geometry"])
-
-    return set(np.append(gpd.sjoin(
-        geom_data, mv_geom_gdf, how="right", op='intersects').gid.unique(),
-        edisgo_obj.topology.generators_df.weather_cell_id.dropna().unique()))
+            " Only Shapely Polygon or MultiPolygon are accepted."
+        )
+    mv_geom_gdf = gpd.GeoDataFrame(m, crs=f"EPSG:{srid}", columns=["geometry"])
+
+    return set(
+        np.append(
+            gpd.sjoin(
+                geom_data, mv_geom_gdf, how="right", op="intersects"
+            ).gid.unique(),
+            edisgo_obj.topology.generators_df.weather_cell_id.dropna().unique(),
+        )
+    )
 
 
 def get_directory_size(start_dir):
@@ -530,18 +532,4 @@
         else:
             files.append(file)
 
-    return files
-=======
-            " Only Shapely Polygon or MultiPolygon are accepted."
-        )
-    mv_geom_gdf = gpd.GeoDataFrame(m, crs=f"EPSG:{srid}", columns=["geometry"])
-
-    return set(
-        np.append(
-            gpd.sjoin(
-                geom_data, mv_geom_gdf, how="right", op="intersects"
-            ).gid.unique(),
-            edisgo_obj.topology.generators_df.weather_cell_id.dropna().unique(),
-        )
-    )
->>>>>>> 6ae24189
+    return files