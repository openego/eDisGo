import logging

import numpy as np
import pandas as pd

from edisgo.network.grids import LVGrid, MVGrid

logger = logging.getLogger(__name__)


def mv_line_max_relative_overload(edisgo_obj, n_minus_one=False):
    """
    Returns time step and value of most severe overloading of lines in MV network.

    Parameters
    ----------
    edisgo_obj : :class:`~.EDisGo`
    n_minus_one : bool
        Determines which allowed load factors to use (see :py:attr:`~lines_allowed_load`
        for more information). Currently, n-1 security cannot be handled correctly,
        wherefore the case where this parameter is set to True will lead to an error
        being raised.

    Returns
    -------
    :pandas:`pandas.DataFrame<DataFrame>`
        Dataframe containing over-loaded MV lines, their maximum relative over-loading
        in p.u. (maximum calculated apparent power over allowed apparent power) and the
        corresponding time step.
        Index of the dataframe are the names of the over-loaded lines.
        Columns are 'max_rel_overload' containing the maximum relative
        over-loading as float, 'time_index' containing the corresponding
        time step the over-loading occurred in as
        :pandas:`pandas.Timestamp<Timestamp>`, and 'voltage_level' specifying
        the voltage level the line is in (either 'mv' or 'lv').

    Notes
    -----
    Line over-load is determined based on allowed load factors for feed-in and
    load cases that are defined in the config file 'config_grid_expansion' in
    section 'grid_expansion_load_factors'.

    """

    crit_lines = _line_max_relative_overload(
        edisgo_obj, voltage_level="mv", n_minus_one=n_minus_one
    )

    if not crit_lines.empty:
        logger.debug(
            "==> {} line(s) in MV network has/have load issues.".format(
                crit_lines.shape[0]
            )
        )
    else:
        logger.debug("==> No line load issues in MV network.")

    return crit_lines


<<<<<<< HEAD
def lv_line_load(edisgo_obj, **kwargs):
=======
def lv_line_max_relative_overload(edisgo_obj, n_minus_one=False):
>>>>>>> 6d62fe6c
    """
    Returns time step and value of most severe overloading of lines in LV networks.

    Parameters
    ----------
    edisgo_obj : :class:`~.EDisGo`
    n_minus_one : bool
        Determines which allowed load factors to use (see :py:attr:`~lines_allowed_load`
        for more information). Currently, n-1 security cannot be handled correctly,
        wherefore the case where this parameter is set to True will lead to an error
        being raised.

    Other Parameters
    -----------------
    lv_grid_id : str or int
        LV grid id to specify the grid to check, if mode is "lv".

    Returns
    -------
    :pandas:`pandas.DataFrame<DataFrame>`
        Dataframe containing over-loaded LV lines, their maximum relative over-loading
        in p.u. (maximum calculated apparent power over allowed apparent power) and the
        corresponding time step.
        Index of the dataframe are the names of the over-loaded lines.
        Columns are 'max_rel_overload' containing the maximum relative
        over-loading as float, 'time_index' containing the corresponding
        time step the over-loading occurred in as
        :pandas:`pandas.Timestamp<Timestamp>`, and 'voltage_level' specifying
        the voltage level the line is in (either 'mv' or 'lv').

    Notes
    -----
    Line over-load is determined based on allowed load factors for feed-in and
    load cases that are defined in the config file 'config_grid_expansion' in
    section 'grid_expansion_load_factors'.

    """

<<<<<<< HEAD
    crit_lines = _line_load(edisgo_obj, voltage_level="lv", **kwargs)
=======
    crit_lines = _line_max_relative_overload(
        edisgo_obj, voltage_level="lv", n_minus_one=n_minus_one
    )
>>>>>>> 6d62fe6c

    if not crit_lines.empty:
        logger.debug(
            "==> {} line(s) in LV networks has/have load issues.".format(
                crit_lines.shape[0]
            )
        )
    else:
        logger.debug("==> No line load issues in LV networks.")

    return crit_lines


<<<<<<< HEAD
def lines_allowed_load(edisgo_obj, voltage_level, **kwargs):
=======
def _line_max_relative_overload(edisgo_obj, voltage_level, n_minus_one=False):
>>>>>>> 6d62fe6c
    """
    Returns time step and value of most severe overloading of lines.

    Parameters
    ----------
    edisgo_obj : :class:`~.EDisGo`
    voltage_level : str
        Voltage level, over-loading is checked for. Possible options are
        'mv' or 'lv'.
    n_minus_one : bool
        Determines which allowed load factors to use. See :py:attr:`~lines_allowed_load`
        for more information.

    Other Parameters
    -----------------
    lv_grid_id : str or int
        LV grid id to specify the grid to check, if mode is "lv".

    Returns
    -------
    :pandas:`pandas.DataFrame<DataFrame>`
        Dataframe containing over-loaded lines, their maximum relative over-loading
        in p.u. (maximum calculated apparent power over allowed apparent power) and the
        corresponding time step.
        Index of the dataframe are the names of the over-loaded lines.
        Columns are 'max_rel_overload' containing the maximum relative
        over-loading as float, 'time_index' containing the corresponding
        time step the over-loading occurred in as
        :pandas:`pandas.Timestamp<Timestamp>`, and 'voltage_level' specifying
        the voltage level the line is in (either 'mv' or 'lv').

    """
    if edisgo_obj.results.i_res.empty:
        raise Exception(
            "No power flow results to check over-load for. Please perform "
            "power flow analysis first."
        )

    # get lines in voltage level
    mv_grid = edisgo_obj.topology.mv_grid
    if voltage_level == "lv":
<<<<<<< HEAD
        if kwargs.get("lv_grid_id", None):
            lv_grid = edisgo_obj.topology.get_lv_grid(kwargs.get("lv_grid_id", None))
            lines_df = lv_grid.lines_df
        else:
            lines_df = edisgo_obj.topology.lines_df[
                ~edisgo_obj.topology.lines_df.index.isin(mv_grid.lines_df.index)
            ]
        lv_grids = list(edisgo_obj.topology.lv_grids)
        if len(lv_grids) > 0:
            nominal_voltage = lv_grids[0].nominal_voltage
        else:
            nominal_voltage = np.NaN
=======
        lines = edisgo_obj.topology.lines_df[
            ~edisgo_obj.topology.lines_df.index.isin(mv_grid.lines_df.index)
        ].index
>>>>>>> 6d62fe6c
    elif voltage_level == "mv":
        lines = mv_grid.lines_df.index
    else:
        raise ValueError(
            "{} is not a valid option for input variable 'voltage_level'. "
            "Try 'mv' or 'lv'.".format(voltage_level)
        )

    # calculate relative line load and keep maximum over-load of each line
    relative_i_res = lines_relative_load(edisgo_obj, lines, n_minus_one=n_minus_one)

    crit_lines_relative_load = relative_i_res[relative_i_res > 1].max().dropna()
    if len(crit_lines_relative_load) > 0:
        crit_lines = pd.concat(
            [
                crit_lines_relative_load,
                relative_i_res.idxmax()[crit_lines_relative_load.index],
            ],
            axis=1,
            keys=["max_rel_overload", "time_index"],
            sort=True,
        )
        crit_lines.loc[:, "voltage_level"] = voltage_level
    else:
        crit_lines = pd.DataFrame(dtype=float)

    return crit_lines


def lines_allowed_load(edisgo_obj, lines=None, n_minus_one=False):
    """
    Returns allowed loading of specified lines per time step in MVA.

    Allowed loading is determined based on allowed load factors for feed-in and
    load cases that are defined in the config file 'config_grid_expansion' in
    section 'grid_expansion_load_factors'.

    Parameters
    ----------
    edisgo_obj : :class:`~.EDisGo`
    lines : list(str)
        List of line names to get allowed loading for. Per default
        allowed loading is returned for all lines in the network. Default: None.
    n_minus_one : bool
        Determines which allowed load factors to use. In case it is set to False,
        allowed load factors defined in the config file 'config_grid_expansion' in
        section 'grid_expansion_load_factors' are used. This is the default.
        In case it is set to True, allowed load factors defined in the config file
        'config_grid_expansion' in section 'grid_expansion_load_factors_n_minus_one'
        are used. This case is currently not implemented.

    Returns
    -------
    :pandas:`pandas.DataFrame<DataFrame>`
        Dataframe containing the maximum allowed apparent power per line and time step
        in MVA. Index of the dataframe are all time steps power flow analysis
        was conducted for of type :pandas:`pandas.Timestamp<Timestamp>`.
        Columns are line names as in index of
        :attr:`~.network.topology.Topology.loads_df`.

    """
    allowed_load_lv = _lines_allowed_load_voltage_level(
        edisgo_obj, voltage_level="lv", n_minus_one=n_minus_one
    )
    allowed_load_mv = _lines_allowed_load_voltage_level(
        edisgo_obj, voltage_level="mv", n_minus_one=n_minus_one
    )
    allowed_load = pd.concat([allowed_load_lv, allowed_load_mv], axis=1)
    if lines is None:
        return allowed_load
    else:
        return allowed_load.loc[:, lines]


<<<<<<< HEAD
def _line_load(edisgo_obj, voltage_level, **kwargs):
=======
def _lines_allowed_load_voltage_level(edisgo_obj, voltage_level, n_minus_one=False):
>>>>>>> 6d62fe6c
    """
    Returns allowed loading per line in the specified voltage level in MVA.

    Parameters
    ----------
    edisgo_obj : :class:`~.EDisGo`
    voltage_level : str
        Grid level, allowed line load is returned for. Possible options are
        "mv" or "lv".
    n_minus_one : bool
        Determines which allowed load factors to use. In case it is set to False,
        allowed load factors defined in the config file 'config_grid_expansion' in
        section 'grid_expansion_load_factors' are used. This is the default.
        In case it is set to True, allowed load factors defined in the config file
        'config_grid_expansion' in section 'grid_expansion_load_factors_n_minus_one'
        are used. This case is currently not implemented.

    Other Parameters
    -----------------
    lv_grid_id : str or int
        LV grid id to specify the grid to check, if mode is "lv".

    Returns
    -------
    :pandas:`pandas.DataFrame<DataFrame>`
        Dataframe containing the maximum allowed apparent power per line and time step
        in MVA. Index of the dataframe are all time steps power flow analysis
        was conducted for of type :pandas:`pandas.Timestamp<Timestamp>`.
        Columns are line names as in index of
        :attr:`~.network.topology.Topology.loads_df` of all lines in the specified
        voltage level.

    """
    # get lines in voltage level
    mv_grid = edisgo_obj.topology.mv_grid
    if voltage_level == "lv":
        lines_df = edisgo_obj.topology.lines_df[
            ~edisgo_obj.topology.lines_df.index.isin(mv_grid.lines_df.index)
        ]
    elif voltage_level == "mv":
        lines_df = mv_grid.lines_df
    else:
        raise ValueError(
            "{} is not a valid option for input variable 'voltage_level' in "
            "function lines_allowed_load_voltage_level. Try 'mv' or "
            "'lv'.".format(voltage_level)
        )

<<<<<<< HEAD
    # get allowed line load
    i_lines_allowed = lines_allowed_load(edisgo_obj, voltage_level, **kwargs)
=======
    allowed_load_per_case = {}

    # get allowed loads per case
    if n_minus_one is True:
        raise NotImplementedError("n-1 security can currently not be checked.")
        # # handle lines in cycles differently from lines in stubs
        # for case in ["feed-in_case", "load_case"]:
        #     if (
        #         edisgo_obj.config["grid_expansion_load_factors_n_minus_one"][
        #             f"{voltage_level}_{case}_line"
        #         ]
        #         != 1.0
        #     ):
        #
        #         buses_in_cycles = list(
        #             set(itertools.chain.from_iterable(edisgo_obj.topology.rings))
        #         )
        #
        #         # Find lines in cycles
        #         lines_in_cycles = list(
        #             lines_df.loc[
        #                 lines_df[["bus0", "bus1"]].isin(buses_in_cycles).all(axis=1)
        #             ].index.values
        #         )
        #         lines_radial_feeders = list(
        #             lines_df.loc[~lines_df.index.isin(lines_in_cycles)].index.values
        #         )
        #
        #         # lines in cycles have to be n-1 secure
        #         allowed_load_per_case[case] = (
        #             lines_df.loc[lines_in_cycles].s_nom
        #             * edisgo_obj.config["grid_expansion_load_factors_n_minus_one"][
        #                 f"{voltage_level}_{case}_line"
        #             ]
        #         )
        #
        #         # lines in radial feeders are not n-1 secure anyway
        #         allowed_load_per_case[case] = pd.concat(
        #             [
        #                 allowed_load_per_case[case],
        #                 lines_df.loc[lines_radial_feeders].s_nom,
        #             ]
        #         )
    else:
        for case in ["feed-in_case", "load_case"]:
            allowed_load_per_case[case] = (
                lines_df.s_nom
                * edisgo_obj.config["grid_expansion_load_factors"][
                    f"{voltage_level}_{case}_line"
                ]
            )
>>>>>>> 6d62fe6c

    return edisgo_obj.timeseries.timesteps_load_feedin_case.loc[
        edisgo_obj.results.s_res.index
    ].apply(lambda _: allowed_load_per_case[_])


def lines_relative_load(edisgo_obj, lines=None, n_minus_one=False):
    """
    Returns relative line load.

    The relative line load is here defined as the apparent power over a line, obtained
    from power flow analysis, divided by the allowed load of a line, which is the
    nominal apparent power times a security factor (see :py:attr:`~lines_allowed_load`
    for more information).

    Parameters
    ----------
    edisgo_obj : :class:`~.EDisGo`
    lines : list(str) or None
        List of line names to get relative loading for. Per default relative loading
        is returned for all lines included in the power flow analysis. Default: None.
    n_minus_one : bool
        Determines which allowed load factors to use. See :py:attr:`~lines_allowed_load`
        for more information.

    Returns
    --------
    :pandas:`pandas.DataFrame<DataFrame>`
        Dataframe containing the relative loading per line and time step
        in p.u.. Index of the dataframe are all time steps power flow analysis
        was conducted for of type :pandas:`pandas.Timestamp<Timestamp>`.
        Columns are line names as in index of
        :attr:`~.network.topology.Topology.loads_df`.

    """
    if lines is None:
        lines = edisgo_obj.results.s_res.columns.drop(
            edisgo_obj.topology.transformers_df.index, errors="ignore"
        )

    # get allowed loading
    allowed_loading = lines_allowed_load(edisgo_obj, lines, n_minus_one=n_minus_one)

    # get line load from power flow analysis
    loading = edisgo_obj.results.s_res.loc[:, lines]

    return loading / allowed_loading


def hv_mv_station_max_overload(edisgo_obj):
    """
    Checks for over-loading of HV/MV station.

    Parameters
    ----------
    edisgo_obj : :class:`~.EDisGo`

    Returns
    -------
    :pandas:`pandas.DataFrame<DataFrame>`
        In case there are no over-loading problems returns an empty dataframe.
        In case of over-loading problems the dataframe contains the name of the
        over-loaded station (grid's name with the extension '_station') in the index.
        Columns are 's_missing' containing the missing apparent power at maximal
        over-loading in MVA as float, 'time_index' containing the corresponding time
        step the over-loading occurred in as :pandas:`pandas.Timestamp<Timestamp>`,
        and 'grid' containing the grid object as :class:`~.network.grids.MVGrid`.

    Notes
    -----
    Over-load is determined based on allowed load factors for feed-in and
    load cases that are defined in the config file 'config_grid_expansion' in
    section 'grid_expansion_load_factors'.

    """
    crit_stations = _station_max_overload(edisgo_obj, edisgo_obj.topology.mv_grid)
    if not crit_stations.empty:
        logger.debug("==> HV/MV station has load issues.")
    else:
        logger.debug("==> No HV/MV station load issues.")

    return crit_stations


<<<<<<< HEAD
def mv_lv_station_load(edisgo_obj, **kwargs):
=======
def mv_lv_station_max_overload(edisgo_obj):
>>>>>>> 6d62fe6c
    """
    Checks for over-loading of MV/LV stations.

    Parameters
    ----------
    edisgo_obj : :class:`~.EDisGo`

    Other Parameters
    -----------------
    lv_grid_id : str or int
        LV grid id to specify the grid to check, if mode is "lv".

    Returns
    -------
    :pandas:`pandas.DataFrame<DataFrame>`
        In case there are no over-loading problems returns an empty dataframe.
        In case of over-loading problems the dataframe contains the name of the
        over-loaded station (grid's name with the extension '_station') in the index.
        Columns are 's_missing' containing the missing apparent power at maximal
        over-loading in MVA as float, 'time_index' containing the corresponding time
        step the over-loading occurred in as :pandas:`pandas.Timestamp<Timestamp>`,
        and 'grid' containing the grid object as :class:`~.network.grids.LVGrid`.

    Notes
    -----
    Over-load is determined based on allowed load factors for feed-in and
    load cases that are defined in the config file 'config_grid_expansion' in
    section 'grid_expansion_load_factors'.

    """

    crit_stations = pd.DataFrame(dtype=float)
    for lv_grid in edisgo_obj.topology.lv_grids:
        crit_stations = pd.concat(
            [
                crit_stations,
                _station_max_overload(edisgo_obj, lv_grid),
            ]
        )
    if not crit_stations.empty:
        logger.debug(
            "==> {} MV/LV station(s) has/have load issues.".format(
                crit_stations.shape[0]
            )
        )
    else:
        logger.debug("==> No MV/LV station load issues.")

    return crit_stations


def _station_max_overload(edisgo_obj, grid):
    """
    Checks for over-loading of stations.

    Parameters
    ----------
    edisgo_obj : :class:`~.EDisGo`
    grid : :class:`~.network.grids.LVGrid` or :class:`~.network.grids.MVGrid`

    Returns
    -------
    :pandas:`pandas.DataFrame<DataFrame>`
        In case there are no over-loading problems returns an empty dataframe.
        In case of over-loading problems the dataframe contains the name of the
        over-loaded station (grid's name with the extension '_station') in the index.
        Columns are 's_missing' containing the missing apparent power at maximal
        over-loading in MVA as float, 'time_index' containing the corresponding time
        step the over-loading occurred in as :pandas:`pandas.Timestamp<Timestamp>`,
        and 'grid' containing the grid object as :class:`~.network.grids.Grid`.

    """
    if isinstance(grid, LVGrid):
        voltage_level = "lv"
    elif isinstance(grid, MVGrid):
        voltage_level = "mv"
    else:
        raise ValueError("Inserted grid is invalid.")

    # get apparent power over station from power flow analysis
    s_station_pfa = _station_load(edisgo_obj, grid)

    # get maximum allowed apparent power of station in each time step
    s_station_allowed = _station_allowed_load(edisgo_obj, grid)

    # calculate residual apparent power (if negative, station is over-loaded)
    s_res = s_station_allowed - s_station_pfa
    s_res = s_res[s_res < 0]

    if not s_res.dropna().empty:
        load_factor = edisgo_obj.timeseries.timesteps_load_feedin_case.apply(
            lambda _: edisgo_obj.config["grid_expansion_load_factors"][
                f"{voltage_level}_{_}_transformer"
            ]
        )

        # calculate the greatest apparent power missing (residual apparent power is
        # divided by the load factor to account for load factors smaller than
        # one, which lead to a higher needed additional capacity)
        s_missing = (s_res.iloc[:, 0] / load_factor).dropna()
        return pd.DataFrame(
            {
                "s_missing": abs(s_missing.min()),
                "time_index": s_missing.idxmin(),
                "grid": grid,
            },
            index=[grid.station_name],
        )

    else:
        return pd.DataFrame(dtype=float)


def _station_load(edisgo_obj, grid):
    """
    Returns loading of stations per time step from power flow analysis in MVA.

    In case of HV/MV transformers, which are not included in power flow analysis,
    loading is determined using slack results.

    Parameters
    ----------
    edisgo_obj : :class:`~.EDisGo`
    grid : :class:`~.network.grids.LVGrid` or :class:`~.network.grids.MVGrid`

    Returns
    -------
    :pandas:`pandas.DataFrame<DataFrame>`
        Dataframe containing loading of grid's station to the overlying voltage level
        per time step in MVA.
        Index of the dataframe are all time steps power flow analysis
        was conducted for of type :pandas:`pandas.Timestamp<Timestamp>`.
        Column name is grid's name with the extension '_station'.

    """
    # get apparent power over station from power flow analysis
    if isinstance(grid, LVGrid):
        return pd.DataFrame(
            {
                grid.station_name: edisgo_obj.results.s_res.loc[
                    :, grid.transformers_df.index
                ].sum(axis=1)
            }
        )
    elif isinstance(grid, MVGrid):
        # ensure that power flow was conducted for MV as slack could also be at MV/LV
        # station's secondary side
        mv_lines = edisgo_obj.topology.mv_grid.lines_df.index
        if not any(mv_lines.isin(edisgo_obj.results.i_res.columns)):
            raise ValueError(
                "MV was not included in power flow analysis, wherefore load "
                "of HV/MV station cannot be calculated."
            )
        return pd.DataFrame(
            {
                grid.station_name: np.hypot(
                    edisgo_obj.results.pfa_slack.p,
                    edisgo_obj.results.pfa_slack.q,
                )
            }
        )
    else:
        raise ValueError("Inserted grid is invalid.")


def _station_allowed_load(edisgo_obj, grid):
    """
    Returns allowed loading of grid's station to the overlying voltage level per time
    step in MVA.

    Allowed loading considers allowed load factors in heavy load flow case ('load case')
    and reverse power flow case ('feed-in case') that are defined in the config file
    'config_grid_expansion' in section 'grid_expansion_load_factors'.

    Parameters
    ----------
    edisgo_obj : :class:`~.EDisGo`
    grid : :class:`~.network.grids.LVGrid` or :class:`~.network.grids.MVGrid`
        Grid to get allowed station loading for.

    Returns
    -------
    :pandas:`pandas.DataFrame<DataFrame>`
        Dataframe containing the maximum allowed apparent power over the grid's
        transformers to the overlying voltage level per time step in MVA.
        Index of the dataframe are all time steps power flow analysis
        was conducted for of type :pandas:`pandas.Timestamp<Timestamp>`.
        Column name is grid's name with the extension '_station'.

    """
    # get grid's voltage level and transformers to the overlying voltage level
    if isinstance(grid, LVGrid):
        voltage_level = "lv"
        transformers_df = grid.transformers_df
    elif isinstance(grid, MVGrid):
        voltage_level = "mv"
        transformers_df = edisgo_obj.topology.transformers_hvmv_df
    else:
        raise ValueError("Inserted grid is invalid.")

    # get maximum allowed apparent power of station in each time step
    s_station = sum(transformers_df.s_nom)
    load_factor = edisgo_obj.timeseries.timesteps_load_feedin_case.apply(
        lambda _: edisgo_obj.config["grid_expansion_load_factors"][
            f"{voltage_level}_{_}_transformer"
        ]
    )

    return pd.DataFrame(
        {grid.station_name: s_station * load_factor}, index=load_factor.index
    )


def stations_allowed_load(edisgo_obj, grids=None):
    """
    Returns allowed loading of specified grids stations to the overlying voltage level
    per time step in MVA.

    Allowed loading considers allowed load factors in heavy load flow case ('load case')
    and reverse power flow case ('feed-in case') that are defined in the config file
    'config_grid_expansion' in section 'grid_expansion_load_factors'.

    Parameters
    ----------
    edisgo_obj : :class:`~.EDisGo`
    grids : list(:class:`~.network.grids.Grid`)
        List of MV and LV grids to get allowed station loading for. Per default
        allowed loading is returned for all stations in the network. Default: None.

    Returns
    -------
    :pandas:`pandas.DataFrame<DataFrame>`
        Dataframe containing the maximum allowed apparent power over the grid's
        transformers to the overlying voltage level per time step in MVA.
        Index of the dataframe are all time steps power flow analysis
        was conducted for of type :pandas:`pandas.Timestamp<Timestamp>`.
        Column names are the respective grid's name with the extension '_station'.

    """
    if grids is None:
        grids = list(edisgo_obj.topology.lv_grids) + [edisgo_obj.topology.mv_grid]

    allowed_loading = pd.DataFrame()
    for grid in grids:
        allowed_loading = pd.concat(
            [allowed_loading, _station_allowed_load(edisgo_obj, grid)], axis=1
        )
    return allowed_loading


def stations_relative_load(edisgo_obj, grids=None):
    """
    Returns relative loading of specified grids stations to the overlying voltage level
    per time step in p.u..

    Stations relative loading is determined by dividing the stations loading (from
    power flow analysis) by the allowed loading (considering allowed load factors in
    heavy load flow case ('load case') and reverse power flow case ('feed-in case')
    from config files).

    Parameters
    ----------
    edisgo_obj : :class:`~.EDisGo`
    grids : list(:class:`~.network.grids.Grid`)
        List of MV and LV grids to get relative station loading for. Per default
        relative loading is returned for all stations in the network that were
        included in the power flow analysis. Default: None.

    Returns
    -------
    :pandas:`pandas.DataFrame<DataFrame>`
        Dataframe containing the relative loading of the grid's
        transformers to the overlying voltage level per time step in p.u..
        Index of the dataframe are all time steps power flow analysis
        was conducted for of type :pandas:`pandas.Timestamp<Timestamp>`.
        Column names are the respective grid's name with the extension '_station'.

    """
    if grids is None:
        grids = list(edisgo_obj.topology.lv_grids) + [edisgo_obj.topology.mv_grid]

    # get allowed loading
    allowed_loading = stations_allowed_load(edisgo_obj, grids)

<<<<<<< HEAD
def lv_voltage_deviation(edisgo_obj, mode=None, voltage_levels="mv_lv", **kwargs):
=======
    # get loading from power flow results
    loading = pd.DataFrame()
    for grid in grids:
        # check that grid was included in power flow analysis
        try:
            loading = pd.concat([loading, _station_load(edisgo_obj, grid)], axis=1)
        except Exception:
            pass

    return loading / allowed_loading.loc[:, loading.columns]


def components_relative_load(edisgo_obj, n_minus_one=False):
>>>>>>> 6d62fe6c
    """
    Returns relative loading of all lines and stations included in power flow analysis.

    The component's relative loading is determined by dividing the stations loading
    (from power flow analysis) by the allowed loading (considering allowed load factors
    in heavy load flow case ('load case') and reverse power flow case ('feed-in case')
    from config files).

    Parameters
    ----------
    edisgo_obj : :class:`~.EDisGo`
    n_minus_one : bool
        Determines which allowed load factors to use. See :py:attr:`~lines_allowed_load`
        for more information.

    Returns
    -------
    :pandas:`pandas.DataFrame<DataFrame>`
        Dataframe containing the relative loading of lines and stations power flow
        results are available for per time step in p.u..
        Index of the dataframe are all time steps power flow analysis
        was conducted for of type :pandas:`pandas.Timestamp<Timestamp>`.
        Columns are line names (as in index of
        :attr:`~.network.topology.Topology.loads_df`) and station names (respective
        grid's name with the extension '_station', see
        :attr:`~.network.grids.Grid.station_name`).

    """
    stations_rel_load = stations_relative_load(edisgo_obj)
    lines_rel_load = lines_relative_load(
        edisgo_obj, lines=None, n_minus_one=n_minus_one
    )
    return pd.concat([lines_rel_load, stations_rel_load], axis=1)


def voltage_issues(edisgo_obj, voltage_level, split_voltage_band=True):
    """
    Gives buses with voltage issues and their maximum voltage deviation in p.u..

    Parameters
    ----------
    edisgo_obj : :class:`~.EDisGo`
    voltage_level : None or str
        Specifies voltage level for which to determine voltage issues. Possible options
        are 'mv' to check voltage deviations at MV buses, 'mv_lv' to check voltage
        deviations at MV-LV stations, and 'lv' to check voltage deviations at LV buses.
        If None voltage deviations in all voltage levels are checked.
    split_voltage_band : bool
        If True the allowed voltage band of +/-10 percent is allocated to the different
        voltage levels MV, MV/LV and LV according to config values set in section
        `grid_expansion_allowed_voltage_deviations`. If False, the same voltage limits
        are used for all voltage levels. Default: True.

    Other Parameters
    -----------------
    lv_grid_id : str or int
        LV grid id to specify the grid to check, if mode is "lv".

    Returns
    -------
    :pandas:`pandas.DataFrame<DataFrame>`
        Dataframe with maximum deviations from allowed lower or upper voltage limits
        in p.u. sorted descending from highest to lowest voltage deviation
        (it is not distinguished between over- or undervoltage).
        Columns of the dataframe are 'abs_max_voltage_dev' containing the maximum
        absolute voltage deviation as float, 'time_index' containing the
        corresponding time step the maximum voltage issue occured in as
        :pandas:`pandas.Timestamp<Timestamp>`, and 'lv_grid_id' giving the LV grid ID
        the bus is in as integer. Index of the dataframe are the
        names of all buses with voltage issues as in index of
        :attr:`~.network.topology.Topology.buses_df`.

    Notes
    -----
    Voltage issues are determined based on allowed voltage deviations defined
    in the config file 'config_grid_expansion' in section
    'grid_expansion_allowed_voltage_deviations'.

    """
<<<<<<< HEAD

    crit_buses = {}

    if voltage_levels == "mv_lv":
        v_limits_upper, v_limits_lower = _mv_allowed_voltage_limits(edisgo_obj, "mv_lv")
    elif not "lv" == voltage_levels:
        raise ValueError(
            "{} is not a valid option for input variable 'voltage_levels' in "
            "function lv_voltage_deviation. Try 'mv_lv' or "
            "'lv'.".format(voltage_levels)
        )

    if kwargs.get("lv_grid_id", None):
        lv_grids = [edisgo_obj.topology.get_lv_grid(kwargs.get("lv_grid_id", None))]
    else:
        lv_grids = edisgo_obj.topology.lv_grids

    for lv_grid in lv_grids:

        if mode:
            if mode == "stations":
                buses = lv_grid.station.index
            else:
                raise ValueError(
                    "{} is not a valid option for input variable 'mode' in "
                    "function lv_voltage_deviation. Try 'stations' or "
                    "None.".format(mode)
=======
    station_buses = edisgo_obj.topology.transformers_df.bus1.unique()
    if voltage_level:
        if voltage_level == "mv_lv":
            buses = station_buses
        elif voltage_level == "lv":
            buses = edisgo_obj.topology.buses_df.index
            # drop MV buses and buses of stations secondary sides
            buses = buses.drop(
                edisgo_obj.topology.mv_grid.buses_df.index.append(
                    pd.Index(station_buses)
>>>>>>> 6d62fe6c
                )
            )
        elif voltage_level == "mv":
            buses = edisgo_obj.topology.mv_grid.buses_df.index
        else:
            raise ValueError(
                "{} is not a valid option for input variable 'voltage_level' in "
                "function voltage_issue. Possible options are 'mv', 'mv_lv', 'lv', "
                "or None.".format(voltage_level)
            )
    else:
        mv_issues = voltage_issues(
            edisgo_obj, voltage_level="mv", split_voltage_band=split_voltage_band
        )
        mv_lv_issues = voltage_issues(
            edisgo_obj, voltage_level="mv_lv", split_voltage_band=split_voltage_band
        )
        lv_issues = voltage_issues(
            edisgo_obj, voltage_level="lv", split_voltage_band=split_voltage_band
        )
        crit_buses = pd.concat([mv_issues, mv_lv_issues, lv_issues])
        if not crit_buses.empty:
            crit_buses.sort_values(
                by=["abs_max_voltage_dev"], ascending=False, inplace=True
            )
        return crit_buses

    crit_buses = _voltage_issues_helper(edisgo_obj, buses, split_voltage_band)

    # join LV grid information
    if voltage_level == "mv_lv" or voltage_level == "lv":
        crit_buses["lv_grid_id"] = edisgo_obj.topology.buses_df.loc[
            crit_buses.index, "lv_grid_id"
        ]
    else:
        crit_buses["lv_grid_id"] = None

    if not crit_buses.empty:
        if voltage_level == "mv_lv":
            message = "==> {} MV-LV station(s) has/have voltage issues."
        elif voltage_level == "lv":
            message = "==> {} LV bus(es) has/have voltage issues."
        else:
            message = "==> {} bus(es) in MV topology has/have voltage issues."
        logger.debug(message.format(len(crit_buses)))
    else:
        if voltage_level == "mv_lv":
            message = "==> No voltage issues in MV-LV stations."
        elif voltage_level == "lv":
            message = "==> No voltage issues in LV grids."
        else:
            message = "==> No voltage issues in MV topology."
        logger.debug(message)
    return crit_buses


def _voltage_issues_helper(edisgo_obj, buses, split_voltage_band):
    """
    Function to detect voltage issues at buses.

    The function returns the highest voltage deviation from allowed lower
    or upper voltage limit in p.u. for all buses with voltage issues.

    Parameters
    ----------
    edisgo_obj : :class:`~.EDisGo`
    buses : list(str)
        List of buses to check voltage deviation for.
    split_voltage_band : bool
        If True the allowed voltage band of +/-10 percent is allocated to the different
        voltage levels MV, MV/LV and LV according to config values set in section
        `grid_expansion_allowed_voltage_deviations`. If False, the same voltage limits
        are used for all voltage levels.

    Returns
    -------
    pandas:`pandas.DataFrame<DataFrame>`
        Dataframe with maximum deviations from allowed lower or upper voltage limits
        in p.u. sorted descending from highest to lowest voltage deviation
        (it is not distinguished between over- or undervoltage).
        Columns of the dataframe are 'abs_max_voltage_dev' containing the maximum
        absolute voltage deviation as float and 'time_index' containing the
        corresponding time step the maximum voltage issue occured in as
        :pandas:`pandas.Timestamp<Timestamp>`. Index of the dataframe are the
        names of all buses with voltage issues as in index of
        :attr:`~.network.topology.Topology.buses_df`.

    """
    crit_buses = pd.DataFrame(dtype=float)
    # get voltage deviations
    voltage_dev = voltage_deviation_from_allowed_voltage_limits(
        edisgo_obj, buses=buses, split_voltage_band=split_voltage_band
    )
    # drop buses without voltage issues
    voltage_dev = voltage_dev[voltage_dev != 0].dropna(how="all", axis=1).abs()
    # determine absolute maximum voltage deviation and time step it occurs
    crit_buses["abs_max_voltage_dev"] = voltage_dev.max()
    crit_buses["time_index"] = voltage_dev.idxmax()
    # sort descending by maximum voltage deviation
    if not crit_buses.empty:
        crit_buses.sort_values(
            by=["abs_max_voltage_dev"], ascending=False, inplace=True
        )
    return crit_buses


def allowed_voltage_limits(edisgo_obj, buses=None, split_voltage_band=True):
    """

    Parameters
    ----------
    edisgo_obj : :class:`~.EDisGo`
    buses : list(str)
        List of bus names to get allowed voltage limits for. Per default
        allowed voltage limits are returned for all buses in the network. Default: None.
    split_voltage_band : bool
        If True the allowed voltage band of +/-10 percent is allocated to the different
        voltage levels MV, MV/LV and LV according to config values set in section
        `grid_expansion_allowed_voltage_deviations`. If False, the same voltage limits
        are used for all voltage levels. Default: True.

    Returns
    -------
    :pandas:`pandas.DataFrame<DataFrame>`
        Dataframe containing the maximum allowed apparent power per line and time step
        in MVA. Index of the dataframe are all time steps power flow analysis
        was conducted for of type :pandas:`pandas.Timestamp<Timestamp>`.
        Columns are bus names as in index of
        :attr:`~.network.topology.Topology.buses_df`.

    """
    if buses is None:
        buses = edisgo_obj.results.v_res.columns

    if split_voltage_band:

        # MV limits
        mv_buses = edisgo_obj.topology.mv_grid.buses_df.index
        mv_upper, mv_lower = _mv_allowed_voltage_limits(edisgo_obj)
        mv_upper = pd.DataFrame(
            mv_upper, columns=mv_buses, index=edisgo_obj.results.v_res.index
        )
        mv_lower = pd.DataFrame(
            mv_lower, columns=mv_buses, index=edisgo_obj.results.v_res.index
        )

        # station limits
        stations_upper, stations_lower = _lv_allowed_voltage_limits(
            edisgo_obj, mode="stations"
        )

        # LV limits
        lv_upper, lv_lower = _lv_allowed_voltage_limits(edisgo_obj, mode=None)

        # concat results and select relevant buses
        upper = pd.concat([mv_upper, stations_upper, lv_upper], axis=1)
        lower = pd.concat([mv_lower, stations_lower, lv_lower], axis=1)

        # check if allowed voltage limits could be determined for all specified buses
        allowed_buses = upper.columns
        buses_not_incl = list(set(buses) - set(allowed_buses))
        if buses_not_incl:
            logger.warning(
                f"Allowed voltage limits cannot be determined for all given buses as "
                f"voltage information from power flow analysis is needed to calculate "
                f"allowed voltage for the MV/LV and LV level but the buses were not "
                f"included in the power flow analysis. "
                f"This concerns the following buses: {buses_not_incl}."
            )
            buses = list(set(buses) - set(buses_not_incl))

        return upper.loc[:, buses], lower.loc[:, buses]
    else:
        upper = pd.DataFrame(1.1, columns=buses, index=edisgo_obj.results.v_res.index)
        lower = pd.DataFrame(0.9, columns=buses, index=edisgo_obj.results.v_res.index)
        return upper, lower


def _mv_allowed_voltage_limits(edisgo_obj):
    """
    Calculates allowed lower and upper voltage limits for MV nodes in p.u..

    Parameters
    ----------
    edisgo_obj : :class:`~.EDisGo`

    Returns
    -------
    (float, float)
        Lower and upper voltage limit for MV nodes.

    """
    # get values from config
    offset = edisgo_obj.config["grid_expansion_allowed_voltage_deviations"][
        "hv_mv_trafo_offset"
    ]
    control_deviation = edisgo_obj.config["grid_expansion_allowed_voltage_deviations"][
        "hv_mv_trafo_control_deviation"
    ]

    upper_limit = (
        1
        + offset
        - control_deviation
        + edisgo_obj.config["grid_expansion_allowed_voltage_deviations"][
            "mv_max_v_rise"
        ]
    )
    lower_limit = (
        1
        + offset
        + control_deviation
        - edisgo_obj.config["grid_expansion_allowed_voltage_deviations"][
            "mv_max_v_drop"
        ]
    )

    return upper_limit, lower_limit


def _lv_allowed_voltage_limits(edisgo_obj, lv_grids=None, mode=None):
    """
    Calculates allowed lower and upper voltage limits for either buses or transformers
    in given LV grids.

    Voltage limits are determined relative to the station's secondary side, in case
    limits are determined for buses in the LV grid (default), or relative to the
    station's primary side, in case limits are determined for transformers.

    Limits can only be determined for grids included in power flow analysis.

    Parameters
    ----------
    edisgo_obj : :class:`~.EDisGo`
    lv_grids : list(:class:`~.network.grids.LVGrid`) or None
        LV grids to get voltage limits for. If None, limits for all LV grids
        included in last power flow analysis are returned.
    mode : None or str
        If None, voltage limits for buses in the LV network are returned. In
        that case the reference bus is the LV stations' secondary side.
        If mode is set to 'stations', voltage limits for stations' secondary
        side (LV bus bar) are returned; the reference bus is the stations'
        primary side.

    Returns
    -------
    (:pandas:`pandas.DataFrame<DataFrame>`, :pandas:`pandas.DataFrame<DataFrame>`)
        Dataframe containing the allowed lower and upper voltage limits in p.u..
        Index of the dataframe are all time steps power flow was last conducted
        for of type :pandas:`pandas.Timestamp<Timestamp>`. Columns are bus names as in
        index of :attr:`~.network.topology.Topology.buses_df` for all buses power flow
        results are available. If mode is 'stations' columns contain bus names
        of the stations secondary sides.

    """
    if lv_grids is None:
        lv_grids = list(edisgo_obj.topology.mv_grid.lv_grids)

    upper_limits_df = pd.DataFrame()
    lower_limits_df = pd.DataFrame()
    voltages_pfa = edisgo_obj.results.v_res
    buses_in_pfa = voltages_pfa.columns

    if mode == "stations":

        config_string = "mv_lv_station"

        # get base voltage (voltage at primary side) for each station
        voltage_base = pd.DataFrame()
        for grid in lv_grids:
            transformers_df = grid.transformers_df
            primary_side = transformers_df.iloc[0].bus0
            secondary_side = transformers_df.iloc[0].bus1
            if primary_side in buses_in_pfa:
                voltage_base[secondary_side] = voltages_pfa.loc[:, primary_side]

        upper_limits_df = (
            voltage_base
            + edisgo_obj.config["grid_expansion_allowed_voltage_deviations"][
                "{}_max_v_rise".format(config_string)
            ]
        )
        lower_limits_df = (
            voltage_base
            - edisgo_obj.config["grid_expansion_allowed_voltage_deviations"][
                "{}_max_v_drop".format(config_string)
            ]
        )
    else:
        config_string = "lv"

        # get all secondary sides and buses in grids
        buses_dict = {}
        secondary_sides = pd.Series()
        for grid in lv_grids:
            secondary_side = grid.station.index[0]
            if secondary_side in buses_in_pfa:
                secondary_sides[grid] = secondary_side
                buses_dict[grid.station.index[0]] = grid.buses_df.index.drop(
                    grid.station.index[0]
                )

        voltage_base = voltages_pfa.loc[:, secondary_sides.values]

        upper_limits_df_tmp = (
            voltage_base
            + edisgo_obj.config["grid_expansion_allowed_voltage_deviations"][
                "{}_max_v_rise".format(config_string)
            ]
        )
        lower_limits_df_tmp = (
            voltage_base
            - edisgo_obj.config["grid_expansion_allowed_voltage_deviations"][
                "{}_max_v_drop".format(config_string)
            ]
        )

        # rename columns to secondary side
        for colname, values in upper_limits_df_tmp.iteritems():
            tmp = pd.DataFrame(
                data=np.tile(values, (len(buses_dict[colname]), 1)).T,
                columns=buses_dict[colname],
                index=values.index,
            )
            upper_limits_df = pd.concat([upper_limits_df, tmp], axis=1)
        for colname, values in lower_limits_df_tmp.iteritems():
            tmp = pd.DataFrame(
                data=np.tile(values, (len(buses_dict[colname]), 1)).T,
                columns=buses_dict[colname],
                index=values.index,
            )
            lower_limits_df = pd.concat([lower_limits_df, tmp], axis=1)

    return upper_limits_df, lower_limits_df


def voltage_deviation_from_allowed_voltage_limits(
    edisgo_obj, buses=None, split_voltage_band=True
):
    """
    Function to detect under- and overvoltage at buses.

    The function returns both under- and overvoltage deviations in p.u. from
    the allowed lower and upper voltage limit, respectively, in separate
    dataframes. In case of both under- and overvoltage issues at one bus,
    only the highest voltage deviation is returned.

    Parameters
    ----------
    edisgo_obj : :class:`~.EDisGo`
    buses : list(str) or None
        List of buses to check voltage deviation for. Per default voltage deviation
        is returned for all buses included in the power flow analysis. Default: None.
    split_voltage_band : bool
        If True the allowed voltage band of +/-10 percent is allocated to the different
        voltage levels MV, MV/LV and LV according to config values set in section
        `grid_expansion_allowed_voltage_deviations`. If False, the same voltage limits
        are used for all voltage levels. Default: True.

    Returns
    -------
    :pandas:`pandas.DataFrame<DataFrame>`
        Dataframe with deviations from allowed lower voltage level in p.u.. Positive
        values signify an overvoltage whereas negative values signify an undervoltage.
        Zero values signify that the voltage is within the allowed limits.
        Index of the dataframe are all time steps power flow analysis was conducted for
        of type :pandas:`pandas.Timestamp<Timestamp>`. Columns are bus names as in index
        of :attr:`~.network.topology.Topology.buses_df`.

    """
    if buses is None:
        buses = edisgo_obj.results.v_res.columns

    # get allowed voltage deviations
    v_dev_allowed_upper, v_dev_allowed_lower = allowed_voltage_limits(
        edisgo_obj, buses=buses, split_voltage_band=split_voltage_band
    )

    # get voltages from power flow analysis
    v_mag_pu_pfa = edisgo_obj.results.v_res.loc[:, buses]

    # make all entries without voltage issues NaN values
    overvoltage = v_mag_pu_pfa[v_mag_pu_pfa > v_dev_allowed_upper]
    undervoltage = v_mag_pu_pfa[v_mag_pu_pfa < v_dev_allowed_lower]

    # determine deviation from allowed voltage limits for times with voltage issues
    # overvoltage deviations are positive, undervoltage deviations negative
    overvoltage_dev = overvoltage - v_dev_allowed_upper
    undervoltage_dev = undervoltage - v_dev_allowed_lower

    # combine overvoltage and undervoltage issues and set NaN values to zero
    voltage_dev = overvoltage_dev.fillna(0) + undervoltage_dev.fillna(0)

    return voltage_dev<|MERGE_RESOLUTION|>--- conflicted
+++ resolved
@@ -58,11 +58,7 @@
     return crit_lines
 
 
-<<<<<<< HEAD
-def lv_line_load(edisgo_obj, **kwargs):
-=======
 def lv_line_max_relative_overload(edisgo_obj, n_minus_one=False):
->>>>>>> 6d62fe6c
     """
     Returns time step and value of most severe overloading of lines in LV networks.
 
@@ -74,11 +70,6 @@
         for more information). Currently, n-1 security cannot be handled correctly,
         wherefore the case where this parameter is set to True will lead to an error
         being raised.
-
-    Other Parameters
-    -----------------
-    lv_grid_id : str or int
-        LV grid id to specify the grid to check, if mode is "lv".
 
     Returns
     -------
@@ -101,13 +92,9 @@
 
     """
 
-<<<<<<< HEAD
-    crit_lines = _line_load(edisgo_obj, voltage_level="lv", **kwargs)
-=======
     crit_lines = _line_max_relative_overload(
         edisgo_obj, voltage_level="lv", n_minus_one=n_minus_one
     )
->>>>>>> 6d62fe6c
 
     if not crit_lines.empty:
         logger.debug(
@@ -121,11 +108,7 @@
     return crit_lines
 
 
-<<<<<<< HEAD
-def lines_allowed_load(edisgo_obj, voltage_level, **kwargs):
-=======
 def _line_max_relative_overload(edisgo_obj, voltage_level, n_minus_one=False):
->>>>>>> 6d62fe6c
     """
     Returns time step and value of most severe overloading of lines.
 
@@ -138,11 +121,6 @@
     n_minus_one : bool
         Determines which allowed load factors to use. See :py:attr:`~lines_allowed_load`
         for more information.
-
-    Other Parameters
-    -----------------
-    lv_grid_id : str or int
-        LV grid id to specify the grid to check, if mode is "lv".
 
     Returns
     -------
@@ -167,24 +145,9 @@
     # get lines in voltage level
     mv_grid = edisgo_obj.topology.mv_grid
     if voltage_level == "lv":
-<<<<<<< HEAD
-        if kwargs.get("lv_grid_id", None):
-            lv_grid = edisgo_obj.topology.get_lv_grid(kwargs.get("lv_grid_id", None))
-            lines_df = lv_grid.lines_df
-        else:
-            lines_df = edisgo_obj.topology.lines_df[
-                ~edisgo_obj.topology.lines_df.index.isin(mv_grid.lines_df.index)
-            ]
-        lv_grids = list(edisgo_obj.topology.lv_grids)
-        if len(lv_grids) > 0:
-            nominal_voltage = lv_grids[0].nominal_voltage
-        else:
-            nominal_voltage = np.NaN
-=======
         lines = edisgo_obj.topology.lines_df[
             ~edisgo_obj.topology.lines_df.index.isin(mv_grid.lines_df.index)
         ].index
->>>>>>> 6d62fe6c
     elif voltage_level == "mv":
         lines = mv_grid.lines_df.index
     else:
@@ -259,11 +222,7 @@
         return allowed_load.loc[:, lines]
 
 
-<<<<<<< HEAD
-def _line_load(edisgo_obj, voltage_level, **kwargs):
-=======
 def _lines_allowed_load_voltage_level(edisgo_obj, voltage_level, n_minus_one=False):
->>>>>>> 6d62fe6c
     """
     Returns allowed loading per line in the specified voltage level in MVA.
 
@@ -281,11 +240,6 @@
         'config_grid_expansion' in section 'grid_expansion_load_factors_n_minus_one'
         are used. This case is currently not implemented.
 
-    Other Parameters
-    -----------------
-    lv_grid_id : str or int
-        LV grid id to specify the grid to check, if mode is "lv".
-
     Returns
     -------
     :pandas:`pandas.DataFrame<DataFrame>`
@@ -312,10 +266,6 @@
             "'lv'.".format(voltage_level)
         )
 
-<<<<<<< HEAD
-    # get allowed line load
-    i_lines_allowed = lines_allowed_load(edisgo_obj, voltage_level, **kwargs)
-=======
     allowed_load_per_case = {}
 
     # get allowed loads per case
@@ -367,7 +317,6 @@
                     f"{voltage_level}_{case}_line"
                 ]
             )
->>>>>>> 6d62fe6c
 
     return edisgo_obj.timeseries.timesteps_load_feedin_case.loc[
         edisgo_obj.results.s_res.index
@@ -452,11 +401,7 @@
     return crit_stations
 
 
-<<<<<<< HEAD
-def mv_lv_station_load(edisgo_obj, **kwargs):
-=======
-def mv_lv_station_max_overload(edisgo_obj):
->>>>>>> 6d62fe6c
+def mv_lv_station_max_overload(edisgo_obj, **kwargs):
     """
     Checks for over-loading of MV/LV stations.
 
@@ -741,9 +686,6 @@
     # get allowed loading
     allowed_loading = stations_allowed_load(edisgo_obj, grids)
 
-<<<<<<< HEAD
-def lv_voltage_deviation(edisgo_obj, mode=None, voltage_levels="mv_lv", **kwargs):
-=======
     # get loading from power flow results
     loading = pd.DataFrame()
     for grid in grids:
@@ -757,7 +699,6 @@
 
 
 def components_relative_load(edisgo_obj, n_minus_one=False):
->>>>>>> 6d62fe6c
     """
     Returns relative loading of all lines and stations included in power flow analysis.
 
@@ -811,11 +752,6 @@
         `grid_expansion_allowed_voltage_deviations`. If False, the same voltage limits
         are used for all voltage levels. Default: True.
 
-    Other Parameters
-    -----------------
-    lv_grid_id : str or int
-        LV grid id to specify the grid to check, if mode is "lv".
-
     Returns
     -------
     :pandas:`pandas.DataFrame<DataFrame>`
@@ -837,35 +773,6 @@
     'grid_expansion_allowed_voltage_deviations'.
 
     """
-<<<<<<< HEAD
-
-    crit_buses = {}
-
-    if voltage_levels == "mv_lv":
-        v_limits_upper, v_limits_lower = _mv_allowed_voltage_limits(edisgo_obj, "mv_lv")
-    elif not "lv" == voltage_levels:
-        raise ValueError(
-            "{} is not a valid option for input variable 'voltage_levels' in "
-            "function lv_voltage_deviation. Try 'mv_lv' or "
-            "'lv'.".format(voltage_levels)
-        )
-
-    if kwargs.get("lv_grid_id", None):
-        lv_grids = [edisgo_obj.topology.get_lv_grid(kwargs.get("lv_grid_id", None))]
-    else:
-        lv_grids = edisgo_obj.topology.lv_grids
-
-    for lv_grid in lv_grids:
-
-        if mode:
-            if mode == "stations":
-                buses = lv_grid.station.index
-            else:
-                raise ValueError(
-                    "{} is not a valid option for input variable 'mode' in "
-                    "function lv_voltage_deviation. Try 'stations' or "
-                    "None.".format(mode)
-=======
     station_buses = edisgo_obj.topology.transformers_df.bus1.unique()
     if voltage_level:
         if voltage_level == "mv_lv":
@@ -876,7 +783,6 @@
             buses = buses.drop(
                 edisgo_obj.topology.mv_grid.buses_df.index.append(
                     pd.Index(station_buses)
->>>>>>> 6d62fe6c
                 )
             )
         elif voltage_level == "mv":
@@ -985,6 +891,7 @@
 
 def allowed_voltage_limits(edisgo_obj, buses=None, split_voltage_band=True):
     """
+    Calculates allowed upper and lower voltage limits.
 
     Parameters
     ----------
