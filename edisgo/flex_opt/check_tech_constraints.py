import itertools
import logging

import numpy as np
import pandas as pd

from edisgo.network.grids import LVGrid, MVGrid

logger = logging.getLogger(__name__)


def mv_line_overload(edisgo_obj):
    """
    Checks for over-loading issues in MV network.

    Parameters
    ----------
    edisgo_obj : :class:`~.EDisGo`

    Returns
    -------
    :pandas:`pandas.DataFrame<DataFrame>`
        Dataframe containing over-loaded MV lines, their maximum relative over-loading
        (maximum calculated apparent power over allowed apparent power) and the
        corresponding time step.
        Index of the dataframe are the names of the over-loaded lines.
        Columns are 'max_rel_overload' containing the maximum relative
        over-loading as float, 'time_index' containing the corresponding
        time step the over-loading occured in as
        :pandas:`pandas.Timestamp<Timestamp>`, and 'voltage_level' specifying
        the voltage level the line is in (either 'mv' or 'lv').

    Notes
    -----
    Line over-load is determined based on allowed load factors for feed-in and
    load cases that are defined in the config file 'config_grid_expansion' in
    section 'grid_expansion_load_factors'.

    """

    crit_lines = _line_overload(edisgo_obj, voltage_level="mv")

    if not crit_lines.empty:
        logger.debug(
            "==> {} line(s) in MV network has/have load issues.".format(
                crit_lines.shape[0]
            )
        )
    else:
        logger.debug("==> No line load issues in MV network.")

    return crit_lines


<<<<<<< HEAD
def lv_line_load(edisgo_obj, **kwargs):
=======
def lv_line_overload(edisgo_obj):
>>>>>>> 9ac4da93
    """
    Checks for over-loading issues in LV networks.

    Parameters
    ----------
    edisgo_obj : :class:`~.EDisGo`

    Other Parameters
    -----------------
    lv_grid_id : str or int
        LV grid id to specify the grid to check, if mode is "lv".

    Returns
    -------
    :pandas:`pandas.DataFrame<DataFrame>`
        Dataframe containing over-loaded LV lines, their maximum relative over-loading
        (maximum calculated apparent power over allowed apparent power) and the
        corresponding time step.
        Index of the dataframe are the names of the over-loaded lines.
        Columns are 'max_rel_overload' containing the maximum relative
        over-loading as float, 'time_index' containing the corresponding
        time step the over-loading occured in as
        :pandas:`pandas.Timestamp<Timestamp>`, and 'voltage_level' specifying
        the voltage level the line is in (either 'mv' or 'lv').

    Notes
    -----
    Line over-load is determined based on allowed load factors for feed-in and
    load cases that are defined in the config file 'config_grid_expansion' in
    section 'grid_expansion_load_factors'.

    """

<<<<<<< HEAD
    crit_lines = _line_load(edisgo_obj, voltage_level="lv", **kwargs)
=======
    crit_lines = _line_overload(edisgo_obj, voltage_level="lv")
>>>>>>> 9ac4da93

    if not crit_lines.empty:
        logger.debug(
            "==> {} line(s) in LV networks has/have load issues.".format(
                crit_lines.shape[0]
            )
        )
    else:
        logger.debug("==> No line load issues in LV networks.")

    return crit_lines


<<<<<<< HEAD
def lines_allowed_load(edisgo_obj, voltage_level, **kwargs):
=======
def _line_overload(edisgo_obj, voltage_level):
>>>>>>> 9ac4da93
    """
    Checks for over-loading issues of lines.

    Parameters
    ----------
    edisgo_obj : :class:`~.EDisGo`
    voltage_level : str
        Voltage level, over-loading is checked for. Possible options are
        'mv' or 'lv'.

    Other Parameters
    -----------------
    lv_grid_id : str or int
        LV grid id to specify the grid to check, if mode is "lv".

    Returns
    -------
    :pandas:`pandas.DataFrame<DataFrame>`
        Dataframe containing over-loaded lines, their maximum relative over-loading
        (maximum calculated apparent power over allowed apparent power) and the
        corresponding time step.
        Index of the dataframe are the names of the over-loaded lines.
        Columns are 'max_rel_overload' containing the maximum relative
        over-loading as float, 'time_index' containing the corresponding
        time step the over-loading occurred in as
        :pandas:`pandas.Timestamp<Timestamp>`, and 'voltage_level' specifying
        the voltage level the line is in (either 'mv' or 'lv').

    """
    if edisgo_obj.results.i_res.empty:
        raise Exception(
            "No power flow results to check over-load for. Please perform "
            "power flow analysis first."
        )

    # get lines in voltage level
    mv_grid = edisgo_obj.topology.mv_grid
    if voltage_level == "lv":
<<<<<<< HEAD
        if kwargs.get("lv_grid_id", None):
            lv_grid = edisgo_obj.topology.get_lv_grid(kwargs.get("lv_grid_id", None))
            lines_df = lv_grid.lines_df
        else:
            lines_df = edisgo_obj.topology.lines_df[
                ~edisgo_obj.topology.lines_df.index.isin(mv_grid.lines_df.index)
            ]
        lv_grids = list(edisgo_obj.topology.lv_grids)
        if len(lv_grids) > 0:
            nominal_voltage = lv_grids[0].nominal_voltage
        else:
            nominal_voltage = np.NaN
=======
        lines = edisgo_obj.topology.lines_df[
            ~edisgo_obj.topology.lines_df.index.isin(mv_grid.lines_df.index)
        ].index
>>>>>>> 9ac4da93
    elif voltage_level == "mv":
        lines = mv_grid.lines_df.index
    else:
        raise ValueError(
            "{} is not a valid option for input variable 'voltage_level'. "
            "Try 'mv' or 'lv'.".format(voltage_level)
        )

    # calculate relative line load and keep maximum over-load of each line
    relative_i_res = lines_relative_load(edisgo_obj, lines)

    crit_lines_relative_load = relative_i_res[relative_i_res > 1].max().dropna()
    if len(crit_lines_relative_load) > 0:
        crit_lines = pd.concat(
            [
                crit_lines_relative_load,
                relative_i_res.idxmax()[crit_lines_relative_load.index],
            ],
            axis=1,
            keys=["max_rel_overload", "time_index"],
            sort=True,
        )
        crit_lines.loc[:, "voltage_level"] = voltage_level
    else:
        crit_lines = pd.DataFrame(dtype=float)

    return crit_lines


def lines_allowed_load(edisgo_obj, lines=None):
    """
    Returns allowed loading of specified lines per time step in MVA.

    Allowed loading is determined based on allowed load factors for feed-in and
    load cases that are defined in the config file 'config_grid_expansion' in
    section 'grid_expansion_load_factors'.

    Parameters
    ----------
    edisgo_obj : :class:`~.EDisGo`
    lines : list(str)
        List of line names to get allowed loading for. Per default
        allowed loading is returned for all lines in the network. Default: None.

    Returns
    -------
    :pandas:`pandas.DataFrame<DataFrame>`
        Dataframe containing the maximum allowed apparent power per line and time step
        in MVA. Index of the dataframe are all time steps power flow analysis
        was conducted for of type :pandas:`pandas.Timestamp<Timestamp>`.
        Columns are line names as in index of
        :attr:`~.network.topology.Topology.loads_df`.

    """
    allowed_load_lv = _lines_allowed_load_voltage_level(edisgo_obj, voltage_level="lv")
    allowed_load_mv = _lines_allowed_load_voltage_level(edisgo_obj, voltage_level="mv")
    allowed_load = pd.concat([allowed_load_lv, allowed_load_mv], axis=1)
    if lines is None:
        return allowed_load
    else:
        return allowed_load.loc[:, lines]


<<<<<<< HEAD
def _line_load(edisgo_obj, voltage_level, **kwargs):
=======
def _lines_allowed_load_voltage_level(edisgo_obj, voltage_level):
>>>>>>> 9ac4da93
    """
    Returns allowed loading per line in the specified voltage level in MVA.

    Parameters
    ----------
    edisgo_obj : :class:`~.EDisGo`
    voltage_level : str
        Grid level, allowed line load is returned for. Possible options are
        "mv" or "lv".

    Other Parameters
    -----------------
    lv_grid_id : str or int
        LV grid id to specify the grid to check, if mode is "lv".

    Returns
    -------
    :pandas:`pandas.DataFrame<DataFrame>`
        Dataframe containing the maximum allowed apparent power per line and time step
        in MVA. Index of the dataframe are all time steps power flow analysis
        was conducted for of type :pandas:`pandas.Timestamp<Timestamp>`.
        Columns are line names as in index of
        :attr:`~.network.topology.Topology.loads_df` of all lines in the specified
        voltage level.

    """
    # get lines in voltage level
    mv_grid = edisgo_obj.topology.mv_grid
    if voltage_level == "lv":
        lines_df = edisgo_obj.topology.lines_df[
            ~edisgo_obj.topology.lines_df.index.isin(mv_grid.lines_df.index)
        ]
    elif voltage_level == "mv":
        lines_df = mv_grid.lines_df
    else:
        raise ValueError(
            "{} is not a valid option for input variable 'voltage_level' in "
            "function lines_allowed_load_voltage_level. Try 'mv' or "
            "'lv'.".format(voltage_level)
        )

<<<<<<< HEAD
    # get allowed line load
    i_lines_allowed = lines_allowed_load(edisgo_obj, voltage_level, **kwargs)
=======
    allowed_load_per_case = {}
>>>>>>> 9ac4da93

    # get allowed loads per case
    for case in ["feed-in_case", "load_case"]:

        # if load factor is not 1, handle lines in cycles differently from lines in
        # stubs
        if (
            edisgo_obj.config["grid_expansion_load_factors"][
                f"{voltage_level}_{case}_line"
            ]
            != 1.0
        ):

            buses_in_cycles = list(
                set(itertools.chain.from_iterable(edisgo_obj.topology.rings))
            )

            # Find lines in cycles
            lines_in_cycles = list(
                lines_df.loc[
                    lines_df[["bus0", "bus1"]].isin(buses_in_cycles).all(axis=1)
                ].index.values
            )
            lines_radial_feeders = list(
                lines_df.loc[~lines_df.index.isin(lines_in_cycles)].index.values
            )

            # lines in cycles have to be n-1 secure
            allowed_load_per_case[case] = (
                lines_df.loc[lines_in_cycles].s_nom
                * edisgo_obj.config["grid_expansion_load_factors"][
                    f"{voltage_level}_{case}_line"
                ]
            )

            # lines in radial feeders are not n-1 secure anyway
            allowed_load_per_case[case] = pd.concat(
                [
                    allowed_load_per_case[case],
                    lines_df.loc[lines_radial_feeders].s_nom,
                ]
            )
        else:
            allowed_load_per_case[case] = (
                lines_df.s_nom
                * edisgo_obj.config["grid_expansion_load_factors"][
                    f"{voltage_level}_{case}_line"
                ]
            )

    return edisgo_obj.timeseries.timesteps_load_feedin_case.loc[
        edisgo_obj.results.s_res.index
    ].apply(lambda _: allowed_load_per_case[_])


def lines_relative_load(edisgo_obj, lines=None):
    """
    Returns relative line load.

    The relative line load is here defined as the apparent power over a line, obtained
    from power flow analysis, divided by the allowed load of a line, which is the
    nominal apparent power times a security factor (see :py:attr:`~lines_allowed_load`
    for more information).

    Parameters
    ----------
    edisgo_obj : :class:`~.EDisGo`
    lines : list(str) or None
        List of line names to get relative loading for. Per default relative loading
        is returned for all lines included in the power flow analysis. Default: None.

    Returns
    --------
    :pandas:`pandas.DataFrame<DataFrame>`
        Dataframe containing the relative loading per line and time step
        in p.u.. Index of the dataframe are all time steps power flow analysis
        was conducted for of type :pandas:`pandas.Timestamp<Timestamp>`.
        Columns are line names as in index of
        :attr:`~.network.topology.Topology.loads_df`.

    """
    if lines is None:
        lines = edisgo_obj.results.s_res.columns.drop(
            edisgo_obj.topology.transformers_df.index, errors="ignore"
        )

    # get allowed loading
    allowed_loading = lines_allowed_load(edisgo_obj, lines)

    # get line load from power flow analysis
    loading = edisgo_obj.results.s_res.loc[:, lines]

    return loading / allowed_loading


def hv_mv_station_overload(edisgo_obj):
    """
    Checks for over-loading of HV/MV station.

    Parameters
    ----------
    edisgo_obj : :class:`~.EDisGo`

    Returns
    -------
    :pandas:`pandas.DataFrame<DataFrame>`
        In case there are no over-loading problems returns an empty dataframe.
        In case of over-loading problems the dataframe contains the name of the
        over-loaded station (grid's name with the extension '_station') in the index.
        Columns are 's_missing' containing the missing apparent power at maximal
        over-loading in MVA as float, 'time_index' containing the corresponding time
        step the over-loading occurred in as :pandas:`pandas.Timestamp<Timestamp>`,
        and 'grid' containing the grid object as :class:`~.network.grids.MVGrid`.

    Notes
    -----
    Over-load is determined based on allowed load factors for feed-in and
    load cases that are defined in the config file 'config_grid_expansion' in
    section 'grid_expansion_load_factors'.

    """
    crit_stations = _station_overload(edisgo_obj, edisgo_obj.topology.mv_grid)
    if not crit_stations.empty:
        logger.debug("==> HV/MV station has load issues.")
    else:
        logger.debug("==> No HV/MV station load issues.")

    return crit_stations


<<<<<<< HEAD
def mv_lv_station_load(edisgo_obj, **kwargs):
=======
def mv_lv_station_overload(edisgo_obj):
>>>>>>> 9ac4da93
    """
    Checks for over-loading of MV/LV stations.

    Parameters
    ----------
    edisgo_obj : :class:`~.EDisGo`

    Other Parameters
    -----------------
    lv_grid_id : str or int
        LV grid id to specify the grid to check, if mode is "lv".

    Returns
    -------
    :pandas:`pandas.DataFrame<DataFrame>`
        In case there are no over-loading problems returns an empty dataframe.
        In case of over-loading problems the dataframe contains the name of the
        over-loaded station (grid's name with the extension '_station') in the index.
        Columns are 's_missing' containing the missing apparent power at maximal
        over-loading in MVA as float, 'time_index' containing the corresponding time
        step the over-loading occurred in as :pandas:`pandas.Timestamp<Timestamp>`,
        and 'grid' containing the grid object as :class:`~.network.grids.LVGrid`.

    Notes
    -----
    Over-load is determined based on allowed load factors for feed-in and
    load cases that are defined in the config file 'config_grid_expansion' in
    section 'grid_expansion_load_factors'.

    """

    crit_stations = pd.DataFrame(dtype=float)
    for lv_grid in edisgo_obj.topology.lv_grids:
        crit_stations = pd.concat(
            [
                crit_stations,
                _station_overload(edisgo_obj, lv_grid),
            ]
        )
    if not crit_stations.empty:
        logger.debug(
            "==> {} MV/LV station(s) has/have load issues.".format(
                crit_stations.shape[0]
            )
        )
    else:
        logger.debug("==> No MV/LV station load issues.")

    return crit_stations


def _station_overload(edisgo_obj, grid):
    """
    Checks for over-loading of stations.

    Parameters
    ----------
    edisgo_obj : :class:`~.EDisGo`
    grid : :class:`~.network.grids.LVGrid` or :class:`~.network.grids.MVGrid`

    Returns
    -------
    :pandas:`pandas.DataFrame<DataFrame>`
        In case there are no over-loading problems returns an empty dataframe.
        In case of over-loading problems the dataframe contains the name of the
        over-loaded station (grid's name with the extension '_station') in the index.
        Columns are 's_missing' containing the missing apparent power at maximal
        over-loading in MVA as float, 'time_index' containing the corresponding time
        step the over-loading occurred in as :pandas:`pandas.Timestamp<Timestamp>`,
        and 'grid' containing the grid object as :class:`~.network.grids.Grid`.

    """
    if isinstance(grid, LVGrid):
        voltage_level = "lv"
    elif isinstance(grid, MVGrid):
        voltage_level = "mv"
    else:
        raise ValueError("Inserted grid is invalid.")

    # get apparent power over station from power flow analysis
    s_station_pfa = _station_load(edisgo_obj, grid)

    # get maximum allowed apparent power of station in each time step
    s_station_allowed = _station_allowed_load(edisgo_obj, grid)

    # calculate residual apparent power (if negative, station is over-loaded)
    s_res = s_station_allowed - s_station_pfa
    s_res = s_res[s_res < 0]

    if not s_res.dropna().empty:
        load_factor = edisgo_obj.timeseries.timesteps_load_feedin_case.apply(
            lambda _: edisgo_obj.config["grid_expansion_load_factors"][
                f"{voltage_level}_{_}_transformer"
            ]
        )

        # calculate the greatest apparent power missing (residual apparent power is
        # divided by the load factor to account for load factors smaller than
        # one, which lead to a higher needed additional capacity)
        s_missing = (s_res.iloc[:, 0] / load_factor).dropna()
        return pd.DataFrame(
            {
                "s_missing": abs(s_missing.min()),
                "time_index": s_missing.idxmin(),
                "grid": grid,
            },
            index=[grid.station_name],
        )

    else:
        return pd.DataFrame(dtype=float)


def _station_load(edisgo_obj, grid):
    """
    Returns loading of stations per time step from power flow analysis in MVA.

    In case of HV/MV transformers, which are not included in power flow analysis,
    loading is determined using slack results.

    Parameters
    ----------
    edisgo_obj : :class:`~.EDisGo`
    grid : :class:`~.network.grids.LVGrid` or :class:`~.network.grids.MVGrid`

    Returns
    -------
    :pandas:`pandas.DataFrame<DataFrame>`
        Dataframe containing loading of grid's station to the overlying voltage level
        per time step in MVA.
        Index of the dataframe are all time steps power flow analysis
        was conducted for of type :pandas:`pandas.Timestamp<Timestamp>`.
        Column name is grid's name with the extension '_station'.

    """
    # get apparent power over station from power flow analysis
    if isinstance(grid, LVGrid):
        return pd.DataFrame(
            {
                grid.station_name: edisgo_obj.results.s_res.loc[
                    :, grid.transformers_df.index
                ].sum(axis=1)
            }
        )
    elif isinstance(grid, MVGrid):
        # ensure that power flow was conducted for MV as slack could also be at MV/LV
        # station's secondary side
        mv_lines = edisgo_obj.topology.mv_grid.lines_df.index
        if not any(mv_lines.isin(edisgo_obj.results.i_res.columns)):
            raise ValueError(
                "MV was not included in power flow analysis, wherefore load "
                "of HV/MV station cannot be calculated."
            )
        return pd.DataFrame(
            {
                grid.station_name: np.hypot(
                    edisgo_obj.results.pfa_slack.p,
                    edisgo_obj.results.pfa_slack.q,
                )
            }
        )
    else:
        raise ValueError("Inserted grid is invalid.")


def _station_allowed_load(edisgo_obj, grid):
    """
    Returns allowed loading of grid's station to the overlying voltage level per time
    step in MVA.

    Allowed loading considers allowed load factors in heavy load flow case ('load case')
    and reverse power flow case ('feed-in case') that are defined in the config file
    'config_grid_expansion' in section 'grid_expansion_load_factors'.

    Parameters
    ----------
    edisgo_obj : :class:`~.EDisGo`
    grid : :class:`~.network.grids.LVGrid` or :class:`~.network.grids.MVGrid`
        Grid to get allowed station loading for.

    Returns
    -------
    :pandas:`pandas.DataFrame<DataFrame>`
        Dataframe containing the maximum allowed apparent power over the grid's
        transformers to the overlying voltage level per time step in MVA.
        Index of the dataframe are all time steps power flow analysis
        was conducted for of type :pandas:`pandas.Timestamp<Timestamp>`.
        Column name is grid's name with the extension '_station'.

    """
    # get grid's voltage level and transformers to the overlying voltage level
    if isinstance(grid, LVGrid):
        voltage_level = "lv"
        transformers_df = grid.transformers_df
    elif isinstance(grid, MVGrid):
        voltage_level = "mv"
        transformers_df = edisgo_obj.topology.transformers_hvmv_df
    else:
        raise ValueError("Inserted grid is invalid.")

    # get maximum allowed apparent power of station in each time step
    s_station = sum(transformers_df.s_nom)
    load_factor = edisgo_obj.timeseries.timesteps_load_feedin_case.apply(
        lambda _: edisgo_obj.config["grid_expansion_load_factors"][
            f"{voltage_level}_{_}_transformer"
        ]
    )

    return pd.DataFrame(
        {grid.station_name: s_station * load_factor}, index=load_factor.index
    )


def stations_allowed_load(edisgo_obj, grids=None):
    """
    Returns allowed loading of specified grids stations to the overlying voltage level
    per time step in MVA.

    Allowed loading considers allowed load factors in heavy load flow case ('load case')
    and reverse power flow case ('feed-in case') that are defined in the config file
    'config_grid_expansion' in section 'grid_expansion_load_factors'.

    Parameters
    ----------
    edisgo_obj : :class:`~.EDisGo`
    grids : list(:class:`~.network.grids.Grid`)
        List of MV and LV grids to get allowed station loading for. Per default
        allowed loading is returned for all stations in the network. Default: None.

    Returns
    -------
    :pandas:`pandas.DataFrame<DataFrame>`
        Dataframe containing the maximum allowed apparent power over the grid's
        transformers to the overlying voltage level per time step in MVA.
        Index of the dataframe are all time steps power flow analysis
        was conducted for of type :pandas:`pandas.Timestamp<Timestamp>`.
        Column names are the respective grid's name with the extension '_station'.

    """
    if grids is None:
        grids = list(edisgo_obj.topology.lv_grids) + [edisgo_obj.topology.mv_grid]

    allowed_loading = pd.DataFrame()
    for grid in grids:
        allowed_loading = pd.concat(
            [allowed_loading, _station_allowed_load(edisgo_obj, grid)], axis=1
        )
    return allowed_loading


def stations_relative_load(edisgo_obj, grids=None):
    """
    Returns relative loading of specified grids stations to the overlying voltage level
    per time step in p.u..

    Stations relative loading is determined by dividing the stations loading (from
    power flow analysis) by the allowed loading (considering allowed load factors in
    heavy load flow case ('load case') and reverse power flow case ('feed-in case')
    from config files).

    Parameters
    ----------
    edisgo_obj : :class:`~.EDisGo`
    grids : list(:class:`~.network.grids.Grid`)
        List of MV and LV grids to get relative station loading for. Per default
        relative loading is returned for all stations in the network that were
        included in the power flow analysis. Default: None.

    Returns
    -------
    :pandas:`pandas.DataFrame<DataFrame>`
        Dataframe containing the relative loading of the grid's
        transformers to the overlying voltage level per time step in p.u..
        Index of the dataframe are all time steps power flow analysis
        was conducted for of type :pandas:`pandas.Timestamp<Timestamp>`.
        Column names are the respective grid's name with the extension '_station'.

<<<<<<< HEAD
def lv_voltage_deviation(edisgo_obj, mode=None, voltage_levels="mv_lv", **kwargs):
=======
>>>>>>> 9ac4da93
    """
    if grids is None:
        grids = list(edisgo_obj.topology.lv_grids) + [edisgo_obj.topology.mv_grid]

    # get allowed loading
    allowed_loading = stations_allowed_load(edisgo_obj, grids)

    # get loading from power flow results
    loading = pd.DataFrame()
    for grid in grids:
        # check that grid was included in power flow analysis
        try:
            loading = pd.concat([loading, _station_load(edisgo_obj, grid)], axis=1)
        except Exception:
            pass

    return loading / allowed_loading.loc[:, loading.columns]


def components_relative_load(edisgo_obj):
    """
    Returns relative loading of all lines and stations included in power flow analysis.

    The component's relative loading is determined by dividing the stations loading
    (from power flow analysis) by the allowed loading (considering allowed load factors
    in heavy load flow case ('load case') and reverse power flow case ('feed-in case')
    from config files).

    Parameters
    ----------
    edisgo_obj : :class:`~.EDisGo`

    Other Parameters
    -----------------
    lv_grid_id : str or int
        LV grid id to specify the grid to check, if mode is "lv".

    Returns
    -------
    :pandas:`pandas.DataFrame<DataFrame>`
        Dataframe containing the relative loading of lines and stations power flow
        results are available for per time step in p.u..
        Index of the dataframe are all time steps power flow analysis
        was conducted for of type :pandas:`pandas.Timestamp<Timestamp>`.
        Columns are line names (as in index of
        :attr:`~.network.topology.Topology.loads_df`) and station names (respective
        grid's name with the extension '_station', see
        :attr:`~.network.grids.Grid.station_name`).

    """
    stations_rel_load = stations_relative_load(edisgo_obj)
    lines_rel_load = lines_relative_load(edisgo_obj, lines=None)
    return pd.concat([lines_rel_load, stations_rel_load], axis=1)


def voltage_issues(edisgo_obj, voltage_level, split_voltage_band=True):
    """
    Gives buses with voltage issues and their maximum voltage deviation in p.u..

    Parameters
    ----------
    edisgo_obj : :class:`~.EDisGo`
    voltage_level : None or str
        Specifies voltage level for which to determine voltage issues. Possible options
        are 'mv' to check voltage deviations at MV buses, 'mv_lv' to check voltage
        deviations at MV-LV stations, and 'lv' to check voltage deviations at LV buses.
        If None voltage deviations in all voltage levels are checked.
    split_voltage_band : bool
        If True the allowed voltage band of +/-10 percent is allocated to the different
        voltage levels MV, MV/LV and LV according to config values set in section
        `grid_expansion_allowed_voltage_deviations`. If False, the same voltage limits
        are used for all voltage levels. Default: True.

    Returns
    -------
    :pandas:`pandas.DataFrame<DataFrame>`
        Dataframe with maximum deviations from allowed lower or upper voltage limits
        in p.u. sorted descending from highest to lowest voltage deviation
        (it is not distinguished between over- or undervoltage).
        Columns of the dataframe are 'abs_max_voltage_dev' containing the maximum
        absolute voltage deviation as float, 'time_index' containing the
        corresponding time step the maximum voltage issue occured in as
        :pandas:`pandas.Timestamp<Timestamp>`, and 'lv_grid_id' giving the LV grid ID
        the bus is in as integer. Index of the dataframe are the
        names of all buses with voltage issues as in index of
        :attr:`~.network.topology.Topology.buses_df`.

    Notes
    -----
    Voltage issues are determined based on allowed voltage deviations defined
    in the config file 'config_grid_expansion' in section
    'grid_expansion_allowed_voltage_deviations'.

    """
<<<<<<< HEAD

    crit_buses = {}

    if voltage_levels == "mv_lv":
        v_limits_upper, v_limits_lower = _mv_allowed_voltage_limits(edisgo_obj, "mv_lv")
    elif not "lv" == voltage_levels:
        raise ValueError(
            "{} is not a valid option for input variable 'voltage_levels' in "
            "function lv_voltage_deviation. Try 'mv_lv' or "
            "'lv'.".format(voltage_levels)
        )

    if kwargs.get("lv_grid_id", None):
        lv_grids = [edisgo_obj.topology.get_lv_grid(kwargs.get("lv_grid_id", None))]
    else:
        lv_grids = edisgo_obj.topology.lv_grids

    for lv_grid in lv_grids:

        if mode:
            if mode == "stations":
                buses = lv_grid.station.index
            else:
                raise ValueError(
                    "{} is not a valid option for input variable 'mode' in "
                    "function lv_voltage_deviation. Try 'stations' or "
                    "None.".format(mode)
=======
    station_buses = edisgo_obj.topology.transformers_df.bus1.unique()
    if voltage_level:
        if voltage_level == "mv_lv":
            buses = station_buses
        elif voltage_level == "lv":
            buses = edisgo_obj.topology.buses_df.index
            # drop MV buses and buses of stations secondary sides
            buses = buses.drop(
                edisgo_obj.topology.mv_grid.buses_df.index.append(
                    pd.Index(station_buses)
>>>>>>> 9ac4da93
                )
            )
        elif voltage_level == "mv":
            buses = edisgo_obj.topology.mv_grid.buses_df.index
        else:
            raise ValueError(
                "{} is not a valid option for input variable 'voltage_level' in "
                "function voltage_issue. Possible options are 'mv', 'mv_lv', 'lv', "
                "or None.".format(voltage_level)
            )
    else:
        mv_issues = voltage_issues(
            edisgo_obj, voltage_level="mv", split_voltage_band=split_voltage_band
        )
        mv_lv_issues = voltage_issues(
            edisgo_obj, voltage_level="mv_lv", split_voltage_band=split_voltage_band
        )
        lv_issues = voltage_issues(
            edisgo_obj, voltage_level="lv", split_voltage_band=split_voltage_band
        )
        crit_buses = pd.concat([mv_issues, mv_lv_issues, lv_issues])
        if not crit_buses.empty:
            crit_buses.sort_values(
                by=["abs_max_voltage_dev"], ascending=False, inplace=True
            )
        return crit_buses

    crit_buses = _voltage_issues_helper(edisgo_obj, buses, split_voltage_band)

    # join LV grid information
    if voltage_level == "mv_lv" or voltage_level == "lv":
        crit_buses["lv_grid_id"] = edisgo_obj.topology.buses_df.loc[
            crit_buses.index, "lv_grid_id"
        ]
    else:
        crit_buses["lv_grid_id"] = None

    if not crit_buses.empty:
        if voltage_level == "mv_lv":
            message = "==> {} MV-LV station(s) has/have voltage issues."
        elif voltage_level == "lv":
            message = "==> {} LV bus(es) has/have voltage issues."
        else:
            message = "==> {} bus(es) in MV topology has/have voltage issues."
        logger.debug(message.format(len(crit_buses)))
    else:
        if voltage_level == "mv_lv":
            message = "==> No voltage issues in MV-LV stations."
        elif voltage_level == "lv":
            message = "==> No voltage issues in LV grids."
        else:
            message = "==> No voltage issues in MV topology."
        logger.debug(message)
    return crit_buses


def _voltage_issues_helper(edisgo_obj, buses, split_voltage_band):
    """
    Function to detect voltage issues at buses.

    The function returns the highest voltage deviation from allowed lower
    or upper voltage limit in p.u. for all buses with voltage issues.

    Parameters
    ----------
    edisgo_obj : :class:`~.EDisGo`
    buses : list(str)
        List of buses to check voltage deviation for.
    split_voltage_band : bool
        If True the allowed voltage band of +/-10 percent is allocated to the different
        voltage levels MV, MV/LV and LV according to config values set in section
        `grid_expansion_allowed_voltage_deviations`. If False, the same voltage limits
        are used for all voltage levels.

    Returns
    -------
    pandas:`pandas.DataFrame<DataFrame>`
        Dataframe with maximum deviations from allowed lower or upper voltage limits
        in p.u. sorted descending from highest to lowest voltage deviation
        (it is not distinguished between over- or undervoltage).
        Columns of the dataframe are 'abs_max_voltage_dev' containing the maximum
        absolute voltage deviation as float and 'time_index' containing the
        corresponding time step the maximum voltage issue occured in as
        :pandas:`pandas.Timestamp<Timestamp>`. Index of the dataframe are the
        names of all buses with voltage issues as in index of
        :attr:`~.network.topology.Topology.buses_df`.

    """
    crit_buses = pd.DataFrame(dtype=float)
    # get voltage deviations
    voltage_dev = voltage_deviation_from_allowed_voltage_limits(
        edisgo_obj, buses=buses, split_voltage_band=split_voltage_band
    )
    # drop buses without voltage issues
    voltage_dev = voltage_dev[voltage_dev != 0].dropna(how="all", axis=1).abs()
    # determine absolute maximum voltage deviation and time step it occurs
    crit_buses["abs_max_voltage_dev"] = voltage_dev.max()
    crit_buses["time_index"] = voltage_dev.idxmax()
    # sort descending by maximum voltage deviation
    if not crit_buses.empty:
        crit_buses.sort_values(
            by=["abs_max_voltage_dev"], ascending=False, inplace=True
        )
    return crit_buses


def allowed_voltage_limits(edisgo_obj, buses=None, split_voltage_band=True):
    """

    Parameters
    ----------
    edisgo_obj : :class:`~.EDisGo`
    buses : list(str)
        List of bus names to get allowed voltage limits for. Per default
        allowed voltage limits are returned for all buses in the network. Default: None.
    split_voltage_band : bool
        If True the allowed voltage band of +/-10 percent is allocated to the different
        voltage levels MV, MV/LV and LV according to config values set in section
        `grid_expansion_allowed_voltage_deviations`. If False, the same voltage limits
        are used for all voltage levels. Default: True.

    Returns
    -------
    :pandas:`pandas.DataFrame<DataFrame>`
        Dataframe containing the maximum allowed apparent power per line and time step
        in MVA. Index of the dataframe are all time steps power flow analysis
        was conducted for of type :pandas:`pandas.Timestamp<Timestamp>`.
        Columns are bus names as in index of
        :attr:`~.network.topology.Topology.buses_df`.

    """
    if buses is None:
        buses = edisgo_obj.results.v_res.columns

    if split_voltage_band:

        # MV limits
        mv_buses = edisgo_obj.topology.mv_grid.buses_df.index
        mv_upper, mv_lower = _mv_allowed_voltage_limits(edisgo_obj)
        mv_upper = pd.DataFrame(
            mv_upper, columns=mv_buses, index=edisgo_obj.results.v_res.index
        )
        mv_lower = pd.DataFrame(
            mv_lower, columns=mv_buses, index=edisgo_obj.results.v_res.index
        )

        # station limits
        stations_upper, stations_lower = _lv_allowed_voltage_limits(
            edisgo_obj, mode="stations"
        )

        # LV limits
        lv_upper, lv_lower = _lv_allowed_voltage_limits(edisgo_obj, mode=None)

        # concat results and select relevant buses
        upper = pd.concat([mv_upper, stations_upper, lv_upper], axis=1)
        lower = pd.concat([mv_lower, stations_lower, lv_lower], axis=1)

        # check if allowed voltage limits could be determined for all specified buses
        allowed_buses = upper.columns
        buses_not_incl = list(set(buses) - set(allowed_buses))
        if buses_not_incl:
            logger.debug(
                f"Allowed voltage limits cannot be determined for all given buses as "
                f"voltage information from power flow analysis is needed to calculate "
                f"allowed voltage for the MV/LV and LV level but the buses were not "
                f"included in the power flow analysis. "
                f"This concerns the following buses: {buses_not_incl}."
            )
            buses = list(set(buses) - set(buses_not_incl))

        return upper.loc[:, buses], lower.loc[:, buses]
    else:
        upper = pd.DataFrame(1.1, columns=buses, index=edisgo_obj.results.v_res.index)
        lower = pd.DataFrame(0.9, columns=buses, index=edisgo_obj.results.v_res.index)
        return upper, lower


def _mv_allowed_voltage_limits(edisgo_obj):
    """
    Calculates allowed lower and upper voltage limits for MV nodes in p.u..

    Parameters
    ----------
    edisgo_obj : :class:`~.EDisGo`

    Returns
    -------
    (float, float)
        Lower and upper voltage limit for MV nodes.

    """
    # get values from config
    offset = edisgo_obj.config["grid_expansion_allowed_voltage_deviations"][
        "hv_mv_trafo_offset"
    ]
    control_deviation = edisgo_obj.config["grid_expansion_allowed_voltage_deviations"][
        "hv_mv_trafo_control_deviation"
    ]

    upper_limit = (
        1
        + offset
        + control_deviation
        + edisgo_obj.config["grid_expansion_allowed_voltage_deviations"][
            "mv_max_v_rise"
        ]
    )
    lower_limit = (
        1
        + offset
        - control_deviation
        - edisgo_obj.config["grid_expansion_allowed_voltage_deviations"][
            "mv_max_v_drop"
        ]
    )

    return upper_limit, lower_limit


def _lv_allowed_voltage_limits(edisgo_obj, lv_grids=None, mode=None):
    """
    Calculates allowed lower and upper voltage limits for either buses or transformers
    in given LV grids.

    Voltage limits are determined relative to the station's secondary side, in case
    limits are determined for buses in the LV grid (default), or relative to the
    station's primary side, in case limits are determined for transformers.

    Limits can only be determined for grids included in power flow analysis.

    Parameters
    ----------
    edisgo_obj : :class:`~.EDisGo`
    lv_grids : list(:class:`~.network.grids.LVGrid`) or None
        LV grids to get voltage limits for. If None, limits for all LV grids
        included in last power flow analysis are returned.
    mode : None or str
        If None, voltage limits for buses in the LV network are returned. In
        that case the reference bus is the LV stations' secondary side.
        If mode is set to 'stations', voltage limits for stations' secondary
        side (LV bus bar) are returned; the reference bus is the stations'
        primary side.

    Returns
    -------
    (:pandas:`pandas.DataFrame<DataFrame>`, :pandas:`pandas.DataFrame<DataFrame>`)
        Dataframe containing the allowed lower and upper voltage limits in p.u..
        Index of the dataframe are all time steps power flow was last conducted
        for of type :pandas:`pandas.Timestamp<Timestamp>`. Columns are bus names as in
        index of :attr:`~.network.topology.Topology.buses_df` for all buses power flow
        results are available. If mode is 'stations' columns contain bus names
        of the stations secondary sides.

    """
    if lv_grids is None:
        lv_grids = list(edisgo_obj.topology.mv_grid.lv_grids)

    upper_limits_df = pd.DataFrame()
    lower_limits_df = pd.DataFrame()
    buses_in_pfa = edisgo_obj.results.v_res.columns

    if mode == "stations":

        config_string = "mv_lv_station"

        # get all primary and secondary sides
        primary_sides = pd.Series()
        secondary_sides = pd.Series()
        for grid in lv_grids:
            primary_side = grid.transformers_df.iloc[0].bus0
            if primary_side in buses_in_pfa:
                primary_sides[grid] = primary_side
                secondary_sides[grid] = grid.station.index[0]

        voltage_base = edisgo_obj.results.v_res.loc[:, primary_sides.values]

        upper_limits_df = (
            voltage_base
            + edisgo_obj.config["grid_expansion_allowed_voltage_deviations"][
                "{}_max_v_rise".format(config_string)
            ]
        )
        lower_limits_df = (
            voltage_base
            - edisgo_obj.config["grid_expansion_allowed_voltage_deviations"][
                "{}_max_v_drop".format(config_string)
            ]
        )

        # rename columns to secondary side
        rename_dict = {
            primary_sides[g]: secondary_sides[g] for g in primary_sides.keys()
        }
        upper_limits_df.rename(columns=rename_dict, inplace=True)
        lower_limits_df.rename(columns=rename_dict, inplace=True)

    else:
        config_string = "lv"

        # get all secondary sides and buses in grids
        buses_dict = {}
        secondary_sides = pd.Series()
        for grid in lv_grids:
            secondary_side = grid.station.index[0]
            if secondary_side in buses_in_pfa:
                secondary_sides[grid] = secondary_side
                buses_dict[grid.station.index[0]] = grid.buses_df.index.drop(
                    grid.station.index[0]
                )

        voltage_base = edisgo_obj.results.v_res.loc[:, secondary_sides.values]

        upper_limits_df_tmp = (
            voltage_base
            + edisgo_obj.config["grid_expansion_allowed_voltage_deviations"][
                "{}_max_v_rise".format(config_string)
            ]
        )
        lower_limits_df_tmp = (
            voltage_base
            - edisgo_obj.config["grid_expansion_allowed_voltage_deviations"][
                "{}_max_v_drop".format(config_string)
            ]
        )

        # rename columns to secondary side
        for colname, values in upper_limits_df_tmp.iteritems():
            tmp = pd.DataFrame(
                data=np.tile(values, (len(buses_dict[colname]), 1)).T,
                columns=buses_dict[colname],
                index=values.index,
            )
            upper_limits_df = pd.concat([upper_limits_df, tmp], axis=1)
        for colname, values in lower_limits_df_tmp.iteritems():
            tmp = pd.DataFrame(
                data=np.tile(values, (len(buses_dict[colname]), 1)).T,
                columns=buses_dict[colname],
                index=values.index,
            )
            lower_limits_df = pd.concat([lower_limits_df, tmp], axis=1)

    return upper_limits_df, lower_limits_df


def voltage_deviation_from_allowed_voltage_limits(
    edisgo_obj, buses=None, split_voltage_band=True
):
    """
    Function to detect under- and overvoltage at buses.

    The function returns both under- and overvoltage deviations in p.u. from
    the allowed lower and upper voltage limit, respectively, in separate
    dataframes. In case of both under- and overvoltage issues at one bus,
    only the highest voltage deviation is returned.

    Parameters
    ----------
    edisgo_obj : :class:`~.EDisGo`
    buses : list(str) or None
        List of buses to check voltage deviation for. Per default voltage deviation
        is returned for all buses included in the power flow analysis. Default: None.
    split_voltage_band : bool
        If True the allowed voltage band of +/-10 percent is allocated to the different
        voltage levels MV, MV/LV and LV according to config values set in section
        `grid_expansion_allowed_voltage_deviations`. If False, the same voltage limits
        are used for all voltage levels. Default: True.

    Returns
    -------
    :pandas:`pandas.DataFrame<DataFrame>`
        Dataframe with deviations from allowed lower voltage level in p.u.. Positive
        values signify an overvoltage whereas negative values signify an undervoltage.
        Zero values signify that the voltage is within the allowed limits.
        Index of the dataframe are all time steps power flow analysis was conducted for
        of type :pandas:`pandas.Timestamp<Timestamp>`. Columns are bus names as in index
        of :attr:`~.network.topology.Topology.buses_df`.

    """
    if buses is None:
        buses = edisgo_obj.results.v_res.columns

    # get allowed voltage deviations
    v_dev_allowed_upper, v_dev_allowed_lower = allowed_voltage_limits(
        edisgo_obj, buses=buses, split_voltage_band=split_voltage_band
    )

    # get voltages from power flow analysis
    v_mag_pu_pfa = edisgo_obj.results.v_res.loc[:, buses]

    # make all entries without voltage issues NaN values
    overvoltage = v_mag_pu_pfa[v_mag_pu_pfa > v_dev_allowed_upper]
    undervoltage = v_mag_pu_pfa[v_mag_pu_pfa < v_dev_allowed_lower]

    # determine deviation from allowed voltage limits for times with voltage issues
    # overvoltage deviations are positive, undervoltage deviations negative
    overvoltage_dev = overvoltage - v_dev_allowed_upper
    undervoltage_dev = undervoltage - v_dev_allowed_lower

    # combine overvoltage and undervoltage issues and set NaN values to zero
    voltage_dev = overvoltage_dev.fillna(0) + undervoltage_dev.fillna(0)

    return voltage_dev<|MERGE_RESOLUTION|>--- conflicted
+++ resolved
@@ -52,22 +52,13 @@
     return crit_lines
 
 
-<<<<<<< HEAD
-def lv_line_load(edisgo_obj, **kwargs):
-=======
 def lv_line_overload(edisgo_obj):
->>>>>>> 9ac4da93
     """
     Checks for over-loading issues in LV networks.
 
     Parameters
     ----------
     edisgo_obj : :class:`~.EDisGo`
-
-    Other Parameters
-    -----------------
-    lv_grid_id : str or int
-        LV grid id to specify the grid to check, if mode is "lv".
 
     Returns
     -------
@@ -90,11 +81,7 @@
 
     """
 
-<<<<<<< HEAD
-    crit_lines = _line_load(edisgo_obj, voltage_level="lv", **kwargs)
-=======
     crit_lines = _line_overload(edisgo_obj, voltage_level="lv")
->>>>>>> 9ac4da93
 
     if not crit_lines.empty:
         logger.debug(
@@ -108,11 +95,7 @@
     return crit_lines
 
 
-<<<<<<< HEAD
-def lines_allowed_load(edisgo_obj, voltage_level, **kwargs):
-=======
 def _line_overload(edisgo_obj, voltage_level):
->>>>>>> 9ac4da93
     """
     Checks for over-loading issues of lines.
 
@@ -122,11 +105,6 @@
     voltage_level : str
         Voltage level, over-loading is checked for. Possible options are
         'mv' or 'lv'.
-
-    Other Parameters
-    -----------------
-    lv_grid_id : str or int
-        LV grid id to specify the grid to check, if mode is "lv".
 
     Returns
     -------
@@ -151,24 +129,9 @@
     # get lines in voltage level
     mv_grid = edisgo_obj.topology.mv_grid
     if voltage_level == "lv":
-<<<<<<< HEAD
-        if kwargs.get("lv_grid_id", None):
-            lv_grid = edisgo_obj.topology.get_lv_grid(kwargs.get("lv_grid_id", None))
-            lines_df = lv_grid.lines_df
-        else:
-            lines_df = edisgo_obj.topology.lines_df[
-                ~edisgo_obj.topology.lines_df.index.isin(mv_grid.lines_df.index)
-            ]
-        lv_grids = list(edisgo_obj.topology.lv_grids)
-        if len(lv_grids) > 0:
-            nominal_voltage = lv_grids[0].nominal_voltage
-        else:
-            nominal_voltage = np.NaN
-=======
         lines = edisgo_obj.topology.lines_df[
             ~edisgo_obj.topology.lines_df.index.isin(mv_grid.lines_df.index)
         ].index
->>>>>>> 9ac4da93
     elif voltage_level == "mv":
         lines = mv_grid.lines_df.index
     else:
@@ -232,11 +195,7 @@
         return allowed_load.loc[:, lines]
 
 
-<<<<<<< HEAD
-def _line_load(edisgo_obj, voltage_level, **kwargs):
-=======
 def _lines_allowed_load_voltage_level(edisgo_obj, voltage_level):
->>>>>>> 9ac4da93
     """
     Returns allowed loading per line in the specified voltage level in MVA.
 
@@ -246,11 +205,6 @@
     voltage_level : str
         Grid level, allowed line load is returned for. Possible options are
         "mv" or "lv".
-
-    Other Parameters
-    -----------------
-    lv_grid_id : str or int
-        LV grid id to specify the grid to check, if mode is "lv".
 
     Returns
     -------
@@ -278,12 +232,7 @@
             "'lv'.".format(voltage_level)
         )
 
-<<<<<<< HEAD
-    # get allowed line load
-    i_lines_allowed = lines_allowed_load(edisgo_obj, voltage_level, **kwargs)
-=======
     allowed_load_per_case = {}
->>>>>>> 9ac4da93
 
     # get allowed loads per case
     for case in ["feed-in_case", "load_case"]:
@@ -414,22 +363,13 @@
     return crit_stations
 
 
-<<<<<<< HEAD
-def mv_lv_station_load(edisgo_obj, **kwargs):
-=======
 def mv_lv_station_overload(edisgo_obj):
->>>>>>> 9ac4da93
     """
     Checks for over-loading of MV/LV stations.
 
     Parameters
     ----------
     edisgo_obj : :class:`~.EDisGo`
-
-    Other Parameters
-    -----------------
-    lv_grid_id : str or int
-        LV grid id to specify the grid to check, if mode is "lv".
 
     Returns
     -------
@@ -696,10 +636,6 @@
         was conducted for of type :pandas:`pandas.Timestamp<Timestamp>`.
         Column names are the respective grid's name with the extension '_station'.
 
-<<<<<<< HEAD
-def lv_voltage_deviation(edisgo_obj, mode=None, voltage_levels="mv_lv", **kwargs):
-=======
->>>>>>> 9ac4da93
     """
     if grids is None:
         grids = list(edisgo_obj.topology.lv_grids) + [edisgo_obj.topology.mv_grid]
@@ -731,11 +667,6 @@
     Parameters
     ----------
     edisgo_obj : :class:`~.EDisGo`
-
-    Other Parameters
-    -----------------
-    lv_grid_id : str or int
-        LV grid id to specify the grid to check, if mode is "lv".
 
     Returns
     -------
@@ -794,35 +725,6 @@
     'grid_expansion_allowed_voltage_deviations'.
 
     """
-<<<<<<< HEAD
-
-    crit_buses = {}
-
-    if voltage_levels == "mv_lv":
-        v_limits_upper, v_limits_lower = _mv_allowed_voltage_limits(edisgo_obj, "mv_lv")
-    elif not "lv" == voltage_levels:
-        raise ValueError(
-            "{} is not a valid option for input variable 'voltage_levels' in "
-            "function lv_voltage_deviation. Try 'mv_lv' or "
-            "'lv'.".format(voltage_levels)
-        )
-
-    if kwargs.get("lv_grid_id", None):
-        lv_grids = [edisgo_obj.topology.get_lv_grid(kwargs.get("lv_grid_id", None))]
-    else:
-        lv_grids = edisgo_obj.topology.lv_grids
-
-    for lv_grid in lv_grids:
-
-        if mode:
-            if mode == "stations":
-                buses = lv_grid.station.index
-            else:
-                raise ValueError(
-                    "{} is not a valid option for input variable 'mode' in "
-                    "function lv_voltage_deviation. Try 'stations' or "
-                    "None.".format(mode)
-=======
     station_buses = edisgo_obj.topology.transformers_df.bus1.unique()
     if voltage_level:
         if voltage_level == "mv_lv":
@@ -833,7 +735,6 @@
             buses = buses.drop(
                 edisgo_obj.topology.mv_grid.buses_df.index.append(
                     pd.Index(station_buses)
->>>>>>> 9ac4da93
                 )
             )
         elif voltage_level == "mv":
