import logging

import numpy as np
import pandas as pd

from edisgo.network.grids import LVGrid, MVGrid

logger = logging.getLogger(__name__)


def mv_line_max_relative_overload(edisgo_obj, n_minus_one=False):
    """
    Returns time step and value of most severe overloading of lines in MV network.

    Parameters
    ----------
    edisgo_obj : :class:`~.EDisGo`
    n_minus_one : bool
        Determines which allowed load factors to use (see :py:attr:`~lines_allowed_load`
        for more information). Currently, n-1 security cannot be handled correctly,
        wherefore the case where this parameter is set to True will lead to an error
        being raised.

    Returns
    -------
    :pandas:`pandas.DataFrame<DataFrame>`
        Dataframe containing over-loaded MV lines, their maximum relative over-loading
        in p.u. (maximum calculated apparent power over allowed apparent power) and the
        corresponding time step.
        Index of the dataframe are the names of the over-loaded lines.
        Columns are 'max_rel_overload' containing the maximum relative
        over-loading as float, 'time_index' containing the corresponding
        time step the over-loading occurred in as
        :pandas:`pandas.Timestamp<Timestamp>`, and 'voltage_level' specifying
        the voltage level the line is in (either 'mv' or 'lv').

    Notes
    -----
    Line over-load is determined based on allowed load factors for feed-in and
    load cases that are defined in the config file 'config_grid_expansion' in
    section 'grid_expansion_load_factors'.

    """

    crit_lines = _line_max_relative_overload(
        edisgo_obj, voltage_level="mv", n_minus_one=n_minus_one
    )

    if not crit_lines.empty:
        logger.debug(
            "==> {} line(s) in MV network has/have load issues.".format(
                crit_lines.shape[0]
            )
        )
    else:
        logger.debug("==> No line load issues in MV network.")

    return crit_lines


def lv_line_max_relative_overload(edisgo_obj, n_minus_one=False):
    """
    Returns time step and value of most severe overloading of lines in LV networks.

    Parameters
    ----------
    edisgo_obj : :class:`~.EDisGo`
    n_minus_one : bool
        Determines which allowed load factors to use (see :py:attr:`~lines_allowed_load`
        for more information). Currently, n-1 security cannot be handled correctly,
        wherefore the case where this parameter is set to True will lead to an error
        being raised.

    Returns
    -------
    :pandas:`pandas.DataFrame<DataFrame>`
        Dataframe containing over-loaded LV lines, their maximum relative over-loading
        in p.u. (maximum calculated apparent power over allowed apparent power) and the
        corresponding time step.
        Index of the dataframe are the names of the over-loaded lines.
        Columns are 'max_rel_overload' containing the maximum relative
        over-loading as float, 'time_index' containing the corresponding
        time step the over-loading occurred in as
        :pandas:`pandas.Timestamp<Timestamp>`, and 'voltage_level' specifying
        the voltage level the line is in (either 'mv' or 'lv').

    Notes
    -----
    Line over-load is determined based on allowed load factors for feed-in and
    load cases that are defined in the config file 'config_grid_expansion' in
    section 'grid_expansion_load_factors'.

    """

    crit_lines = _line_max_relative_overload(
        edisgo_obj, voltage_level="lv", n_minus_one=n_minus_one
    )

    if not crit_lines.empty:
        logger.debug(
            "==> {} line(s) in LV networks has/have load issues.".format(
                crit_lines.shape[0]
            )
        )
    else:
        logger.debug("==> No line load issues in LV networks.")

    return crit_lines


def _line_max_relative_overload(edisgo_obj, voltage_level, n_minus_one=False):
    """
    Returns time step and value of most severe overloading of lines.

    Parameters
    ----------
    edisgo_obj : :class:`~.EDisGo`
    voltage_level : str
        Voltage level, over-loading is checked for. Possible options are
        'mv' or 'lv'.
    n_minus_one : bool
        Determines which allowed load factors to use. See :py:attr:`~lines_allowed_load`
        for more information.

    Returns
    -------
    :pandas:`pandas.DataFrame<DataFrame>`
        Dataframe containing over-loaded lines, their maximum relative over-loading
        in p.u. (maximum calculated apparent power over allowed apparent power) and the
        corresponding time step.
        Index of the dataframe are the names of the over-loaded lines.
        Columns are 'max_rel_overload' containing the maximum relative
        over-loading as float, 'time_index' containing the corresponding
        time step the over-loading occurred in as
        :pandas:`pandas.Timestamp<Timestamp>`, and 'voltage_level' specifying
        the voltage level the line is in (either 'mv' or 'lv').

    """
    if edisgo_obj.results.i_res.empty:
        raise Exception(
            "No power flow results to check over-load for. Please perform "
            "power flow analysis first."
        )

    # get lines in voltage level
    mv_grid = edisgo_obj.topology.mv_grid
    if voltage_level == "lv":
        lines = edisgo_obj.topology.lines_df[
            ~edisgo_obj.topology.lines_df.index.isin(mv_grid.lines_df.index)
        ].index
    elif voltage_level == "mv":
        lines = mv_grid.lines_df.index
    else:
        raise ValueError(
            "{} is not a valid option for input variable 'voltage_level'. "
            "Try 'mv' or 'lv'.".format(voltage_level)
        )

    # calculate relative line load and keep maximum over-load of each line
    relative_i_res = lines_relative_load(edisgo_obj, lines, n_minus_one=n_minus_one)

    crit_lines_relative_load = relative_i_res[relative_i_res > 1].max().dropna()
    if len(crit_lines_relative_load) > 0:
        crit_lines = pd.concat(
            [
                crit_lines_relative_load,
                relative_i_res.idxmax()[crit_lines_relative_load.index],
            ],
            axis=1,
            keys=["max_rel_overload", "time_index"],
            sort=True,
        )
        crit_lines.loc[:, "voltage_level"] = voltage_level
    else:
        crit_lines = pd.DataFrame(dtype=float)

    return crit_lines


def lines_allowed_load(edisgo_obj, lines=None, n_minus_one=False):
    """
    Returns allowed loading of specified lines per time step in MVA.

    Allowed loading is determined based on allowed load factors for feed-in and
    load cases that are defined in the config file 'config_grid_expansion' in
    section 'grid_expansion_load_factors'.

    Parameters
    ----------
    edisgo_obj : :class:`~.EDisGo`
    lines : list(str)
        List of line names to get allowed loading for. Per default
        allowed loading is returned for all lines in the network. Default: None.
    n_minus_one : bool
        Determines which allowed load factors to use. In case it is set to False,
        allowed load factors defined in the config file 'config_grid_expansion' in
        section 'grid_expansion_load_factors' are used. This is the default.
        In case it is set to True, allowed load factors defined in the config file
        'config_grid_expansion' in section 'grid_expansion_load_factors_n_minus_one'
        are used. This case is currently not implemented.

    Returns
    -------
    :pandas:`pandas.DataFrame<DataFrame>`
        Dataframe containing the maximum allowed apparent power per line and time step
        in MVA. Index of the dataframe are all time steps power flow analysis
        was conducted for of type :pandas:`pandas.Timestamp<Timestamp>`.
        Columns are line names as in index of
        :attr:`~.network.topology.Topology.loads_df`.

    """
    allowed_load_lv = _lines_allowed_load_voltage_level(
        edisgo_obj, voltage_level="lv", n_minus_one=n_minus_one
    )
    allowed_load_mv = _lines_allowed_load_voltage_level(
        edisgo_obj, voltage_level="mv", n_minus_one=n_minus_one
    )
    allowed_load = pd.concat([allowed_load_lv, allowed_load_mv], axis=1)
    if lines is None:
        return allowed_load
    else:
        return allowed_load.loc[:, lines]


def _lines_allowed_load_voltage_level(edisgo_obj, voltage_level, n_minus_one=False):
    """
    Returns allowed loading per line in the specified voltage level in MVA.

    Parameters
    ----------
    edisgo_obj : :class:`~.EDisGo`
    voltage_level : str
        Grid level, allowed line load is returned for. Possible options are
        "mv" or "lv".
    n_minus_one : bool
        Determines which allowed load factors to use. In case it is set to False,
        allowed load factors defined in the config file 'config_grid_expansion' in
        section 'grid_expansion_load_factors' are used. This is the default.
        In case it is set to True, allowed load factors defined in the config file
        'config_grid_expansion' in section 'grid_expansion_load_factors_n_minus_one'
        are used. This case is currently not implemented.

    Returns
    -------
    :pandas:`pandas.DataFrame<DataFrame>`
        Dataframe containing the maximum allowed apparent power per line and time step
        in MVA. Index of the dataframe are all time steps power flow analysis
        was conducted for of type :pandas:`pandas.Timestamp<Timestamp>`.
        Columns are line names as in index of
        :attr:`~.network.topology.Topology.loads_df` of all lines in the specified
        voltage level.

    """
    # get lines in voltage level
    mv_grid = edisgo_obj.topology.mv_grid
    if voltage_level == "lv":
        lines_df = edisgo_obj.topology.lines_df[
            ~edisgo_obj.topology.lines_df.index.isin(mv_grid.lines_df.index)
        ]
    elif voltage_level == "mv":
        lines_df = mv_grid.lines_df
    else:
        raise ValueError(
            "{} is not a valid option for input variable 'voltage_level' in "
            "function lines_allowed_load_voltage_level. Try 'mv' or "
            "'lv'.".format(voltage_level)
        )

    allowed_load_per_case = {}

    # get allowed loads per case
    if n_minus_one is True:
        raise NotImplementedError("n-1 security can currently not be checked.")
        # # handle lines in cycles differently from lines in stubs
        # for case in ["feed-in_case", "load_case"]:
        #     if (
        #         edisgo_obj.config["grid_expansion_load_factors_n_minus_one"][
        #             f"{voltage_level}_{case}_line"
        #         ]
        #         != 1.0
        #     ):
        #
        #         buses_in_cycles = list(
        #             set(itertools.chain.from_iterable(edisgo_obj.topology.rings))
        #         )
        #
        #         # Find lines in cycles
        #         lines_in_cycles = list(
        #             lines_df.loc[
        #                 lines_df[["bus0", "bus1"]].isin(buses_in_cycles).all(axis=1)
        #             ].index.values
        #         )
        #         lines_radial_feeders = list(
        #             lines_df.loc[~lines_df.index.isin(lines_in_cycles)].index.values
        #         )
        #
        #         # lines in cycles have to be n-1 secure
        #         allowed_load_per_case[case] = (
        #             lines_df.loc[lines_in_cycles].s_nom
        #             * edisgo_obj.config["grid_expansion_load_factors_n_minus_one"][
        #                 f"{voltage_level}_{case}_line"
        #             ]
        #         )
        #
        #         # lines in radial feeders are not n-1 secure anyway
        #         allowed_load_per_case[case] = pd.concat(
        #             [
        #                 allowed_load_per_case[case],
        #                 lines_df.loc[lines_radial_feeders].s_nom,
        #             ]
        #         )
    else:
        for case in ["feed-in_case", "load_case"]:
            allowed_load_per_case[case] = (
                lines_df.s_nom
                * edisgo_obj.config["grid_expansion_load_factors"][
                    f"{voltage_level}_{case}_line"
                ]
            )

    return edisgo_obj.timeseries.timesteps_load_feedin_case.loc[
        edisgo_obj.results.s_res.index
    ].apply(lambda _: allowed_load_per_case[_])


def lines_relative_load(edisgo_obj, lines=None, n_minus_one=False):
    """
    Returns relative line load.

    The relative line load is here defined as the apparent power over a line, obtained
    from power flow analysis, divided by the allowed load of a line, which is the
    nominal apparent power times a security factor (see :py:attr:`~lines_allowed_load`
    for more information).

    Parameters
    ----------
    edisgo_obj : :class:`~.EDisGo`
    lines : list(str) or None
        List of line names to get relative loading for. Per default relative loading
        is returned for all lines included in the power flow analysis. Default: None.
    n_minus_one : bool
        Determines which allowed load factors to use. See :py:attr:`~lines_allowed_load`
        for more information.

    Returns
    --------
    :pandas:`pandas.DataFrame<DataFrame>`
        Dataframe containing the relative loading per line and time step
        in p.u.. Index of the dataframe are all time steps power flow analysis
        was conducted for of type :pandas:`pandas.Timestamp<Timestamp>`.
        Columns are line names as in index of
        :attr:`~.network.topology.Topology.loads_df`.

    """
    if lines is None:
        lines = edisgo_obj.results.s_res.columns.drop(
            edisgo_obj.topology.transformers_df.index, errors="ignore"
        )

    # get allowed loading
    allowed_loading = lines_allowed_load(edisgo_obj, lines, n_minus_one=n_minus_one)

    # get line load from power flow analysis
    loading = edisgo_obj.results.s_res.loc[:, lines]

    return loading / allowed_loading


def hv_mv_station_max_overload(edisgo_obj):
    """
    Checks for over-loading of HV/MV station.

    Parameters
    ----------
    edisgo_obj : :class:`~.EDisGo`

    Returns
    -------
    :pandas:`pandas.DataFrame<DataFrame>`
        In case there are no over-loading problems returns an empty dataframe.
        In case of over-loading problems the dataframe contains the name of the
        over-loaded station (grid's name with the extension '_station') in the index.
        Columns are 's_missing' containing the missing apparent power at maximal
        over-loading in MVA as float, 'time_index' containing the corresponding time
        step the over-loading occurred in as :pandas:`pandas.Timestamp<Timestamp>`,
        and 'grid' containing the grid object as :class:`~.network.grids.MVGrid`.

    Notes
    -----
    Over-load is determined based on allowed load factors for feed-in and
    load cases that are defined in the config file 'config_grid_expansion' in
    section 'grid_expansion_load_factors'.

    """
    crit_stations = _station_max_overload(edisgo_obj, edisgo_obj.topology.mv_grid)
    if not crit_stations.empty:
        logger.debug("==> HV/MV station has load issues.")
    else:
        logger.debug("==> No HV/MV station load issues.")

    return crit_stations


def mv_lv_station_max_overload(edisgo_obj):
    """
    Checks for over-loading of MV/LV stations.

    Parameters
    ----------
    edisgo_obj : :class:`~.EDisGo`

    Returns
    -------
    :pandas:`pandas.DataFrame<DataFrame>`
        In case there are no over-loading problems returns an empty dataframe.
        In case of over-loading problems the dataframe contains the name of the
        over-loaded station (grid's name with the extension '_station') in the index.
        Columns are 's_missing' containing the missing apparent power at maximal
        over-loading in MVA as float, 'time_index' containing the corresponding time
        step the over-loading occurred in as :pandas:`pandas.Timestamp<Timestamp>`,
        and 'grid' containing the grid object as :class:`~.network.grids.LVGrid`.

    Notes
    -----
    Over-load is determined based on allowed load factors for feed-in and
    load cases that are defined in the config file 'config_grid_expansion' in
    section 'grid_expansion_load_factors'.

    """

    crit_stations = pd.DataFrame(dtype=float)
    for lv_grid in edisgo_obj.topology.lv_grids:
        crit_stations = pd.concat(
            [
                crit_stations,
                _station_max_overload(edisgo_obj, lv_grid),
            ]
        )
    if not crit_stations.empty:
        logger.debug(
            "==> {} MV/LV station(s) has/have load issues.".format(
                crit_stations.shape[0]
            )
        )
    else:
        logger.debug("==> No MV/LV station load issues.")

    return crit_stations


def _station_max_overload(edisgo_obj, grid):
    """
    Checks for over-loading of stations.

    Parameters
    ----------
    edisgo_obj : :class:`~.EDisGo`
    grid : :class:`~.network.grids.LVGrid` or :class:`~.network.grids.MVGrid`

    Returns
    -------
    :pandas:`pandas.DataFrame<DataFrame>`
        In case there are no over-loading problems returns an empty dataframe.
        In case of over-loading problems the dataframe contains the name of the
        over-loaded station (grid's name with the extension '_station') in the index.
        Columns are 's_missing' containing the missing apparent power at maximal
        over-loading in MVA as float, 'time_index' containing the corresponding time
        step the over-loading occurred in as :pandas:`pandas.Timestamp<Timestamp>`,
        and 'grid' containing the grid object as :class:`~.network.grids.Grid`.

    """
    if isinstance(grid, LVGrid):
        voltage_level = "lv"
    elif isinstance(grid, MVGrid):
        voltage_level = "mv"
    else:
        raise ValueError("Inserted grid is invalid.")

    # get apparent power over station from power flow analysis
    s_station_pfa = _station_load(edisgo_obj, grid)

    # get maximum allowed apparent power of station in each time step
    s_station_allowed = _station_allowed_load(edisgo_obj, grid)

    # calculate residual apparent power (if negative, station is over-loaded)
    s_res = s_station_allowed - s_station_pfa
    s_res = s_res[s_res < 0]

    if not s_res.dropna().empty:
        load_factor = edisgo_obj.timeseries.timesteps_load_feedin_case.apply(
            lambda _: edisgo_obj.config["grid_expansion_load_factors"][
                f"{voltage_level}_{_}_transformer"
            ]
        )

        # calculate the greatest apparent power missing (residual apparent power is
        # divided by the load factor to account for load factors smaller than
        # one, which lead to a higher needed additional capacity)
        s_missing = (s_res.iloc[:, 0] / load_factor).dropna()
        return pd.DataFrame(
            {
                "s_missing": abs(s_missing.min()),
                "time_index": s_missing.idxmin(),
                "grid": grid,
            },
            index=[grid.station_name],
        )

    else:
        return pd.DataFrame(dtype=float)


def _station_load(edisgo_obj, grid):
    """
    Returns loading of stations per time step from power flow analysis in MVA.

    In case of HV/MV transformers, which are not included in power flow analysis,
    loading is determined using slack results.

    Parameters
    ----------
    edisgo_obj : :class:`~.EDisGo`
    grid : :class:`~.network.grids.LVGrid` or :class:`~.network.grids.MVGrid`

    Returns
    -------
    :pandas:`pandas.DataFrame<DataFrame>`
        Dataframe containing loading of grid's station to the overlying voltage level
        per time step in MVA.
        Index of the dataframe are all time steps power flow analysis
        was conducted for of type :pandas:`pandas.Timestamp<Timestamp>`.
        Column name is grid's name with the extension '_station'.

    """
    # get apparent power over station from power flow analysis
    if isinstance(grid, LVGrid):
        return pd.DataFrame(
            {
                grid.station_name: edisgo_obj.results.s_res.loc[
                    :, grid.transformers_df.index
                ].sum(axis=1)
            }
        )
    elif isinstance(grid, MVGrid):
        # ensure that power flow was conducted for MV as slack could also be at MV/LV
        # station's secondary side
        mv_lines = edisgo_obj.topology.mv_grid.lines_df.index
        if not any(mv_lines.isin(edisgo_obj.results.i_res.columns)):
            raise ValueError(
                "MV was not included in power flow analysis, wherefore load "
                "of HV/MV station cannot be calculated."
            )
        return pd.DataFrame(
            {
                grid.station_name: np.hypot(
                    edisgo_obj.results.pfa_slack.p,
                    edisgo_obj.results.pfa_slack.q,
                )
            }
        )
    else:
        raise ValueError("Inserted grid is invalid.")


def _station_allowed_load(edisgo_obj, grid):
    """
    Returns allowed loading of grid's station to the overlying voltage level per time
    step in MVA.

    Allowed loading considers allowed load factors in heavy load flow case ('load case')
    and reverse power flow case ('feed-in case') that are defined in the config file
    'config_grid_expansion' in section 'grid_expansion_load_factors'.

    Parameters
    ----------
    edisgo_obj : :class:`~.EDisGo`
    grid : :class:`~.network.grids.LVGrid` or :class:`~.network.grids.MVGrid`
        Grid to get allowed station loading for.

    Returns
    -------
    :pandas:`pandas.DataFrame<DataFrame>`
        Dataframe containing the maximum allowed apparent power over the grid's
        transformers to the overlying voltage level per time step in MVA.
        Index of the dataframe are all time steps power flow analysis
        was conducted for of type :pandas:`pandas.Timestamp<Timestamp>`.
        Column name is grid's name with the extension '_station'.

    """
    # get grid's voltage level and transformers to the overlying voltage level
    if isinstance(grid, LVGrid):
        voltage_level = "lv"
        transformers_df = grid.transformers_df
    elif isinstance(grid, MVGrid):
        voltage_level = "mv"
        transformers_df = edisgo_obj.topology.transformers_hvmv_df
    else:
        raise ValueError("Inserted grid is invalid.")

    # get maximum allowed apparent power of station in each time step
    s_station = sum(transformers_df.s_nom)
    load_factor = edisgo_obj.timeseries.timesteps_load_feedin_case.apply(
        lambda _: edisgo_obj.config["grid_expansion_load_factors"][
            f"{voltage_level}_{_}_transformer"
        ]
    )

    return pd.DataFrame(
        {grid.station_name: s_station * load_factor}, index=load_factor.index
    )


def stations_allowed_load(edisgo_obj, grids=None):
    """
    Returns allowed loading of specified grids stations to the overlying voltage level
    per time step in MVA.

    Allowed loading considers allowed load factors in heavy load flow case ('load case')
    and reverse power flow case ('feed-in case') that are defined in the config file
    'config_grid_expansion' in section 'grid_expansion_load_factors'.

    Parameters
    ----------
    edisgo_obj : :class:`~.EDisGo`
    grids : list(:class:`~.network.grids.Grid`)
        List of MV and LV grids to get allowed station loading for. Per default
        allowed loading is returned for all stations in the network. Default: None.

    Returns
    -------
    :pandas:`pandas.DataFrame<DataFrame>`
        Dataframe containing the maximum allowed apparent power over the grid's
        transformers to the overlying voltage level per time step in MVA.
        Index of the dataframe are all time steps power flow analysis
        was conducted for of type :pandas:`pandas.Timestamp<Timestamp>`.
        Column names are the respective grid's name with the extension '_station'.

    """
    if grids is None:
        grids = list(edisgo_obj.topology.lv_grids) + [edisgo_obj.topology.mv_grid]

    allowed_loading = pd.DataFrame()
    for grid in grids:
        allowed_loading = pd.concat(
            [allowed_loading, _station_allowed_load(edisgo_obj, grid)], axis=1
        )
    return allowed_loading


def stations_relative_load(edisgo_obj, grids=None):
    """
    Returns relative loading of specified grids stations to the overlying voltage level
    per time step in p.u..

    Stations relative loading is determined by dividing the stations loading (from
    power flow analysis) by the allowed loading (considering allowed load factors in
    heavy load flow case ('load case') and reverse power flow case ('feed-in case')
    from config files).

    Parameters
    ----------
    edisgo_obj : :class:`~.EDisGo`
    grids : list(:class:`~.network.grids.Grid`)
        List of MV and LV grids to get relative station loading for. Per default
        relative loading is returned for all stations in the network that were
        included in the power flow analysis. Default: None.

    Returns
    -------
    :pandas:`pandas.DataFrame<DataFrame>`
        Dataframe containing the relative loading of the grid's
        transformers to the overlying voltage level per time step in p.u..
        Index of the dataframe are all time steps power flow analysis
        was conducted for of type :pandas:`pandas.Timestamp<Timestamp>`.
        Column names are the respective grid's name with the extension '_station'.

    """
    if grids is None:
        grids = list(edisgo_obj.topology.lv_grids) + [edisgo_obj.topology.mv_grid]

    # get allowed loading
    allowed_loading = stations_allowed_load(edisgo_obj, grids)

    # get loading from power flow results
    loading = pd.DataFrame()
    for grid in grids:
        # check that grid was included in power flow analysis
        try:
            loading = pd.concat([loading, _station_load(edisgo_obj, grid)], axis=1)
        except Exception:
            pass

    return loading / allowed_loading.loc[:, loading.columns]


def components_relative_load(edisgo_obj, n_minus_one=False):
    """
    Returns relative loading of all lines and stations included in power flow analysis.

    The component's relative loading is determined by dividing the stations loading
    (from power flow analysis) by the allowed loading (considering allowed load factors
    in heavy load flow case ('load case') and reverse power flow case ('feed-in case')
    from config files).

    Parameters
    ----------
    edisgo_obj : :class:`~.EDisGo`
    n_minus_one : bool
        Determines which allowed load factors to use. See :py:attr:`~lines_allowed_load`
        for more information.

    Returns
    -------
    :pandas:`pandas.DataFrame<DataFrame>`
        Dataframe containing the relative loading of lines and stations power flow
        results are available for per time step in p.u..
        Index of the dataframe are all time steps power flow analysis
        was conducted for of type :pandas:`pandas.Timestamp<Timestamp>`.
        Columns are line names (as in index of
        :attr:`~.network.topology.Topology.loads_df`) and station names (respective
        grid's name with the extension '_station', see
        :attr:`~.network.grids.Grid.station_name`).

    """
    stations_rel_load = stations_relative_load(edisgo_obj)
    lines_rel_load = lines_relative_load(
        edisgo_obj, lines=None, n_minus_one=n_minus_one
    )
    return pd.concat([lines_rel_load, stations_rel_load], axis=1)


def voltage_issues(edisgo_obj, voltage_level, split_voltage_band=True):
    """
    Gives buses with voltage issues and their maximum voltage deviation in p.u..

    Parameters
    ----------
    edisgo_obj : :class:`~.EDisGo`
    voltage_level : None or str
        Specifies voltage level for which to determine voltage issues. Possible options
        are 'mv' to check voltage deviations at MV buses, 'mv_lv' to check voltage
        deviations at MV-LV stations, and 'lv' to check voltage deviations at LV buses.
        If None voltage deviations in all voltage levels are checked.
    split_voltage_band : bool
        If True the allowed voltage band of +/-10 percent is allocated to the different
        voltage levels MV, MV/LV and LV according to config values set in section
        `grid_expansion_allowed_voltage_deviations`. If False, the same voltage limits
        are used for all voltage levels. Default: True.

    Returns
    -------
    :pandas:`pandas.DataFrame<DataFrame>`
        Dataframe with maximum deviations from allowed lower or upper voltage limits
        in p.u. sorted descending from highest to lowest voltage deviation
        (it is not distinguished between over- or undervoltage).
        Columns of the dataframe are 'abs_max_voltage_dev' containing the maximum
        absolute voltage deviation as float, 'time_index' containing the
        corresponding time step the maximum voltage issue occured in as
        :pandas:`pandas.Timestamp<Timestamp>`, and 'lv_grid_id' giving the LV grid ID
        the bus is in as integer. Index of the dataframe are the
        names of all buses with voltage issues as in index of
        :attr:`~.network.topology.Topology.buses_df`.

    Notes
    -----
    Voltage issues are determined based on allowed voltage deviations defined
    in the config file 'config_grid_expansion' in section
    'grid_expansion_allowed_voltage_deviations'.

    """
    station_buses = edisgo_obj.topology.transformers_df.bus1.unique()
    if voltage_level:
        if voltage_level == "mv_lv":
            buses = station_buses
        elif voltage_level == "lv":
            buses = edisgo_obj.topology.buses_df.index
            # drop MV buses and buses of stations secondary sides
            buses = buses.drop(
                edisgo_obj.topology.mv_grid.buses_df.index.append(
                    pd.Index(station_buses)
                )
            )
        elif voltage_level == "mv":
            buses = edisgo_obj.topology.mv_grid.buses_df.index
        else:
            raise ValueError(
                "{} is not a valid option for input variable 'voltage_level' in "
                "function voltage_issue. Possible options are 'mv', 'mv_lv', 'lv', "
                "or None.".format(voltage_level)
            )
    else:
        mv_issues = voltage_issues(
            edisgo_obj, voltage_level="mv", split_voltage_band=split_voltage_band
        )
        mv_lv_issues = voltage_issues(
            edisgo_obj, voltage_level="mv_lv", split_voltage_band=split_voltage_band
        )
        lv_issues = voltage_issues(
            edisgo_obj, voltage_level="lv", split_voltage_band=split_voltage_band
        )
        crit_buses = pd.concat([mv_issues, mv_lv_issues, lv_issues])
        if not crit_buses.empty:
            crit_buses.sort_values(
                by=["abs_max_voltage_dev"], ascending=False, inplace=True
            )
        return crit_buses

    crit_buses = _voltage_issues_helper(edisgo_obj, buses, split_voltage_band)

    # join LV grid information
    if voltage_level == "mv_lv" or voltage_level == "lv":
        crit_buses["lv_grid_id"] = edisgo_obj.topology.buses_df.loc[
            crit_buses.index, "lv_grid_id"
        ]
    else:
        crit_buses["lv_grid_id"] = None

    if not crit_buses.empty:
        if voltage_level == "mv_lv":
            message = "==> {} MV-LV station(s) has/have voltage issues."
        elif voltage_level == "lv":
            message = "==> {} LV bus(es) has/have voltage issues."
        else:
            message = "==> {} bus(es) in MV topology has/have voltage issues."
        logger.debug(message.format(len(crit_buses)))
    else:
        if voltage_level == "mv_lv":
            message = "==> No voltage issues in MV-LV stations."
        elif voltage_level == "lv":
            message = "==> No voltage issues in LV grids."
        else:
            message = "==> No voltage issues in MV topology."
        logger.debug(message)
    return crit_buses


def _voltage_issues_helper(edisgo_obj, buses, split_voltage_band):
    """
    Function to detect voltage issues at buses.

    The function returns the highest voltage deviation from allowed lower
    or upper voltage limit in p.u. for all buses with voltage issues.

    Parameters
    ----------
    edisgo_obj : :class:`~.EDisGo`
    buses : list(str)
        List of buses to check voltage deviation for.
    split_voltage_band : bool
        If True the allowed voltage band of +/-10 percent is allocated to the different
        voltage levels MV, MV/LV and LV according to config values set in section
        `grid_expansion_allowed_voltage_deviations`. If False, the same voltage limits
        are used for all voltage levels.

    Returns
    -------
    pandas:`pandas.DataFrame<DataFrame>`
        Dataframe with maximum deviations from allowed lower or upper voltage limits
        in p.u. sorted descending from highest to lowest voltage deviation
        (it is not distinguished between over- or undervoltage).
        Columns of the dataframe are 'abs_max_voltage_dev' containing the maximum
        absolute voltage deviation as float and 'time_index' containing the
        corresponding time step the maximum voltage issue occured in as
        :pandas:`pandas.Timestamp<Timestamp>`. Index of the dataframe are the
        names of all buses with voltage issues as in index of
        :attr:`~.network.topology.Topology.buses_df`.

    """
    crit_buses = pd.DataFrame(dtype=float)
    # get voltage deviations
    voltage_dev = voltage_deviation_from_allowed_voltage_limits(
        edisgo_obj, buses=buses, split_voltage_band=split_voltage_band
    )
    # drop buses without voltage issues
    voltage_dev = voltage_dev[voltage_dev != 0].dropna(how="all", axis=1).abs()
    # determine absolute maximum voltage deviation and time step it occurs
    crit_buses["abs_max_voltage_dev"] = voltage_dev.max()
    crit_buses["time_index"] = voltage_dev.idxmax()
    # sort descending by maximum voltage deviation
    if not crit_buses.empty:
        crit_buses.sort_values(
            by=["abs_max_voltage_dev"], ascending=False, inplace=True
        )
    return crit_buses


def allowed_voltage_limits(edisgo_obj, buses=None, split_voltage_band=True):
    """

    Parameters
    ----------
    edisgo_obj : :class:`~.EDisGo`
    buses : list(str)
        List of bus names to get allowed voltage limits for. Per default
        allowed voltage limits are returned for all buses in the network. Default: None.
    split_voltage_band : bool
        If True the allowed voltage band of +/-10 percent is allocated to the different
        voltage levels MV, MV/LV and LV according to config values set in section
        `grid_expansion_allowed_voltage_deviations`. If False, the same voltage limits
        are used for all voltage levels. Default: True.

    Returns
    -------
    :pandas:`pandas.DataFrame<DataFrame>`
        Dataframe containing the maximum allowed apparent power per line and time step
        in MVA. Index of the dataframe are all time steps power flow analysis
        was conducted for of type :pandas:`pandas.Timestamp<Timestamp>`.
        Columns are bus names as in index of
        :attr:`~.network.topology.Topology.buses_df`.

    """
    if buses is None:
        buses = edisgo_obj.results.v_res.columns

    if split_voltage_band:

        # MV limits
        mv_buses = edisgo_obj.topology.mv_grid.buses_df.index
        mv_upper, mv_lower = _mv_allowed_voltage_limits(edisgo_obj)
        mv_upper = pd.DataFrame(
            mv_upper, columns=mv_buses, index=edisgo_obj.results.v_res.index
        )
        mv_lower = pd.DataFrame(
            mv_lower, columns=mv_buses, index=edisgo_obj.results.v_res.index
        )

        # station limits
        stations_upper, stations_lower = _lv_allowed_voltage_limits(
            edisgo_obj, mode="stations"
        )

        # LV limits
        lv_upper, lv_lower = _lv_allowed_voltage_limits(edisgo_obj, mode=None)

        # concat results and select relevant buses
        upper = pd.concat([mv_upper, stations_upper, lv_upper], axis=1)
        lower = pd.concat([mv_lower, stations_lower, lv_lower], axis=1)

        # check if allowed voltage limits could be determined for all specified buses
        allowed_buses = upper.columns
        buses_not_incl = list(set(buses) - set(allowed_buses))
        if buses_not_incl:
            logger.warning(
                f"Allowed voltage limits cannot be determined for all given buses as "
                f"voltage information from power flow analysis is needed to calculate "
                f"allowed voltage for the MV/LV and LV level but the buses were not "
                f"included in the power flow analysis. "
                f"This concerns the following buses: {buses_not_incl}."
            )
            buses = list(set(buses) - set(buses_not_incl))

        return upper.loc[:, buses], lower.loc[:, buses]
    else:
        upper = pd.DataFrame(1.1, columns=buses, index=edisgo_obj.results.v_res.index)
        lower = pd.DataFrame(0.9, columns=buses, index=edisgo_obj.results.v_res.index)
        return upper, lower


def _mv_allowed_voltage_limits(edisgo_obj):
    """
    Calculates allowed lower and upper voltage limits for MV nodes in p.u..

    Parameters
    ----------
    edisgo_obj : :class:`~.EDisGo`

    Returns
    -------
    (float, float)
        Lower and upper voltage limit for MV nodes.

    """
    # get values from config
    offset = edisgo_obj.config["grid_expansion_allowed_voltage_deviations"][
        "hv_mv_trafo_offset"
    ]
    control_deviation = edisgo_obj.config["grid_expansion_allowed_voltage_deviations"][
        "hv_mv_trafo_control_deviation"
    ]

    upper_limit = (
        1
        + offset
        - control_deviation
        + edisgo_obj.config["grid_expansion_allowed_voltage_deviations"][
            "mv_max_v_rise"
        ]
    )
    lower_limit = (
        1
        + offset
        + control_deviation
        - edisgo_obj.config["grid_expansion_allowed_voltage_deviations"][
            "mv_max_v_drop"
        ]
    )

    return upper_limit, lower_limit


def _lv_allowed_voltage_limits(edisgo_obj, lv_grids=None, mode=None):
    """
    Calculates allowed lower and upper voltage limits for either buses or transformers
    in given LV grids.

    Voltage limits are determined relative to the station's secondary side, in case
    limits are determined for buses in the LV grid (default), or relative to the
    station's primary side, in case limits are determined for transformers.

    Limits can only be determined for grids included in power flow analysis.

    Parameters
    ----------
    edisgo_obj : :class:`~.EDisGo`
    lv_grids : list(:class:`~.network.grids.LVGrid`) or None
        LV grids to get voltage limits for. If None, limits for all LV grids
        included in last power flow analysis are returned.
    mode : None or str
        If None, voltage limits for buses in the LV network are returned. In
        that case the reference bus is the LV stations' secondary side.
        If mode is set to 'stations', voltage limits for stations' secondary
        side (LV bus bar) are returned; the reference bus is the stations'
        primary side.

    Returns
    -------
    (:pandas:`pandas.DataFrame<DataFrame>`, :pandas:`pandas.DataFrame<DataFrame>`)
        Dataframe containing the allowed lower and upper voltage limits in p.u..
        Index of the dataframe are all time steps power flow was last conducted
        for of type :pandas:`pandas.Timestamp<Timestamp>`. Columns are bus names as in
        index of :attr:`~.network.topology.Topology.buses_df` for all buses power flow
        results are available. If mode is 'stations' columns contain bus names
        of the stations secondary sides.

    """
    if lv_grids is None:
        lv_grids = list(edisgo_obj.topology.mv_grid.lv_grids)

    upper_limits_df = pd.DataFrame()
    lower_limits_df = pd.DataFrame()
    voltages_pfa = edisgo_obj.results.v_res
    buses_in_pfa = voltages_pfa.columns

    if mode == "stations":

        config_string = "mv_lv_station"

<<<<<<< HEAD
        # get all primary and secondary sides
        primary_sides = pd.Series(dtype="float64")
        secondary_sides = pd.Series(dtype="float64")
=======
        # get base voltage (voltage at primary side) for each station
        voltage_base = pd.DataFrame()
>>>>>>> 6d62fe6c
        for grid in lv_grids:
            transformers_df = grid.transformers_df
            primary_side = transformers_df.iloc[0].bus0
            secondary_side = transformers_df.iloc[0].bus1
            if primary_side in buses_in_pfa:
                voltage_base[secondary_side] = voltages_pfa.loc[:, primary_side]

        upper_limits_df = (
            voltage_base
            + edisgo_obj.config["grid_expansion_allowed_voltage_deviations"][
                "{}_max_v_rise".format(config_string)
            ]
        )
        lower_limits_df = (
            voltage_base
            - edisgo_obj.config["grid_expansion_allowed_voltage_deviations"][
                "{}_max_v_drop".format(config_string)
            ]
        )
    else:
        config_string = "lv"

        # get all secondary sides and buses in grids
        buses_dict = {}
        secondary_sides = pd.Series(dtype="float64")
        for grid in lv_grids:
            secondary_side = grid.station.index[0]
            if secondary_side in buses_in_pfa:
                secondary_sides[grid] = secondary_side
                buses_dict[grid.station.index[0]] = grid.buses_df.index.drop(
                    grid.station.index[0]
                )

        voltage_base = voltages_pfa.loc[:, secondary_sides.values]

        upper_limits_df_tmp = (
            voltage_base
            + edisgo_obj.config["grid_expansion_allowed_voltage_deviations"][
                "{}_max_v_rise".format(config_string)
            ]
        )
        lower_limits_df_tmp = (
            voltage_base
            - edisgo_obj.config["grid_expansion_allowed_voltage_deviations"][
                "{}_max_v_drop".format(config_string)
            ]
        )

        # rename columns to secondary side
        for colname, values in upper_limits_df_tmp.items():
            tmp = pd.DataFrame(
                data=np.tile(values, (len(buses_dict[colname]), 1)).T,
                columns=buses_dict[colname],
                index=values.index,
            )
            upper_limits_df = pd.concat([upper_limits_df, tmp], axis=1)
        for colname, values in lower_limits_df_tmp.items():
            tmp = pd.DataFrame(
                data=np.tile(values, (len(buses_dict[colname]), 1)).T,
                columns=buses_dict[colname],
                index=values.index,
            )
            lower_limits_df = pd.concat([lower_limits_df, tmp], axis=1)

    return upper_limits_df, lower_limits_df


def voltage_deviation_from_allowed_voltage_limits(
    edisgo_obj, buses=None, split_voltage_band=True
):
    """
    Function to detect under- and overvoltage at buses.

    The function returns both under- and overvoltage deviations in p.u. from
    the allowed lower and upper voltage limit, respectively, in separate
    dataframes. In case of both under- and overvoltage issues at one bus,
    only the highest voltage deviation is returned.

    Parameters
    ----------
    edisgo_obj : :class:`~.EDisGo`
    buses : list(str) or None
        List of buses to check voltage deviation for. Per default voltage deviation
        is returned for all buses included in the power flow analysis. Default: None.
    split_voltage_band : bool
        If True the allowed voltage band of +/-10 percent is allocated to the different
        voltage levels MV, MV/LV and LV according to config values set in section
        `grid_expansion_allowed_voltage_deviations`. If False, the same voltage limits
        are used for all voltage levels. Default: True.

    Returns
    -------
    :pandas:`pandas.DataFrame<DataFrame>`
        Dataframe with deviations from allowed lower voltage level in p.u.. Positive
        values signify an overvoltage whereas negative values signify an undervoltage.
        Zero values signify that the voltage is within the allowed limits.
        Index of the dataframe are all time steps power flow analysis was conducted for
        of type :pandas:`pandas.Timestamp<Timestamp>`. Columns are bus names as in index
        of :attr:`~.network.topology.Topology.buses_df`.

    """
    if buses is None:
        buses = edisgo_obj.results.v_res.columns

    # get allowed voltage deviations
    v_dev_allowed_upper, v_dev_allowed_lower = allowed_voltage_limits(
        edisgo_obj, buses=buses, split_voltage_band=split_voltage_band
    )

    # get voltages from power flow analysis
    v_mag_pu_pfa = edisgo_obj.results.v_res.loc[:, buses]

    # make all entries without voltage issues NaN values
    overvoltage = v_mag_pu_pfa[v_mag_pu_pfa > v_dev_allowed_upper]
    undervoltage = v_mag_pu_pfa[v_mag_pu_pfa < v_dev_allowed_lower]

    # determine deviation from allowed voltage limits for times with voltage issues
    # overvoltage deviations are positive, undervoltage deviations negative
    overvoltage_dev = overvoltage - v_dev_allowed_upper
    undervoltage_dev = undervoltage - v_dev_allowed_lower

    # combine overvoltage and undervoltage issues and set NaN values to zero
    voltage_dev = overvoltage_dev.fillna(0) + undervoltage_dev.fillna(0)

    return voltage_dev<|MERGE_RESOLUTION|>--- conflicted
+++ resolved
@@ -1045,14 +1045,8 @@
 
         config_string = "mv_lv_station"
 
-<<<<<<< HEAD
-        # get all primary and secondary sides
-        primary_sides = pd.Series(dtype="float64")
-        secondary_sides = pd.Series(dtype="float64")
-=======
         # get base voltage (voltage at primary side) for each station
         voltage_base = pd.DataFrame()
->>>>>>> 6d62fe6c
         for grid in lv_grids:
             transformers_df = grid.transformers_df
             primary_side = transformers_df.iloc[0].bus0
@@ -1077,7 +1071,7 @@
 
         # get all secondary sides and buses in grids
         buses_dict = {}
-        secondary_sides = pd.Series(dtype="float64")
+        secondary_sides = pd.Series()
         for grid in lv_grids:
             secondary_side = grid.station.index[0]
             if secondary_side in buses_in_pfa:
