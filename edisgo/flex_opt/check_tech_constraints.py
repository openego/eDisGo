--- conflicted
+++ resolved
@@ -19,12 +19,8 @@
 
     Notes
     -----
-    According to [1]_ load factors in feed-in case of all cables and lines in
-    MV grids are set to 1.
-
-    References
-    ----------
-    .. [1] Verteilnetzstudie für das Land Baden-Württemberg
+    According to [VerteilnetzstudieBW]_ load factors in feed-in case of all
+    cables and lines in MV grids are set to 1.
 
     """
 
@@ -70,16 +66,9 @@
 
     Notes
     -----
-    According to [1]_ load factors in feed-in case of all cables and lines in
+    According to [VerteilnetzstudieBW]_ load factors in feed-in case of all cables and lines in
     LV grids are set to 1.
 
-<<<<<<< HEAD
-=======
-    References
-    ----------
-    .. [1] Verteilnetzstudie für das Land Baden-Württemberg
-
->>>>>>> af4ee182
     """
 
     crit_lines = {}
@@ -167,18 +156,11 @@
 
     Notes
     -----
-    According to [1]_ load factors in feed-in case of all equipment in MV and
-    LV are set to 1.
-
-    References
-    ----------
-    .. [1] Verteilnetzstudie für das Land Baden-Württemberg
-
-<<<<<<< HEAD
+    According to [VerteilnetzstudieBW]_ load factors in feed-in case of all equipment in MV and
+    LV is set to 1.
+
     HV/MV transformers are not checked.
 
-=======
->>>>>>> af4ee182
     """
 
     crit_stations = {}
