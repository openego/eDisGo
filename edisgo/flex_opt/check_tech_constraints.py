--- conflicted
+++ resolved
@@ -1105,11 +1105,7 @@
 
         # get all secondary sides and buses in grids
         buses_dict = {}
-<<<<<<< HEAD
-        secondary_sides = pd.Series(dtype="float64")
-=======
         secondary_sides_dict = {}
->>>>>>> 5569b613
         for grid in lv_grids:
             secondary_side = grid.station.index[0]
             if secondary_side in buses_in_pfa:
