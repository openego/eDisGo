from __future__ import annotations

import copy
import datetime
import logging

from typing import TYPE_CHECKING

import pandas as pd

from edisgo.flex_opt import check_tech_constraints as checks
from edisgo.flex_opt import exceptions, reinforce_measures
from edisgo.flex_opt.costs import grid_expansion_costs
from edisgo.tools import tools

if TYPE_CHECKING:
    from edisgo import EDisGo
    from edisgo.network.results import Results

logger = logging.getLogger(__name__)


def reinforce_grid(
    edisgo: EDisGo,
    timesteps_pfa: str | pd.DatetimeIndex | pd.Timestamp | None = None,
    copy_grid: bool = False,
    max_while_iterations: int = 20,
    combined_analysis: bool = False,
    mode: str | None = None,
) -> Results:
    """
    Evaluates network reinforcement needs and performs measures.

    This function is the parent function for all network reinforcements.

    Parameters
    ----------
    edisgo : :class:`~.EDisGo`
        The eDisGo API object
    timesteps_pfa : :obj:`str` or \
        :pandas:`pandas.DatetimeIndex<DatetimeIndex>` or \
        :pandas:`pandas.Timestamp<Timestamp>`
        timesteps_pfa specifies for which time steps power flow analysis is
        conducted and therefore which time steps to consider when checking
        for over-loading and over-voltage issues.
        It defaults to None in which case all timesteps in
        timeseries.timeindex (see :class:`~.network.network.TimeSeries`) are
        used.
        Possible options are:

        * None
          Time steps in timeseries.timeindex (see
          :class:`~.network.network.TimeSeries`) are used.
        * 'snapshot_analysis'
          Reinforcement is conducted for two worst-case snapshots. See
          :meth:`edisgo.tools.tools.select_worstcase_snapshots()` for further
          explanation on how worst-case snapshots are chosen.
          Note: If you have large time series choosing this option will save
          calculation time since power flow analysis is only conducted for two
          time steps. If your time series already represents the worst-case
          keep the default value of None because finding the worst-case
          snapshots takes some time.
        * :pandas:`pandas.DatetimeIndex<DatetimeIndex>` or \
          :pandas:`pandas.Timestamp<Timestamp>`
          Use this option to explicitly choose which time steps to consider.

    copy_grid : :obj:`Boolean`
        If True reinforcement is conducted on a copied grid and discarded.
        Default: False.
    max_while_iterations : :obj:`int`
        Maximum number of times each while loop is conducted.
    combined_analysis : :obj:`Boolean`
        If True allowed voltage deviations for combined analysis of MV and LV
        topology are used. If False different allowed voltage deviations for MV
        and LV are used. See also config section
        `grid_expansion_allowed_voltage_deviations`. If `mode` is set to 'mv'
        `combined_analysis` should be False. Default: False.
    mode : :obj:`str`
        Determines network levels reinforcement is conducted for. Specify

        * None to reinforce MV and LV network levels. None is the default.
        * 'mv' to reinforce MV network level only, neglecting MV/LV stations,
          and LV network topology. LV load and generation is aggregated per
          LV network and directly connected to the primary side of the
          respective MV/LV station.
        * 'mvlv' to reinforce MV network level only, including MV/LV stations,
          and neglecting LV network topology. LV load and generation is
          aggregated per LV network and directly connected to the secondary
          side of the respective MV/LV station.
        * 'lv' to reinforce LV networks including MV/LV stations only.

    Returns
    -------
    :class:`~.network.network.Results`
        Returns the Results object holding network expansion costs, equipment
        changes, etc.

    Notes
    -----
    See :ref:`features-in-detail` for more information on how network
    reinforcement is conducted.

    """

    def _add_lines_changes_to_equipment_changes():
        edisgo_reinforce.results.equipment_changes = pd.concat(
            [
                edisgo_reinforce.results.equipment_changes,
                pd.DataFrame(
                    {
                        "iteration_step": [iteration_step] * len(lines_changes),
                        "change": ["changed"] * len(lines_changes),
                        "equipment": edisgo_reinforce.topology.lines_df.loc[
                            lines_changes.keys(), "type_info"
                        ].values,
                        "quantity": [_ for _ in lines_changes.values()],
                    },
                    index=lines_changes.keys(),
                ),
            ],
        )

    def _add_transformer_changes_to_equipment_changes(mode: str | None):
        df_list = [edisgo_reinforce.results.equipment_changes]
        df_list.extend(
            pd.DataFrame(
                {
                    "iteration_step": [iteration_step] * len(transformer_list),
                    "change": [mode] * len(transformer_list),
                    "equipment": transformer_list,
                    "quantity": [1] * len(transformer_list),
                },
                index=[station] * len(transformer_list),
            )
            for station, transformer_list in transformer_changes[mode].items()
        )

        edisgo_reinforce.results.equipment_changes = pd.concat(df_list)

    # check if provided mode is valid
    if mode and mode not in ["mv", "mvlv", "lv"]:
        raise ValueError(f"Provided mode {mode} is not a valid mode.")

    # in case reinforcement needs to be conducted on a copied graph the
    # edisgo object is deep copied
    if copy_grid is True:
        edisgo_reinforce = copy.deepcopy(edisgo)
    else:
        edisgo_reinforce = edisgo

    if timesteps_pfa is not None:
        if isinstance(timesteps_pfa, str) and timesteps_pfa == "snapshot_analysis":
            snapshots = tools.select_worstcase_snapshots(edisgo_reinforce)
            # drop None values in case any of the two snapshots does not exist
            timesteps_pfa = pd.DatetimeIndex(
                data=[
                    snapshots["max_residual_load"],
                    snapshots["min_residual_load"],
                ]
            ).dropna()
        # if timesteps_pfa is not of type datetime or does not contain
        # datetimes throw an error
        elif not isinstance(timesteps_pfa, datetime.datetime):
            if hasattr(timesteps_pfa, "__iter__"):
                if not all(isinstance(_, datetime.datetime) for _ in timesteps_pfa):
                    raise ValueError(
                        f"Input {timesteps_pfa} for timesteps_pfa is not valid."
                    )
            else:
                raise ValueError(
                    f"Input {timesteps_pfa} for timesteps_pfa is not valid."
                )

    iteration_step = 1
    analyze_mode = None if mode == "lv" else mode

    edisgo_reinforce.analyze(mode=analyze_mode, timesteps=timesteps_pfa)

    # REINFORCE OVERLOADED TRANSFORMERS AND LINES
    logger.debug("==> Check station load.")
<<<<<<< HEAD
    overloaded_mv_station = checks.hv_mv_station_load(edisgo_reinforce)
    if mode == "mv":
        overloaded_lv_stations = pd.DataFrame()
    else:
        overloaded_lv_stations = checks.mv_lv_station_load(edisgo_reinforce)
=======

    overloaded_mv_station = (
        pd.DataFrame(dtype=float) if mode == "lv" else checks.hv_mv_station_load(edisgo_reinforce)
    )

    overloaded_lv_stations = (
        pd.DataFrame(dtype=float) if mode == "mv" else checks.mv_lv_station_load(edisgo_reinforce)
    )

>>>>>>> dde7668b
    logger.debug("==> Check line load.")

    crit_lines = (
        pd.DataFrame(dtype=float) if mode == "lv" else checks.mv_line_load(edisgo_reinforce)
    )

    if not mode or mode == "lv":
        crit_lines = pd.concat(
            [
                crit_lines,
                checks.lv_line_load(edisgo_reinforce),
            ]
        )

    while_counter = 0
    while (
        not overloaded_mv_station.empty
        or not overloaded_lv_stations.empty
        or not crit_lines.empty
    ) and while_counter < max_while_iterations:

        if not overloaded_mv_station.empty:
            # reinforce substations
            transformer_changes = (
                reinforce_measures.reinforce_hv_mv_station_overloading(
                    edisgo_reinforce, overloaded_mv_station
                )
            )
            # write added and removed transformers to results.equipment_changes
            _add_transformer_changes_to_equipment_changes("added")
            _add_transformer_changes_to_equipment_changes("removed")

        if not overloaded_lv_stations.empty:
            # reinforce distribution substations
            transformer_changes = (
                reinforce_measures.reinforce_mv_lv_station_overloading(
                    edisgo_reinforce, overloaded_lv_stations
                )
            )
            # write added and removed transformers to results.equipment_changes
            _add_transformer_changes_to_equipment_changes("added")
            _add_transformer_changes_to_equipment_changes("removed")

        if not crit_lines.empty:
            # reinforce lines
            lines_changes = reinforce_measures.reinforce_lines_overloading(
                edisgo_reinforce, crit_lines
            )
            # write changed lines to results.equipment_changes
            _add_lines_changes_to_equipment_changes()

        # run power flow analysis again (after updating pypsa object) and check
        # if all over-loading problems were solved
        logger.debug("==> Run power flow analysis.")
        edisgo_reinforce.analyze(mode=analyze_mode, timesteps=timesteps_pfa)

        logger.debug("==> Recheck station load.")
<<<<<<< HEAD
        overloaded_mv_station = checks.hv_mv_station_load(edisgo_reinforce)
        if mode != "mv":
            overloaded_lv_stations = checks.mv_lv_station_load(
                edisgo_reinforce
            )
=======
        overloaded_mv_station = (
            pd.DataFrame(dtype=float)
            if mode == "lv"
            else checks.hv_mv_station_load(edisgo_reinforce)
        )

        if mode != "mv":
            overloaded_lv_stations = checks.mv_lv_station_load(edisgo_reinforce)

>>>>>>> dde7668b
        logger.debug("==> Recheck line load.")

        crit_lines = (
            pd.DataFrame(dtype=float) if mode == "lv" else checks.mv_line_load(edisgo_reinforce)
        )

        if not mode or mode == "lv":
            crit_lines = pd.concat(
                [
                    crit_lines,
                    checks.lv_line_load(edisgo_reinforce),
                ]
            )

        iteration_step += 1
        while_counter += 1

    # check if all load problems were solved after maximum number of
    # iterations allowed
    if while_counter == max_while_iterations and (
        not crit_lines.empty
        or not overloaded_mv_station.empty
        or not overloaded_lv_stations.empty
    ):
        edisgo_reinforce.results.unresolved_issues = pd.concat(
            [
                edisgo_reinforce.results.unresolved_issues,
                crit_lines,
                overloaded_lv_stations,
                overloaded_mv_station,
            ]
        )
        raise exceptions.MaximumIterationError(
            "Overloading issues could not be solved after maximum allowed "
            "iterations."
        )
    else:
        logger.info(
            f"==> Load issues were solved in {while_counter} iteration step(s)."
        )

    # REINFORCE BRANCHES DUE TO VOLTAGE ISSUES
    iteration_step += 1

    # solve voltage problems in MV topology
    logger.debug("==> Check voltage in MV topology.")
    voltage_levels = "mv_lv" if combined_analysis else "mv"

    crit_nodes = (
        False
        if mode == "lv"
        else checks.mv_voltage_deviation(
            edisgo_reinforce, voltage_levels=voltage_levels
        )
    )

    while_counter = 0
    while crit_nodes and while_counter < max_while_iterations:

        # reinforce lines
        lines_changes = reinforce_measures.reinforce_lines_voltage_issues(
            edisgo_reinforce,
            edisgo_reinforce.topology.mv_grid,
            crit_nodes[repr(edisgo_reinforce.topology.mv_grid)],
        )
        # write changed lines to results.equipment_changes
        _add_lines_changes_to_equipment_changes()

        # run power flow analysis again (after updating pypsa object) and check
        # if all over-voltage problems were solved
        logger.debug("==> Run power flow analysis.")
        edisgo_reinforce.analyze(mode=analyze_mode, timesteps=timesteps_pfa)

        logger.debug("==> Recheck voltage in MV topology.")
        crit_nodes = checks.mv_voltage_deviation(
            edisgo_reinforce, voltage_levels=voltage_levels
        )

        iteration_step += 1
        while_counter += 1

    # check if all voltage problems were solved after maximum number of
    # iterations allowed
    if while_counter == max_while_iterations and crit_nodes:
        edisgo_reinforce.results.unresolved_issues = pd.concat(
            [
                edisgo_reinforce.results.unresolved_issues,
                pd.concat([_ for _ in crit_nodes.values()]),
            ]
        )
        raise exceptions.MaximumIterationError(
            "Over-voltage issues for the following nodes in MV topology could "
            f"not be solved: {crit_nodes}"
        )
    else:
        logger.info(
            f"==> Voltage issues in MV topology were solved in {while_counter} "
            "iteration step(s)."
        )

    # solve voltage problems at secondary side of LV stations
    if mode != "mv":
        logger.debug("==> Check voltage at secondary side of LV stations.")

        voltage_levels = "mv_lv" if combined_analysis else "lv"

        crit_stations = checks.lv_voltage_deviation(
            edisgo_reinforce, mode="stations", voltage_levels=voltage_levels
        )

        while_counter = 0
        while crit_stations and while_counter < max_while_iterations:
            # reinforce distribution substations
            transformer_changes = (
                reinforce_measures.reinforce_mv_lv_station_voltage_issues(
                    edisgo_reinforce, crit_stations
                )
            )
            # write added transformers to results.equipment_changes
            _add_transformer_changes_to_equipment_changes("added")

            # run power flow analysis again (after updating pypsa object) and
            # check if all over-voltage problems were solved
            logger.debug("==> Run power flow analysis.")
            edisgo_reinforce.analyze(mode=analyze_mode, timesteps=timesteps_pfa)

            logger.debug("==> Recheck voltage at secondary side of LV stations.")
            crit_stations = checks.lv_voltage_deviation(
                edisgo_reinforce,
                mode="stations",
                voltage_levels=voltage_levels,
            )

            iteration_step += 1
            while_counter += 1

        # check if all voltage problems were solved after maximum number of
        # iterations allowed
        if while_counter == max_while_iterations and crit_stations:
            edisgo_reinforce.results.unresolved_issues = pd.concat(
                [
                    edisgo_reinforce.results.unresolved_issues,
                    pd.concat([_ for _ in crit_stations.values()]),
                ]
            )
            raise exceptions.MaximumIterationError(
                "Over-voltage issues at busbar could not be solved for the "
                f"following LV grids: {crit_stations}"
            )
        else:
            logger.info(
                "==> Voltage issues at busbars in LV grids were "
                f"solved in {while_counter} iteration step(s)."
            )

    # solve voltage problems in LV grids
    if not mode or mode == "lv":
        logger.debug("==> Check voltage in LV grids.")
        crit_nodes = checks.lv_voltage_deviation(
            edisgo_reinforce, voltage_levels=voltage_levels
        )

        while_counter = 0
        while crit_nodes and while_counter < max_while_iterations:
            # for every topology in crit_nodes do reinforcement
            for grid in crit_nodes:
                # reinforce lines
                lines_changes = reinforce_measures.reinforce_lines_voltage_issues(
                    edisgo_reinforce,
                    edisgo_reinforce.topology._grids[grid],
                    crit_nodes[grid],
                )
                # write changed lines to results.equipment_changes
                _add_lines_changes_to_equipment_changes()

            # run power flow analysis again (after updating pypsa object)
            # and check if all over-voltage problems were solved
            logger.debug("==> Run power flow analysis.")
            edisgo_reinforce.analyze(mode=analyze_mode, timesteps=timesteps_pfa)

            logger.debug("==> Recheck voltage in LV grids.")
            crit_nodes = checks.lv_voltage_deviation(
                edisgo_reinforce, voltage_levels=voltage_levels
            )

            iteration_step += 1
            while_counter += 1

        # check if all voltage problems were solved after maximum number of
        # iterations allowed
        if while_counter == max_while_iterations and crit_nodes:
            edisgo_reinforce.results.unresolved_issues = pd.concat(
                [
                    edisgo_reinforce.results.unresolved_issues,
                    pd.concat([_ for _ in crit_nodes.values()]),
                ]
            )
            raise exceptions.MaximumIterationError(
                "Over-voltage issues for the following nodes in LV grids "
                f"could not be solved: {crit_nodes}"
            )
        else:
            logger.info(
                "==> Voltage issues in LV grids were solved "
                f"in {while_counter} iteration step(s)."
            )

    # RECHECK FOR OVERLOADED TRANSFORMERS AND LINES
    logger.debug("==> Recheck station load.")
<<<<<<< HEAD
    overloaded_mv_station = checks.hv_mv_station_load(edisgo_reinforce)
    if mode == "mv":
        overloaded_lv_stations = pd.DataFrame()
    else:
=======

    overloaded_mv_station = (
        pd.DataFrame(dtype=float) if mode == "lv" else checks.hv_mv_station_load(edisgo_reinforce)
    )

    if mode != "mv":
>>>>>>> dde7668b
        overloaded_lv_stations = checks.mv_lv_station_load(edisgo_reinforce)

    logger.debug("==> Recheck line load.")

    crit_lines = (
        pd.DataFrame(dtype=float) if mode == "lv" else checks.mv_line_load(edisgo_reinforce)
    )

    if not mode or mode == "lv":
        crit_lines = pd.concat(
            [
                crit_lines,
                checks.lv_line_load(edisgo_reinforce),
            ]
        )

    while_counter = 0
    while (
        not overloaded_mv_station.empty
        or not overloaded_lv_stations.empty
        or not crit_lines.empty
    ) and while_counter < max_while_iterations:

        if not overloaded_mv_station.empty:
            # reinforce substations
            transformer_changes = (
                reinforce_measures.reinforce_hv_mv_station_overloading(
                    edisgo_reinforce, overloaded_mv_station
                )
            )
            # write added and removed transformers to results.equipment_changes
            _add_transformer_changes_to_equipment_changes("added")
            _add_transformer_changes_to_equipment_changes("removed")

        if not overloaded_lv_stations.empty:
            # reinforce substations
            transformer_changes = (
                reinforce_measures.reinforce_mv_lv_station_overloading(
                    edisgo_reinforce, overloaded_lv_stations
                )
            )
            # write added and removed transformers to results.equipment_changes
            _add_transformer_changes_to_equipment_changes("added")
            _add_transformer_changes_to_equipment_changes("removed")

        if not crit_lines.empty:
            # reinforce lines
            lines_changes = reinforce_measures.reinforce_lines_overloading(
                edisgo_reinforce, crit_lines
            )
            # write changed lines to results.equipment_changes
            _add_lines_changes_to_equipment_changes()

        # run power flow analysis again (after updating pypsa object) and check
        # if all over-loading problems were solved
        logger.debug("==> Run power flow analysis.")
        edisgo_reinforce.analyze(mode=analyze_mode, timesteps=timesteps_pfa)

        logger.debug("==> Recheck station load.")
<<<<<<< HEAD
        overloaded_mv_station = checks.hv_mv_station_load(edisgo_reinforce)
        if mode != "mv":
            overloaded_lv_stations = checks.mv_lv_station_load(
                edisgo_reinforce
            )
=======
        overloaded_mv_station = (
            pd.DataFrame(dtype=float)
            if mode == "lv"
            else checks.hv_mv_station_load(edisgo_reinforce)
        )

        if mode != "mv":
            overloaded_lv_stations = checks.mv_lv_station_load(edisgo_reinforce)

>>>>>>> dde7668b
        logger.debug("==> Recheck line load.")

        crit_lines = (
            pd.DataFrame(dtype=float) if mode == "lv" else checks.mv_line_load(edisgo_reinforce)
        )

        if not mode or mode == "lv":
            crit_lines = pd.concat(
                [
                    crit_lines,
                    checks.lv_line_load(edisgo_reinforce),
                ]
            )

        iteration_step += 1
        while_counter += 1

    # check if all load problems were solved after maximum number of
    # iterations allowed
    if while_counter == max_while_iterations and (
        not crit_lines.empty
        or not overloaded_mv_station.empty
        or not overloaded_lv_stations.empty
    ):
        edisgo_reinforce.results.unresolved_issues = pd.concat(
            [
                edisgo_reinforce.results.unresolved_issues,
                crit_lines,
                overloaded_lv_stations,
                overloaded_mv_station,
            ]
        )
        raise exceptions.MaximumIterationError(
            "Overloading issues (after solving over-voltage issues) for the"
            f"following lines could not be solved: {crit_lines}"
        )
    else:
        logger.info(
            "==> Load issues were rechecked and solved "
            f"in {while_counter} iteration step(s)."
        )

    # final check 10% criteria
    checks.check_ten_percent_voltage_deviation(edisgo_reinforce)

    # calculate topology expansion costs
    edisgo_reinforce.results.grid_expansion_costs = grid_expansion_costs(
        edisgo_reinforce
    )

    return edisgo_reinforce.results<|MERGE_RESOLUTION|>--- conflicted
+++ resolved
@@ -178,13 +178,6 @@
 
     # REINFORCE OVERLOADED TRANSFORMERS AND LINES
     logger.debug("==> Check station load.")
-<<<<<<< HEAD
-    overloaded_mv_station = checks.hv_mv_station_load(edisgo_reinforce)
-    if mode == "mv":
-        overloaded_lv_stations = pd.DataFrame()
-    else:
-        overloaded_lv_stations = checks.mv_lv_station_load(edisgo_reinforce)
-=======
 
     overloaded_mv_station = (
         pd.DataFrame(dtype=float) if mode == "lv" else checks.hv_mv_station_load(edisgo_reinforce)
@@ -194,7 +187,6 @@
         pd.DataFrame(dtype=float) if mode == "mv" else checks.mv_lv_station_load(edisgo_reinforce)
     )
 
->>>>>>> dde7668b
     logger.debug("==> Check line load.")
 
     crit_lines = (
@@ -252,13 +244,6 @@
         edisgo_reinforce.analyze(mode=analyze_mode, timesteps=timesteps_pfa)
 
         logger.debug("==> Recheck station load.")
-<<<<<<< HEAD
-        overloaded_mv_station = checks.hv_mv_station_load(edisgo_reinforce)
-        if mode != "mv":
-            overloaded_lv_stations = checks.mv_lv_station_load(
-                edisgo_reinforce
-            )
-=======
         overloaded_mv_station = (
             pd.DataFrame(dtype=float)
             if mode == "lv"
@@ -268,7 +253,6 @@
         if mode != "mv":
             overloaded_lv_stations = checks.mv_lv_station_load(edisgo_reinforce)
 
->>>>>>> dde7668b
         logger.debug("==> Recheck line load.")
 
         crit_lines = (
@@ -478,19 +462,12 @@
 
     # RECHECK FOR OVERLOADED TRANSFORMERS AND LINES
     logger.debug("==> Recheck station load.")
-<<<<<<< HEAD
-    overloaded_mv_station = checks.hv_mv_station_load(edisgo_reinforce)
-    if mode == "mv":
-        overloaded_lv_stations = pd.DataFrame()
-    else:
-=======
 
     overloaded_mv_station = (
         pd.DataFrame(dtype=float) if mode == "lv" else checks.hv_mv_station_load(edisgo_reinforce)
     )
 
     if mode != "mv":
->>>>>>> dde7668b
         overloaded_lv_stations = checks.mv_lv_station_load(edisgo_reinforce)
 
     logger.debug("==> Recheck line load.")
@@ -550,13 +527,6 @@
         edisgo_reinforce.analyze(mode=analyze_mode, timesteps=timesteps_pfa)
 
         logger.debug("==> Recheck station load.")
-<<<<<<< HEAD
-        overloaded_mv_station = checks.hv_mv_station_load(edisgo_reinforce)
-        if mode != "mv":
-            overloaded_lv_stations = checks.mv_lv_station_load(
-                edisgo_reinforce
-            )
-=======
         overloaded_mv_station = (
             pd.DataFrame(dtype=float)
             if mode == "lv"
@@ -566,7 +536,6 @@
         if mode != "mv":
             overloaded_lv_stations = checks.mv_lv_station_load(edisgo_reinforce)
 
->>>>>>> dde7668b
         logger.debug("==> Recheck line load.")
 
         crit_lines = (
