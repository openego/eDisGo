from __future__ import annotations

import copy
import datetime
import logging

from typing import TYPE_CHECKING

import pandas as pd

from edisgo.flex_opt import check_tech_constraints as checks
from edisgo.flex_opt import exceptions, reinforce_measures
from edisgo.flex_opt.costs import grid_expansion_costs
from edisgo.tools import tools

if TYPE_CHECKING:
    from edisgo import EDisGo
    from edisgo.network.results import Results

logger = logging.getLogger(__name__)


def reinforce_grid(
    edisgo: EDisGo,
    timesteps_pfa: str | pd.DatetimeIndex | pd.Timestamp | None = None,
    copy_grid: bool = False,
    max_while_iterations: int = 20,
    combined_analysis: bool = False,
    mode: str | None = None,
) -> Results:
    """
    Evaluates network reinforcement needs and performs measures.

    This function is the parent function for all network reinforcements.

    Parameters
    ----------
    edisgo : :class:`~.EDisGo`
        The eDisGo API object
    timesteps_pfa : :obj:`str` or \
        :pandas:`pandas.DatetimeIndex<DatetimeIndex>` or \
        :pandas:`pandas.Timestamp<Timestamp>`
        timesteps_pfa specifies for which time steps power flow analysis is
        conducted and therefore which time steps to consider when checking
        for over-loading and over-voltage issues.
        It defaults to None in which case all timesteps in
        timeseries.timeindex (see :class:`~.network.network.TimeSeries`) are
        used.
        Possible options are:

        * None
          Time steps in timeseries.timeindex (see
          :class:`~.network.network.TimeSeries`) are used.
        * 'snapshot_analysis'
          Reinforcement is conducted for two worst-case snapshots. See
          :meth:`edisgo.tools.tools.select_worstcase_snapshots()` for further
          explanation on how worst-case snapshots are chosen.
          Note: If you have large time series choosing this option will save
          calculation time since power flow analysis is only conducted for two
          time steps. If your time series already represents the worst-case
          keep the default value of None because finding the worst-case
          snapshots takes some time.
        * :pandas:`pandas.DatetimeIndex<DatetimeIndex>` or \
          :pandas:`pandas.Timestamp<Timestamp>`
          Use this option to explicitly choose which time steps to consider.

    copy_grid : :obj:`Boolean`
        If True reinforcement is conducted on a copied grid and discarded.
        Default: False.
    max_while_iterations : :obj:`int`
        Maximum number of times each while loop is conducted.
    combined_analysis : :obj:`Boolean`
        If True allowed voltage deviations for combined analysis of MV and LV
        topology are used. If False different allowed voltage deviations for MV
        and LV are used. See also config section
        `grid_expansion_allowed_voltage_deviations`. If `mode` is set to 'mv'
        `combined_analysis` should be False. Default: False.
    mode : :obj:`str`
        Determines network levels reinforcement is conducted for. Specify

        * None to reinforce MV and LV network levels. None is the default.
        * 'mv' to reinforce MV network level only, neglecting MV/LV stations,
          and LV network topology. LV load and generation is aggregated per
          LV network and directly connected to the primary side of the
          respective MV/LV station.
        * 'mvlv' to reinforce MV network level only, including MV/LV stations,
          and neglecting LV network topology. LV load and generation is
          aggregated per LV network and directly connected to the secondary
          side of the respective MV/LV station.
        * 'lv' to reinforce LV networks including MV/LV stations only.

    Returns
    -------
    :class:`~.network.network.Results`
        Returns the Results object holding network expansion costs, equipment
        changes, etc.

    Notes
    -----
    See :ref:`features-in-detail` for more information on how network
    reinforcement is conducted.

    """

    def _add_lines_changes_to_equipment_changes():
        edisgo_reinforce.results.equipment_changes = pd.concat(
            [
                edisgo_reinforce.results.equipment_changes,
                pd.DataFrame(
                    {
                        "iteration_step": [iteration_step] * len(lines_changes),
                        "change": ["changed"] * len(lines_changes),
                        "equipment": edisgo_reinforce.topology.lines_df.loc[
                            lines_changes.keys(), "type_info"
                        ].values,
                        "quantity": [_ for _ in lines_changes.values()],
                    },
                    index=lines_changes.keys(),
                ),
            ],
        )

<<<<<<< HEAD
    def _add_transformer_changes_to_equipment_changes(mode):
        df_list = [edisgo_reinforce.results.equipment_changes]
        df_list.extend(
            pd.DataFrame(
                {
                    "iteration_step": [iteration_step] * len(transformer_list),
                    "change": [mode] * len(transformer_list),
                    "equipment": transformer_list,
                    "quantity": [1] * len(transformer_list),
                },
                index=[station] * len(transformer_list),
=======
    def _add_transformer_changes_to_equipment_changes(mode: str | None):
        for station, transformer_list in transformer_changes[mode].items():
            edisgo_reinforce.results.equipment_changes = (
                edisgo_reinforce.results.equipment_changes.append(
                    pd.DataFrame(
                        {
                            "iteration_step": [iteration_step] * len(transformer_list),
                            "change": [mode] * len(transformer_list),
                            "equipment": transformer_list,
                            "quantity": [1] * len(transformer_list),
                        },
                        index=[station] * len(transformer_list),
                    )
                )
>>>>>>> c0b90c44
            )
            for station, transformer_list in transformer_changes[mode].items()
        )

        edisgo_reinforce.results.equipment_changes = pd.concat(df_list)

    # check if provided mode is valid
    if mode and mode not in ["mv", "mvlv", "lv"]:
        raise ValueError(f"Provided mode {mode} is not a valid mode.")

    # in case reinforcement needs to be conducted on a copied graph the
    # edisgo object is deep copied
    if copy_grid is True:
        edisgo_reinforce = copy.deepcopy(edisgo)
    else:
        edisgo_reinforce = edisgo

    if timesteps_pfa is not None:
        if isinstance(timesteps_pfa, str) and timesteps_pfa == "snapshot_analysis":
            snapshots = tools.select_worstcase_snapshots(edisgo_reinforce)
            # drop None values in case any of the two snapshots does not exist
            timesteps_pfa = pd.DatetimeIndex(
                data=[
                    snapshots["max_residual_load"],
                    snapshots["min_residual_load"],
                ]
            ).dropna()
        # if timesteps_pfa is not of type datetime or does not contain
        # datetimes throw an error
        elif not isinstance(timesteps_pfa, datetime.datetime):
            if hasattr(timesteps_pfa, "__iter__"):
                if not all(isinstance(_, datetime.datetime) for _ in timesteps_pfa):
                    raise ValueError(
                        f"Input {timesteps_pfa} for timesteps_pfa is not valid."
                    )
            else:
                raise ValueError(
                    f"Input {timesteps_pfa} for timesteps_pfa is not valid."
                )

    iteration_step = 1
    analyze_mode = None if mode == "lv" else mode

    edisgo_reinforce.analyze(mode=analyze_mode, timesteps=timesteps_pfa)

    # REINFORCE OVERLOADED TRANSFORMERS AND LINES
    logger.debug("==> Check station load.")

    overloaded_mv_station = (
        pd.DataFrame() if mode == "lv" else checks.hv_mv_station_load(edisgo_reinforce)
    )

    overloaded_lv_stations = (
        pd.DataFrame() if mode == "mv" else checks.mv_lv_station_load(edisgo_reinforce)
    )

    logger.debug("==> Check line load.")
<<<<<<< HEAD
    crit_lines = checks.mv_line_load(edisgo_reinforce)
    if not mode:
        crit_lines = pd.concat(
            [
                crit_lines,
                checks.lv_line_load(edisgo_reinforce),
            ]
        )
=======

    crit_lines = (
        pd.DataFrame() if mode == "lv" else checks.mv_line_load(edisgo_reinforce)
    )

    if not mode or mode == "lv":
        crit_lines = crit_lines.append(checks.lv_line_load(edisgo_reinforce))
>>>>>>> c0b90c44

    while_counter = 0
    while (
        not overloaded_mv_station.empty
        or not overloaded_lv_stations.empty
        or not crit_lines.empty
    ) and while_counter < max_while_iterations:

        if not overloaded_mv_station.empty:
            # reinforce substations
            transformer_changes = (
                reinforce_measures.reinforce_hv_mv_station_overloading(
                    edisgo_reinforce, overloaded_mv_station
                )
            )
            # write added and removed transformers to results.equipment_changes
            _add_transformer_changes_to_equipment_changes("added")
            _add_transformer_changes_to_equipment_changes("removed")

        if not overloaded_lv_stations.empty:
            # reinforce distribution substations
            transformer_changes = (
                reinforce_measures.reinforce_mv_lv_station_overloading(
                    edisgo_reinforce, overloaded_lv_stations
                )
            )
            # write added and removed transformers to results.equipment_changes
            _add_transformer_changes_to_equipment_changes("added")
            _add_transformer_changes_to_equipment_changes("removed")

        if not crit_lines.empty:
            # reinforce lines
            lines_changes = reinforce_measures.reinforce_lines_overloading(
                edisgo_reinforce, crit_lines
            )
            # write changed lines to results.equipment_changes
            _add_lines_changes_to_equipment_changes()

        # run power flow analysis again (after updating pypsa object) and check
        # if all over-loading problems were solved
        logger.debug("==> Run power flow analysis.")
        edisgo_reinforce.analyze(mode=analyze_mode, timesteps=timesteps_pfa)

        logger.debug("==> Recheck station load.")
        overloaded_mv_station = (
            pd.DataFrame()
            if mode == "lv"
            else checks.hv_mv_station_load(edisgo_reinforce)
        )

        if mode != "mv":
            overloaded_lv_stations = checks.mv_lv_station_load(edisgo_reinforce)

        logger.debug("==> Recheck line load.")
<<<<<<< HEAD
        crit_lines = checks.mv_line_load(edisgo_reinforce)
        if not mode:
            crit_lines = pd.concat(
                [
                    crit_lines,
                    checks.lv_line_load(edisgo_reinforce),
                ]
            )
=======
        crit_lines = (
            pd.DataFrame() if mode == "lv" else checks.mv_line_load(edisgo_reinforce)
        )

        if not mode or mode == "lv":
            crit_lines = crit_lines.append(checks.lv_line_load(edisgo_reinforce))
>>>>>>> c0b90c44

        iteration_step += 1
        while_counter += 1

    # check if all load problems were solved after maximum number of
    # iterations allowed
    if while_counter == max_while_iterations and (
        not crit_lines.empty
        or not overloaded_mv_station.empty
        or not overloaded_lv_stations.empty
    ):
        edisgo_reinforce.results.unresolved_issues = pd.concat(
            [
                edisgo_reinforce.results.unresolved_issues,
                crit_lines,
                overloaded_lv_stations,
                overloaded_mv_station,
            ]
        )
        raise exceptions.MaximumIterationError(
            "Overloading issues could not be solved after maximum allowed "
            "iterations."
        )
    else:
        logger.info(
            f"==> Load issues were solved in {while_counter} iteration step(s)."
        )

    # REINFORCE BRANCHES DUE TO VOLTAGE ISSUES
    iteration_step += 1

    # solve voltage problems in MV topology
    logger.debug("==> Check voltage in MV topology.")
    voltage_levels = "mv_lv" if combined_analysis else "mv"

    crit_nodes = (
        False
        if mode == "lv"
        else checks.mv_voltage_deviation(
            edisgo_reinforce, voltage_levels=voltage_levels
        )
    )

    while_counter = 0
    while crit_nodes and while_counter < max_while_iterations:

        # reinforce lines
        lines_changes = reinforce_measures.reinforce_lines_voltage_issues(
            edisgo_reinforce,
            edisgo_reinforce.topology.mv_grid,
            crit_nodes[repr(edisgo_reinforce.topology.mv_grid)],
        )
        # write changed lines to results.equipment_changes
        _add_lines_changes_to_equipment_changes()

        # run power flow analysis again (after updating pypsa object) and check
        # if all over-voltage problems were solved
        logger.debug("==> Run power flow analysis.")
        edisgo_reinforce.analyze(mode=analyze_mode, timesteps=timesteps_pfa)

        logger.debug("==> Recheck voltage in MV topology.")
        crit_nodes = checks.mv_voltage_deviation(
            edisgo_reinforce, voltage_levels=voltage_levels
        )

        iteration_step += 1
        while_counter += 1

    # check if all voltage problems were solved after maximum number of
    # iterations allowed
    if while_counter == max_while_iterations and crit_nodes:
        edisgo_reinforce.results.unresolved_issues = pd.concat(
            [
                edisgo_reinforce.results.unresolved_issues,
                pd.concat([_ for _ in crit_nodes.values()]),
            ]
        )
        raise exceptions.MaximumIterationError(
            "Over-voltage issues for the following nodes in MV topology could "
            f"not be solved: {crit_nodes}"
        )
    else:
        logger.info(
            f"==> Voltage issues in MV topology were solved in {while_counter} "
            "iteration step(s)."
        )

    # solve voltage problems at secondary side of LV stations
    if mode != "mv":
        logger.debug("==> Check voltage at secondary side of LV stations.")

        voltage_levels = "mv_lv" if combined_analysis else "lv"

        crit_stations = checks.lv_voltage_deviation(
            edisgo_reinforce, mode="stations", voltage_levels=voltage_levels
        )

        while_counter = 0
        while crit_stations and while_counter < max_while_iterations:
            # reinforce distribution substations
            transformer_changes = (
                reinforce_measures.reinforce_mv_lv_station_voltage_issues(
                    edisgo_reinforce, crit_stations
                )
            )
            # write added transformers to results.equipment_changes
            _add_transformer_changes_to_equipment_changes("added")

            # run power flow analysis again (after updating pypsa object) and
            # check if all over-voltage problems were solved
            logger.debug("==> Run power flow analysis.")
            edisgo_reinforce.analyze(mode=analyze_mode, timesteps=timesteps_pfa)

            logger.debug("==> Recheck voltage at secondary side of LV stations.")
            crit_stations = checks.lv_voltage_deviation(
                edisgo_reinforce,
                mode="stations",
                voltage_levels=voltage_levels,
            )

            iteration_step += 1
            while_counter += 1

        # check if all voltage problems were solved after maximum number of
        # iterations allowed
        if while_counter == max_while_iterations and crit_stations:
            edisgo_reinforce.results.unresolved_issues = pd.concat(
                [
                    edisgo_reinforce.results.unresolved_issues,
                    pd.concat([_ for _ in crit_stations.values()]),
                ]
            )
            raise exceptions.MaximumIterationError(
                "Over-voltage issues at busbar could not be solved for the "
                f"following LV grids: {crit_stations}"
            )
        else:
            logger.info(
                "==> Voltage issues at busbars in LV grids were "
                f"solved in {while_counter} iteration step(s)."
            )

    # solve voltage problems in LV grids
    if not mode or mode == "lv":
        logger.debug("==> Check voltage in LV grids.")
        crit_nodes = checks.lv_voltage_deviation(
            edisgo_reinforce, voltage_levels=voltage_levels
        )

        while_counter = 0
        while crit_nodes and while_counter < max_while_iterations:
            # for every topology in crit_nodes do reinforcement
            for grid in crit_nodes:
                # reinforce lines
                lines_changes = reinforce_measures.reinforce_lines_voltage_issues(
                    edisgo_reinforce,
                    edisgo_reinforce.topology._grids[grid],
                    crit_nodes[grid],
                )
                # write changed lines to results.equipment_changes
                _add_lines_changes_to_equipment_changes()

            # run power flow analysis again (after updating pypsa object)
            # and check if all over-voltage problems were solved
            logger.debug("==> Run power flow analysis.")
            edisgo_reinforce.analyze(mode=analyze_mode, timesteps=timesteps_pfa)

            logger.debug("==> Recheck voltage in LV grids.")
            crit_nodes = checks.lv_voltage_deviation(
                edisgo_reinforce, voltage_levels=voltage_levels
            )

            iteration_step += 1
            while_counter += 1

        # check if all voltage problems were solved after maximum number of
        # iterations allowed
        if while_counter == max_while_iterations and crit_nodes:
            edisgo_reinforce.results.unresolved_issues = pd.concat(
                [
                    edisgo_reinforce.results.unresolved_issues,
                    pd.concat([_ for _ in crit_nodes.values()]),
                ]
            )
            raise exceptions.MaximumIterationError(
                "Over-voltage issues for the following nodes in LV grids "
                f"could not be solved: {crit_nodes}"
            )
        else:
            logger.info(
                "==> Voltage issues in LV grids were solved "
                f"in {while_counter} iteration step(s)."
            )

    # RECHECK FOR OVERLOADED TRANSFORMERS AND LINES
    logger.debug("==> Recheck station load.")

    overloaded_mv_station = (
        pd.DataFrame() if mode == "lv" else checks.hv_mv_station_load(edisgo_reinforce)
    )

    if mode != "mv":
        overloaded_lv_stations = checks.mv_lv_station_load(edisgo_reinforce)

    logger.debug("==> Recheck line load.")
<<<<<<< HEAD
    crit_lines = checks.mv_line_load(edisgo_reinforce)
    if not mode:
        crit_lines = pd.concat(
            [
                crit_lines,
                checks.lv_line_load(edisgo_reinforce),
            ]
        )
=======

    crit_lines = (
        pd.DataFrame() if mode == "lv" else checks.mv_line_load(edisgo_reinforce)
    )

    if not mode or mode == "lv":
        crit_lines = crit_lines.append(checks.lv_line_load(edisgo_reinforce))
>>>>>>> c0b90c44

    while_counter = 0
    while (
        not overloaded_mv_station.empty
        or not overloaded_lv_stations.empty
        or not crit_lines.empty
    ) and while_counter < max_while_iterations:

        if not overloaded_mv_station.empty:
            # reinforce substations
            transformer_changes = (
                reinforce_measures.reinforce_hv_mv_station_overloading(
                    edisgo_reinforce, overloaded_mv_station
                )
            )
            # write added and removed transformers to results.equipment_changes
            _add_transformer_changes_to_equipment_changes("added")
            _add_transformer_changes_to_equipment_changes("removed")

        if not overloaded_lv_stations.empty:
            # reinforce substations
            transformer_changes = (
                reinforce_measures.reinforce_mv_lv_station_overloading(
                    edisgo_reinforce, overloaded_lv_stations
                )
            )
            # write added and removed transformers to results.equipment_changes
            _add_transformer_changes_to_equipment_changes("added")
            _add_transformer_changes_to_equipment_changes("removed")

        if not crit_lines.empty:
            # reinforce lines
            lines_changes = reinforce_measures.reinforce_lines_overloading(
                edisgo_reinforce, crit_lines
            )
            # write changed lines to results.equipment_changes
            _add_lines_changes_to_equipment_changes()

        # run power flow analysis again (after updating pypsa object) and check
        # if all over-loading problems were solved
        logger.debug("==> Run power flow analysis.")
        edisgo_reinforce.analyze(mode=analyze_mode, timesteps=timesteps_pfa)

        logger.debug("==> Recheck station load.")
        overloaded_mv_station = (
            pd.DataFrame()
            if mode == "lv"
            else checks.hv_mv_station_load(edisgo_reinforce)
        )

        if mode != "mv":
            overloaded_lv_stations = checks.mv_lv_station_load(edisgo_reinforce)

        logger.debug("==> Recheck line load.")
<<<<<<< HEAD
        crit_lines = checks.mv_line_load(edisgo_reinforce)
        if not mode:
            crit_lines = pd.concat(
                [
                    crit_lines,
                    checks.lv_line_load(edisgo_reinforce),
                ]
            )
=======
        crit_lines = (
            pd.DataFrame() if mode == "lv" else checks.mv_line_load(edisgo_reinforce)
        )

        if not mode or mode == "lv":
            crit_lines = crit_lines.append(checks.lv_line_load(edisgo_reinforce))
>>>>>>> c0b90c44

        iteration_step += 1
        while_counter += 1

    # check if all load problems were solved after maximum number of
    # iterations allowed
    if while_counter == max_while_iterations and (
        not crit_lines.empty
        or not overloaded_mv_station.empty
        or not overloaded_lv_stations.empty
    ):
        edisgo_reinforce.results.unresolved_issues = pd.concat(
            [
                edisgo_reinforce.results.unresolved_issues,
                crit_lines,
                overloaded_lv_stations,
                overloaded_mv_station,
            ]
        )
        raise exceptions.MaximumIterationError(
            "Overloading issues (after solving over-voltage issues) for the"
            f"following lines could not be solved: {crit_lines}"
        )
    else:
        logger.info(
            "==> Load issues were rechecked and solved "
            f"in {while_counter} iteration step(s)."
        )

    # final check 10% criteria
    checks.check_ten_percent_voltage_deviation(edisgo_reinforce)

    # calculate topology expansion costs
    edisgo_reinforce.results.grid_expansion_costs = grid_expansion_costs(
        edisgo_reinforce
    )

    return edisgo_reinforce.results<|MERGE_RESOLUTION|>--- conflicted
+++ resolved
@@ -120,8 +120,7 @@
             ],
         )
 
-<<<<<<< HEAD
-    def _add_transformer_changes_to_equipment_changes(mode):
+    def _add_transformer_changes_to_equipment_changes(mode: str | None):
         df_list = [edisgo_reinforce.results.equipment_changes]
         df_list.extend(
             pd.DataFrame(
@@ -132,22 +131,6 @@
                     "quantity": [1] * len(transformer_list),
                 },
                 index=[station] * len(transformer_list),
-=======
-    def _add_transformer_changes_to_equipment_changes(mode: str | None):
-        for station, transformer_list in transformer_changes[mode].items():
-            edisgo_reinforce.results.equipment_changes = (
-                edisgo_reinforce.results.equipment_changes.append(
-                    pd.DataFrame(
-                        {
-                            "iteration_step": [iteration_step] * len(transformer_list),
-                            "change": [mode] * len(transformer_list),
-                            "equipment": transformer_list,
-                            "quantity": [1] * len(transformer_list),
-                        },
-                        index=[station] * len(transformer_list),
-                    )
-                )
->>>>>>> c0b90c44
             )
             for station, transformer_list in transformer_changes[mode].items()
         )
@@ -205,24 +188,18 @@
     )
 
     logger.debug("==> Check line load.")
-<<<<<<< HEAD
-    crit_lines = checks.mv_line_load(edisgo_reinforce)
-    if not mode:
+
+    crit_lines = (
+        pd.DataFrame() if mode == "lv" else checks.mv_line_load(edisgo_reinforce)
+    )
+
+    if not mode or mode == "lv":
         crit_lines = pd.concat(
             [
                 crit_lines,
                 checks.lv_line_load(edisgo_reinforce),
             ]
         )
-=======
-
-    crit_lines = (
-        pd.DataFrame() if mode == "lv" else checks.mv_line_load(edisgo_reinforce)
-    )
-
-    if not mode or mode == "lv":
-        crit_lines = crit_lines.append(checks.lv_line_load(edisgo_reinforce))
->>>>>>> c0b90c44
 
     while_counter = 0
     while (
@@ -277,23 +254,18 @@
             overloaded_lv_stations = checks.mv_lv_station_load(edisgo_reinforce)
 
         logger.debug("==> Recheck line load.")
-<<<<<<< HEAD
-        crit_lines = checks.mv_line_load(edisgo_reinforce)
-        if not mode:
+
+        crit_lines = (
+            pd.DataFrame() if mode == "lv" else checks.mv_line_load(edisgo_reinforce)
+        )
+
+        if not mode or mode == "lv":
             crit_lines = pd.concat(
                 [
                     crit_lines,
                     checks.lv_line_load(edisgo_reinforce),
                 ]
             )
-=======
-        crit_lines = (
-            pd.DataFrame() if mode == "lv" else checks.mv_line_load(edisgo_reinforce)
-        )
-
-        if not mode or mode == "lv":
-            crit_lines = crit_lines.append(checks.lv_line_load(edisgo_reinforce))
->>>>>>> c0b90c44
 
         iteration_step += 1
         while_counter += 1
@@ -499,24 +471,18 @@
         overloaded_lv_stations = checks.mv_lv_station_load(edisgo_reinforce)
 
     logger.debug("==> Recheck line load.")
-<<<<<<< HEAD
-    crit_lines = checks.mv_line_load(edisgo_reinforce)
-    if not mode:
+
+    crit_lines = (
+        pd.DataFrame() if mode == "lv" else checks.mv_line_load(edisgo_reinforce)
+    )
+
+    if not mode or mode == "lv":
         crit_lines = pd.concat(
             [
                 crit_lines,
                 checks.lv_line_load(edisgo_reinforce),
             ]
         )
-=======
-
-    crit_lines = (
-        pd.DataFrame() if mode == "lv" else checks.mv_line_load(edisgo_reinforce)
-    )
-
-    if not mode or mode == "lv":
-        crit_lines = crit_lines.append(checks.lv_line_load(edisgo_reinforce))
->>>>>>> c0b90c44
 
     while_counter = 0
     while (
@@ -571,23 +537,18 @@
             overloaded_lv_stations = checks.mv_lv_station_load(edisgo_reinforce)
 
         logger.debug("==> Recheck line load.")
-<<<<<<< HEAD
-        crit_lines = checks.mv_line_load(edisgo_reinforce)
-        if not mode:
+
+        crit_lines = (
+            pd.DataFrame() if mode == "lv" else checks.mv_line_load(edisgo_reinforce)
+        )
+
+        if not mode or mode == "lv":
             crit_lines = pd.concat(
                 [
                     crit_lines,
                     checks.lv_line_load(edisgo_reinforce),
                 ]
             )
-=======
-        crit_lines = (
-            pd.DataFrame() if mode == "lv" else checks.mv_line_load(edisgo_reinforce)
-        )
-
-        if not mode or mode == "lv":
-            crit_lines = crit_lines.append(checks.lv_line_load(edisgo_reinforce))
->>>>>>> c0b90c44
 
         iteration_step += 1
         while_counter += 1
