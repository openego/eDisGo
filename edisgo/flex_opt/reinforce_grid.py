from __future__ import annotations

import copy
import datetime
import logging

from typing import TYPE_CHECKING

import pandas as pd

from edisgo.flex_opt import check_tech_constraints as checks
from edisgo.flex_opt import exceptions, reinforce_measures
from edisgo.flex_opt.costs import grid_expansion_costs
from edisgo.tools import tools

if TYPE_CHECKING:
    from edisgo import EDisGo
    from edisgo.network.results import Results

logger = logging.getLogger(__name__)


def reinforce_grid(
    edisgo: EDisGo,
    timesteps_pfa: str | pd.DatetimeIndex | pd.Timestamp | None = None,
    copy_grid: bool = False,
    max_while_iterations: int = 20,
    split_voltage_band: bool = True,
    mode: str | None = None,
    without_generator_import: bool = False,
    **kwargs,
) -> Results:
    """
    Evaluates network reinforcement needs and performs measures.

    This function is the parent function for all network reinforcements.

    Parameters
    ----------
    edisgo : :class:`~.EDisGo`
        The eDisGo API object
    timesteps_pfa : str or \
        :pandas:`pandas.DatetimeIndex<DatetimeIndex>` or \
        :pandas:`pandas.Timestamp<Timestamp>`
        timesteps_pfa specifies for which time steps power flow analysis is
        conducted and therefore which time steps to consider when checking
        for over-loading and over-voltage issues.
        It defaults to None in which case all timesteps in
        timeseries.timeindex (see :class:`~.network.network.TimeSeries`) are
        used.
        Possible options are:

        * None
          Time steps in timeseries.timeindex (see
          :class:`~.network.network.TimeSeries`) are used.
        * 'snapshot_analysis'
          Reinforcement is conducted for two worst-case snapshots. See
          :meth:`edisgo.tools.tools.select_worstcase_snapshots()` for further
          explanation on how worst-case snapshots are chosen.
          Note: If you have large time series choosing this option will save
          calculation time since power flow analysis is only conducted for two
          time steps. If your time series already represents the worst-case
          keep the default value of None because finding the worst-case
          snapshots takes some time.
        * :pandas:`pandas.DatetimeIndex<DatetimeIndex>` or \
          :pandas:`pandas.Timestamp<Timestamp>`
          Use this option to explicitly choose which time steps to consider.

    copy_grid : bool
        If True reinforcement is conducted on a copied grid and discarded.
        Default: False.
    max_while_iterations : int
        Maximum number of times each while loop is conducted.
    split_voltage_band : bool
        If True the allowed voltage band of +/-10 percent is allocated to the different
        voltage levels MV, MV/LV and LV according to config values set in section
        `grid_expansion_allowed_voltage_deviations`. If False, the same voltage limits
        are used for all voltage levels. Be aware that this does currently not work
        correctly.
        Default: True.
    mode : str
        Determines network levels reinforcement is conducted for. Specify

        * None to reinforce MV and LV network levels. None is the default.
        * 'mv' to reinforce MV network level only, neglecting MV/LV stations,
          and LV network topology. LV load and generation is aggregated per
          LV network and directly connected to the primary side of the
          respective MV/LV station.
        * 'mvlv' to reinforce MV network level only, including MV/LV stations,
          and neglecting LV network topology. LV load and generation is
          aggregated per LV network and directly connected to the secondary
          side of the respective MV/LV station.
        * 'lv' to reinforce LV networks including MV/LV stations.
    without_generator_import : bool
        If True excludes lines that were added in the generator import to
        connect new generators to the topology from calculation of topology expansion
        costs. Default: False.

    Other Parameters
    -----------------
    lv_grid_id : str or int
        LV grid id to specify the grid to check, if mode is "lv".

    Returns
    -------
    :class:`~.network.network.Results`
        Returns the Results object holding network expansion costs, equipment
        changes, etc.

    Notes
    -----
    See :ref:`features-in-detail` for more information on how network
    reinforcement is conducted.

    """

    def _add_lines_changes_to_equipment_changes():
        edisgo_reinforce.results.equipment_changes = pd.concat(
            [
                edisgo_reinforce.results.equipment_changes,
                pd.DataFrame(
                    {
                        "iteration_step": [iteration_step] * len(lines_changes),
                        "change": ["changed"] * len(lines_changes),
                        "equipment": edisgo_reinforce.topology.lines_df.loc[
                            lines_changes.keys(), "type_info"
                        ].values,
                        "quantity": [_ for _ in lines_changes.values()],
                    },
                    index=lines_changes.keys(),
                ),
            ],
        )

    def _add_transformer_changes_to_equipment_changes(mode: str | None):
        df_list = [edisgo_reinforce.results.equipment_changes]
        df_list.extend(
            pd.DataFrame(
                {
                    "iteration_step": [iteration_step] * len(transformer_list),
                    "change": [mode] * len(transformer_list),
                    "equipment": transformer_list,
                    "quantity": [1] * len(transformer_list),
                },
                index=[station] * len(transformer_list),
            )
            for station, transformer_list in transformer_changes[mode].items()
        )

        edisgo_reinforce.results.equipment_changes = pd.concat(df_list)

    # check if provided mode is valid
    if mode and mode not in ["mv", "mvlv", "lv"]:
        raise ValueError(f"Provided mode {mode} is not a valid mode.")
    # give warning in case split_voltage_band is set to False
    if split_voltage_band is False:
        logger.warning(
            "You called the 'reinforce_grid' grid function with option "
            "'split_voltage_band' = False. Be aware that this does "
            "currently not work correctly and might lead to infeasible "
            "grid reinforcement."
        )

    # in case reinforcement needs to be conducted on a copied graph the
    # edisgo object is deep copied
    if copy_grid is True:
        edisgo_reinforce = copy.deepcopy(edisgo)
    else:
        edisgo_reinforce = edisgo

    if timesteps_pfa is not None:
        if isinstance(timesteps_pfa, str) and timesteps_pfa == "snapshot_analysis":
            snapshots = tools.select_worstcase_snapshots(edisgo_reinforce)
            # drop None values in case any of the two snapshots does not exist
            timesteps_pfa = pd.DatetimeIndex(
                data=[
                    snapshots["max_residual_load"],
                    snapshots["min_residual_load"],
                ]
            ).dropna()
        # if timesteps_pfa is not of type datetime or does not contain
        # datetimes throw an error
        elif not isinstance(timesteps_pfa, datetime.datetime):
            if hasattr(timesteps_pfa, "__iter__"):
                if not all(isinstance(_, datetime.datetime) for _ in timesteps_pfa):
                    raise ValueError(
                        f"Input {timesteps_pfa} for timesteps_pfa is not valid."
                    )
            else:
                raise ValueError(
                    f"Input {timesteps_pfa} for timesteps_pfa is not valid."
                )

    iteration_step = 1
    if mode == "lv" and kwargs.get("lv_grid_id", None):
        analyze_mode = "lv"
    elif mode == "lv":
        analyze_mode = None
    else:
        analyze_mode = mode

    edisgo_reinforce.analyze(mode=analyze_mode, timesteps=timesteps_pfa, **kwargs)

    # REINFORCE OVERLOADED TRANSFORMERS AND LINES
    logger.debug("==> Check station load.")

    overloaded_mv_station = (
        pd.DataFrame(dtype=float)
        if mode == "lv"
        else checks.hv_mv_station_overload(edisgo_reinforce)
    )
<<<<<<< HEAD
    if (kwargs.get("lv_grid_id", None)) or (mode == "mv"):
        overloaded_lv_stations = pd.DataFrame(dtype=float)
    else:
        overloaded_lv_stations = checks.mv_lv_station_load(edisgo_reinforce, **kwargs)
        logger.debug("==> Check line load.")
=======

    overloaded_lv_stations = (
        pd.DataFrame(dtype=float)
        if mode == "mv"
        else checks.mv_lv_station_overload(edisgo_reinforce)
    )
    logger.debug("==> Check line load.")
>>>>>>> 9ac4da93

    crit_lines = (
        pd.DataFrame(dtype=float)
        if mode == "lv"
        else checks.mv_line_overload(edisgo_reinforce)
    )

    if not mode or mode == "lv":
        crit_lines = pd.concat(
            [
                crit_lines,
<<<<<<< HEAD
                checks.lv_line_load(edisgo_reinforce, **kwargs),
=======
                checks.lv_line_overload(edisgo_reinforce),
>>>>>>> 9ac4da93
            ]
        )

    while_counter = 0
    while (
        not overloaded_mv_station.empty
        or not overloaded_lv_stations.empty
        or not crit_lines.empty
    ) and while_counter < max_while_iterations:

        if not overloaded_mv_station.empty:
            # reinforce substations
            transformer_changes = (
                reinforce_measures.reinforce_hv_mv_station_overloading(
                    edisgo_reinforce, overloaded_mv_station
                )
            )
            # write added and removed transformers to results.equipment_changes
            _add_transformer_changes_to_equipment_changes("added")
            _add_transformer_changes_to_equipment_changes("removed")

        if not overloaded_lv_stations.empty:
            # reinforce distribution substations
            transformer_changes = (
                reinforce_measures.reinforce_mv_lv_station_overloading(
                    edisgo_reinforce, overloaded_lv_stations
                )
            )
            # write added and removed transformers to results.equipment_changes
            _add_transformer_changes_to_equipment_changes("added")
            _add_transformer_changes_to_equipment_changes("removed")

        if not crit_lines.empty:
            # reinforce lines
            lines_changes = reinforce_measures.reinforce_lines_overloading(
                edisgo_reinforce, crit_lines
            )
            # write changed lines to results.equipment_changes
            _add_lines_changes_to_equipment_changes()

        # run power flow analysis again (after updating pypsa object) and check
        # if all over-loading problems were solved
        logger.debug("==> Run power flow analysis.")
        edisgo_reinforce.analyze(mode=analyze_mode, timesteps=timesteps_pfa, **kwargs)

        logger.debug("==> Recheck station load.")
        overloaded_mv_station = (
            pd.DataFrame(dtype=float)
            if mode == "lv"
            else checks.hv_mv_station_overload(edisgo_reinforce)
        )

<<<<<<< HEAD
        if mode != "mv" and (not kwargs.get("lv_grid_id", None)):
            overloaded_lv_stations = checks.mv_lv_station_load(edisgo_reinforce)
=======
        if mode != "mv":
            overloaded_lv_stations = checks.mv_lv_station_overload(edisgo_reinforce)
>>>>>>> 9ac4da93

        logger.debug("==> Recheck line load.")

        crit_lines = (
            pd.DataFrame(dtype=float)
            if mode == "lv"
            else checks.mv_line_overload(edisgo_reinforce)
        )

        if not mode or mode == "lv":
            crit_lines = pd.concat(
                [
                    crit_lines,
<<<<<<< HEAD
                    checks.lv_line_load(edisgo_reinforce, **kwargs),
=======
                    checks.lv_line_overload(edisgo_reinforce),
>>>>>>> 9ac4da93
                ]
            )

        iteration_step += 1
        while_counter += 1

    # check if all load problems were solved after maximum number of
    # iterations allowed
    if while_counter == max_while_iterations and (
        not crit_lines.empty
        or not overloaded_mv_station.empty
        or not overloaded_lv_stations.empty
    ):
        edisgo_reinforce.results.unresolved_issues = pd.concat(
            [
                edisgo_reinforce.results.unresolved_issues,
                crit_lines,
                overloaded_lv_stations,
                overloaded_mv_station,
            ]
        )
        raise exceptions.MaximumIterationError(
            "Overloading issues could not be solved after maximum allowed "
            "iterations."
        )
    else:
        logger.info(
            f"==> Load issues were solved in {while_counter} iteration step(s)."
        )

    # REINFORCE BRANCHES DUE TO VOLTAGE ISSUES
    iteration_step += 1

    # solve voltage problems in MV topology
    logger.debug("==> Check voltage in MV topology.")

    crit_nodes = (
        pd.DataFrame()
        if mode == "lv"
        else checks.voltage_issues(
            edisgo_reinforce, voltage_level="mv", split_voltage_band=split_voltage_band
        )
    )

    while_counter = 0
    while not crit_nodes.empty and while_counter < max_while_iterations:

        # reinforce lines
        lines_changes = reinforce_measures.reinforce_lines_voltage_issues(
            edisgo_reinforce,
            edisgo_reinforce.topology.mv_grid,
            crit_nodes,
        )
        # write changed lines to results.equipment_changes
        _add_lines_changes_to_equipment_changes()

        # run power flow analysis again (after updating pypsa object) and check
        # if all over-voltage problems were solved
        logger.debug("==> Run power flow analysis.")
        edisgo_reinforce.analyze(mode=analyze_mode, timesteps=timesteps_pfa, **kwargs)

        logger.debug("==> Recheck voltage in MV topology.")
        crit_nodes = checks.voltage_issues(
            edisgo_reinforce, voltage_level="mv", split_voltage_band=split_voltage_band
        )

        iteration_step += 1
        while_counter += 1

    # check if all voltage problems were solved after maximum number of
    # iterations allowed
    if while_counter == max_while_iterations and crit_nodes:
        edisgo_reinforce.results.unresolved_issues = pd.concat(
            [
                edisgo_reinforce.results.unresolved_issues,
                pd.concat([_ for _ in crit_nodes.values()]),
            ]
        )
        raise exceptions.MaximumIterationError(
            "Over-voltage issues for the following nodes in MV topology could "
            f"not be solved: {crit_nodes}"
        )
    else:
        logger.info(
            f"==> Voltage issues in MV topology were solved in {while_counter} "
            "iteration step(s)."
        )

    # solve voltage problems at secondary side of LV stations
    if mode != "mv":
        logger.debug("==> Check voltage at secondary side of LV stations.")

<<<<<<< HEAD
        voltage_levels = "mv_lv" if combined_analysis else "lv"
        if kwargs.get("lv_grid_id", None):
            crit_stations = {}
        else:
            crit_stations = checks.lv_voltage_deviation(
                edisgo_reinforce, mode="stations", voltage_levels=voltage_levels
            )
=======
        crit_stations = checks.voltage_issues(
            edisgo_reinforce,
            voltage_level="mv_lv",
            split_voltage_band=split_voltage_band,
        )
>>>>>>> 9ac4da93

        while_counter = 0
        while not crit_stations.empty and while_counter < max_while_iterations:
            # reinforce distribution substations
            transformer_changes = (
                reinforce_measures.reinforce_mv_lv_station_voltage_issues(
                    edisgo_reinforce, crit_stations
                )
            )
            # write added transformers to results.equipment_changes
            _add_transformer_changes_to_equipment_changes("added")

            # run power flow analysis again (after updating pypsa object) and
            # check if all over-voltage problems were solved
            logger.debug("==> Run power flow analysis.")
            edisgo_reinforce.analyze(
                mode=analyze_mode, timesteps=timesteps_pfa, **kwargs
            )

            logger.debug("==> Recheck voltage at secondary side of LV stations.")
            crit_stations = checks.voltage_issues(
                edisgo_reinforce,
                voltage_level="mv_lv",
                split_voltage_band=split_voltage_band,
            )

            iteration_step += 1
            while_counter += 1

        # check if all voltage problems were solved after maximum number of
        # iterations allowed
        if while_counter == max_while_iterations and crit_stations:
            edisgo_reinforce.results.unresolved_issues = pd.concat(
                [
                    edisgo_reinforce.results.unresolved_issues,
                    pd.concat([_ for _ in crit_stations.values()]),
                ]
            )
            raise exceptions.MaximumIterationError(
                "Over-voltage issues at busbar could not be solved for the "
                f"following LV grids: {crit_stations.lv_grid_id.unique()}"
            )
        else:
            logger.info(
                "==> Voltage issues at busbars in LV grids were "
                f"solved in {while_counter} iteration step(s)."
            )

    # solve voltage problems in LV grids
    if not mode or mode == "lv":
        logger.debug("==> Check voltage in LV grids.")
<<<<<<< HEAD
        crit_nodes = checks.lv_voltage_deviation(
            edisgo_reinforce, voltage_levels=voltage_levels, **kwargs
=======
        crit_nodes = checks.voltage_issues(
            edisgo_reinforce, voltage_level="lv", split_voltage_band=split_voltage_band
>>>>>>> 9ac4da93
        )

        while_counter = 0
        while not crit_nodes.empty and while_counter < max_while_iterations:
            # for every topology in crit_nodes do reinforcement
            for grid_id in crit_nodes.lv_grid_id.unique():
                # reinforce lines
                lines_changes = reinforce_measures.reinforce_lines_voltage_issues(
                    edisgo_reinforce,
                    edisgo_reinforce.topology.get_lv_grid(int(grid_id)),
                    crit_nodes[crit_nodes.lv_grid_id == grid_id],
                )
                # write changed lines to results.equipment_changes
                _add_lines_changes_to_equipment_changes()

            # run power flow analysis again (after updating pypsa object)
            # and check if all over-voltage problems were solved
            logger.debug("==> Run power flow analysis.")
            edisgo_reinforce.analyze(
                mode=analyze_mode, timesteps=timesteps_pfa, **kwargs
            )

            logger.debug("==> Recheck voltage in LV grids.")
<<<<<<< HEAD
            crit_nodes = checks.lv_voltage_deviation(
                edisgo_reinforce, voltage_levels=voltage_levels, **kwargs
=======
            crit_nodes = checks.voltage_issues(
                edisgo_reinforce,
                voltage_level="lv",
                split_voltage_band=split_voltage_band,
>>>>>>> 9ac4da93
            )

            iteration_step += 1
            while_counter += 1

        # check if all voltage problems were solved after maximum number of
        # iterations allowed
        if while_counter == max_while_iterations and crit_nodes:
            edisgo_reinforce.results.unresolved_issues = pd.concat(
                [
                    edisgo_reinforce.results.unresolved_issues,
                    pd.concat([_ for _ in crit_nodes.values()]),
                ]
            )
            raise exceptions.MaximumIterationError(
                "Over-voltage issues for the following nodes in LV grids "
                f"could not be solved: {crit_nodes}"
            )
        else:
            logger.info(
                "==> Voltage issues in LV grids were solved "
                f"in {while_counter} iteration step(s)."
            )

    # RECHECK FOR OVERLOADED TRANSFORMERS AND LINES
    logger.debug("==> Recheck station load.")

    overloaded_mv_station = (
        pd.DataFrame(dtype=float)
        if mode == "lv"
        else checks.hv_mv_station_overload(edisgo_reinforce)
    )

<<<<<<< HEAD
    if mode != "mv" and (not kwargs.get("lv_grid_id", None)):
        overloaded_lv_stations = checks.mv_lv_station_load(edisgo_reinforce)
=======
    if mode != "mv":
        overloaded_lv_stations = checks.mv_lv_station_overload(edisgo_reinforce)
>>>>>>> 9ac4da93

    logger.debug("==> Recheck line load.")

    crit_lines = (
        pd.DataFrame(dtype=float)
        if mode == "lv"
        else checks.mv_line_overload(edisgo_reinforce)
    )

    if not mode or mode == "lv":
        crit_lines = pd.concat(
            [
                crit_lines,
<<<<<<< HEAD
                checks.lv_line_load(edisgo_reinforce, **kwargs),
=======
                checks.lv_line_overload(edisgo_reinforce),
>>>>>>> 9ac4da93
            ]
        )

    while_counter = 0
    while (
        not overloaded_mv_station.empty
        or not overloaded_lv_stations.empty
        or not crit_lines.empty
    ) and while_counter < max_while_iterations:

        if not overloaded_mv_station.empty:
            # reinforce substations
            transformer_changes = (
                reinforce_measures.reinforce_hv_mv_station_overloading(
                    edisgo_reinforce, overloaded_mv_station
                )
            )
            # write added and removed transformers to results.equipment_changes
            _add_transformer_changes_to_equipment_changes("added")
            _add_transformer_changes_to_equipment_changes("removed")

        if not overloaded_lv_stations.empty:
            # reinforce substations
            transformer_changes = (
                reinforce_measures.reinforce_mv_lv_station_overloading(
                    edisgo_reinforce, overloaded_lv_stations
                )
            )
            # write added and removed transformers to results.equipment_changes
            _add_transformer_changes_to_equipment_changes("added")
            _add_transformer_changes_to_equipment_changes("removed")

        if not crit_lines.empty:
            # reinforce lines
            lines_changes = reinforce_measures.reinforce_lines_overloading(
                edisgo_reinforce, crit_lines
            )
            # write changed lines to results.equipment_changes
            _add_lines_changes_to_equipment_changes()

        # run power flow analysis again (after updating pypsa object) and check
        # if all over-loading problems were solved
        logger.debug("==> Run power flow analysis.")
        edisgo_reinforce.analyze(mode=analyze_mode, timesteps=timesteps_pfa, **kwargs)

        logger.debug("==> Recheck station load.")
        overloaded_mv_station = (
            pd.DataFrame(dtype=float)
            if mode == "lv"
            else checks.hv_mv_station_overload(edisgo_reinforce)
        )

        if mode != "mv":
            overloaded_lv_stations = checks.mv_lv_station_overload(edisgo_reinforce)

        logger.debug("==> Recheck line load.")

        crit_lines = (
            pd.DataFrame(dtype=float)
            if mode == "lv"
            else checks.mv_line_overload(edisgo_reinforce)
        )

        if not mode or mode == "lv":
            crit_lines = pd.concat(
                [
                    crit_lines,
                    checks.lv_line_overload(edisgo_reinforce),
                ]
            )

        iteration_step += 1
        while_counter += 1

    # check if all load problems were solved after maximum number of
    # iterations allowed
    if while_counter == max_while_iterations and (
        not crit_lines.empty
        or not overloaded_mv_station.empty
        or not overloaded_lv_stations.empty
    ):
        edisgo_reinforce.results.unresolved_issues = pd.concat(
            [
                edisgo_reinforce.results.unresolved_issues,
                crit_lines,
                overloaded_lv_stations,
                overloaded_mv_station,
            ]
        )
        raise exceptions.MaximumIterationError(
            "Overloading issues (after solving over-voltage issues) for the"
            f"following lines could not be solved: {crit_lines}"
        )
    else:
        logger.info(
            "==> Load issues were rechecked and solved "
            f"in {while_counter} iteration step(s)."
        )

    # final check 10% criteria
    voltage_dev = checks.voltage_deviation_from_allowed_voltage_limits(
        edisgo_reinforce, split_voltage_band=False
    )
    voltage_dev = voltage_dev[voltage_dev != 0.0].dropna(how="all").dropna(how="all")
    if not voltage_dev.empty:
        message = "Maximum allowed voltage deviation of 10% exceeded."
        raise ValueError(message)

    # calculate topology expansion costs
    edisgo_reinforce.results.grid_expansion_costs = grid_expansion_costs(
        edisgo_reinforce, without_generator_import=without_generator_import
    )

    return edisgo_reinforce.results<|MERGE_RESOLUTION|>--- conflicted
+++ resolved
@@ -209,21 +209,18 @@
         if mode == "lv"
         else checks.hv_mv_station_overload(edisgo_reinforce)
     )
-<<<<<<< HEAD
+
+    overloaded_lv_stations = (
+        pd.DataFrame(dtype=float)
+        if mode == "mv"
+        else checks.mv_lv_station_overload(edisgo_reinforce)
+    )
+    logger.debug("==> Check line load.")
     if (kwargs.get("lv_grid_id", None)) or (mode == "mv"):
         overloaded_lv_stations = pd.DataFrame(dtype=float)
     else:
         overloaded_lv_stations = checks.mv_lv_station_load(edisgo_reinforce, **kwargs)
         logger.debug("==> Check line load.")
-=======
-
-    overloaded_lv_stations = (
-        pd.DataFrame(dtype=float)
-        if mode == "mv"
-        else checks.mv_lv_station_overload(edisgo_reinforce)
-    )
-    logger.debug("==> Check line load.")
->>>>>>> 9ac4da93
 
     crit_lines = (
         pd.DataFrame(dtype=float)
@@ -235,11 +232,7 @@
         crit_lines = pd.concat(
             [
                 crit_lines,
-<<<<<<< HEAD
-                checks.lv_line_load(edisgo_reinforce, **kwargs),
-=======
-                checks.lv_line_overload(edisgo_reinforce),
->>>>>>> 9ac4da93
+                checks.lv_line_overload(edisgo_reinforce, **kwargs),
             ]
         )
 
@@ -292,13 +285,8 @@
             else checks.hv_mv_station_overload(edisgo_reinforce)
         )
 
-<<<<<<< HEAD
         if mode != "mv" and (not kwargs.get("lv_grid_id", None)):
-            overloaded_lv_stations = checks.mv_lv_station_load(edisgo_reinforce)
-=======
-        if mode != "mv":
             overloaded_lv_stations = checks.mv_lv_station_overload(edisgo_reinforce)
->>>>>>> 9ac4da93
 
         logger.debug("==> Recheck line load.")
 
@@ -312,11 +300,7 @@
             crit_lines = pd.concat(
                 [
                     crit_lines,
-<<<<<<< HEAD
-                    checks.lv_line_load(edisgo_reinforce, **kwargs),
-=======
-                    checks.lv_line_overload(edisgo_reinforce),
->>>>>>> 9ac4da93
+                    checks.lv_line_overload(edisgo_reinforce**kwargs),
                 ]
             )
 
@@ -409,21 +393,18 @@
     if mode != "mv":
         logger.debug("==> Check voltage at secondary side of LV stations.")
 
-<<<<<<< HEAD
-        voltage_levels = "mv_lv" if combined_analysis else "lv"
-        if kwargs.get("lv_grid_id", None):
-            crit_stations = {}
-        else:
-            crit_stations = checks.lv_voltage_deviation(
-                edisgo_reinforce, mode="stations", voltage_levels=voltage_levels
-            )
-=======
         crit_stations = checks.voltage_issues(
             edisgo_reinforce,
             voltage_level="mv_lv",
             split_voltage_band=split_voltage_band,
         )
->>>>>>> 9ac4da93
+        # voltage_levels = "mv_lv" if combined_analysis else "lv"
+        # if kwargs.get("lv_grid_id", None):
+        #     crit_stations = {}
+        # else:
+        #     crit_stations = checks.lv_voltage_deviation(
+        #         edisgo_reinforce, mode="stations", voltage_levels=voltage_levels
+        #     )
 
         while_counter = 0
         while not crit_stations.empty and while_counter < max_while_iterations:
@@ -475,13 +456,11 @@
     # solve voltage problems in LV grids
     if not mode or mode == "lv":
         logger.debug("==> Check voltage in LV grids.")
-<<<<<<< HEAD
-        crit_nodes = checks.lv_voltage_deviation(
-            edisgo_reinforce, voltage_levels=voltage_levels, **kwargs
-=======
+        # crit_nodes = checks.lv_voltage_deviation(
+        #     edisgo_reinforce, voltage_levels=voltage_levels, **kwargs
+        # )
         crit_nodes = checks.voltage_issues(
             edisgo_reinforce, voltage_level="lv", split_voltage_band=split_voltage_band
->>>>>>> 9ac4da93
         )
 
         while_counter = 0
@@ -505,16 +484,14 @@
             )
 
             logger.debug("==> Recheck voltage in LV grids.")
-<<<<<<< HEAD
-            crit_nodes = checks.lv_voltage_deviation(
-                edisgo_reinforce, voltage_levels=voltage_levels, **kwargs
-=======
             crit_nodes = checks.voltage_issues(
                 edisgo_reinforce,
                 voltage_level="lv",
                 split_voltage_band=split_voltage_band,
->>>>>>> 9ac4da93
-            )
+            )
+            # crit_nodes = checks.lv_voltage_deviation(
+            #     edisgo_reinforce, voltage_levels=voltage_levels, **kwargs
+            # )
 
             iteration_step += 1
             while_counter += 1
@@ -547,13 +524,10 @@
         else checks.hv_mv_station_overload(edisgo_reinforce)
     )
 
-<<<<<<< HEAD
-    if mode != "mv" and (not kwargs.get("lv_grid_id", None)):
-        overloaded_lv_stations = checks.mv_lv_station_load(edisgo_reinforce)
-=======
     if mode != "mv":
         overloaded_lv_stations = checks.mv_lv_station_overload(edisgo_reinforce)
->>>>>>> 9ac4da93
+    # if mode != "mv" and (not kwargs.get("lv_grid_id", None)):
+    #     overloaded_lv_stations = checks.mv_lv_station_load(edisgo_reinforce)
 
     logger.debug("==> Recheck line load.")
 
@@ -567,11 +541,8 @@
         crit_lines = pd.concat(
             [
                 crit_lines,
-<<<<<<< HEAD
-                checks.lv_line_load(edisgo_reinforce, **kwargs),
-=======
                 checks.lv_line_overload(edisgo_reinforce),
->>>>>>> 9ac4da93
+                # checks.lv_line_load(edisgo_reinforce, **kwargs),
             ]
         )
 
