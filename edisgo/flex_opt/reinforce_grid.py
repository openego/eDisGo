--- conflicted
+++ resolved
@@ -148,8 +148,6 @@
 
         edisgo_reinforce.results.equipment_changes = pd.concat(df_list)
 
-    raise_not_converged = kwargs.get("raise_not_converged", True)
-    troubleshooting_mode = kwargs.get("troubleshooting_mode", None)
     # check if provided mode is valid
     if mode and mode not in ["mv", "mvlv", "lv"]:
         raise ValueError(f"Provided mode {mode} is not a valid mode.")
@@ -194,16 +192,7 @@
     else:
         analyze_mode = mode
 
-<<<<<<< HEAD
-    edisgo_reinforce.analyze(
-        mode=analyze_mode,
-        timesteps=timesteps_pfa,
-        raise_not_converged=raise_not_converged,
-        troubleshooting_mode=troubleshooting_mode,
-    )
-=======
     edisgo_reinforce.analyze(mode=analyze_mode, timesteps=timesteps_pfa, **kwargs)
->>>>>>> 2b2baaf2
 
     # REINFORCE OVERLOADED TRANSFORMERS AND LINES
     logger.debug("==> Check station load.")
@@ -273,16 +262,7 @@
         # run power flow analysis again (after updating pypsa object) and check
         # if all over-loading problems were solved
         logger.debug("==> Run power flow analysis.")
-<<<<<<< HEAD
-        edisgo_reinforce.analyze(
-            mode=analyze_mode,
-            timesteps=timesteps_pfa,
-            raise_not_converged=raise_not_converged,
-            troubleshooting_mode=troubleshooting_mode,
-        )
-=======
         edisgo_reinforce.analyze(mode=analyze_mode, timesteps=timesteps_pfa, **kwargs)
->>>>>>> 2b2baaf2
 
         logger.debug("==> Recheck station load.")
         overloaded_mv_station = (
@@ -367,16 +347,7 @@
         # run power flow analysis again (after updating pypsa object) and check
         # if all over-voltage problems were solved
         logger.debug("==> Run power flow analysis.")
-<<<<<<< HEAD
-        edisgo_reinforce.analyze(
-            mode=analyze_mode,
-            timesteps=timesteps_pfa,
-            raise_not_converged=raise_not_converged,
-            troubleshooting_mode=troubleshooting_mode,
-        )
-=======
         edisgo_reinforce.analyze(mode=analyze_mode, timesteps=timesteps_pfa, **kwargs)
->>>>>>> 2b2baaf2
 
         logger.debug("==> Recheck voltage in MV topology.")
         crit_nodes = checks.mv_voltage_deviation(
@@ -432,14 +403,7 @@
             # check if all over-voltage problems were solved
             logger.debug("==> Run power flow analysis.")
             edisgo_reinforce.analyze(
-<<<<<<< HEAD
-                mode=analyze_mode,
-                timesteps=timesteps_pfa,
-                raise_not_converged=raise_not_converged,
-                troubleshooting_mode=troubleshooting_mode,
-=======
                 mode=analyze_mode, timesteps=timesteps_pfa, **kwargs
->>>>>>> 2b2baaf2
             )
 
             logger.debug("==> Recheck voltage at secondary side of LV stations.")
@@ -495,14 +459,7 @@
             # and check if all over-voltage problems were solved
             logger.debug("==> Run power flow analysis.")
             edisgo_reinforce.analyze(
-<<<<<<< HEAD
-                mode=analyze_mode,
-                timesteps=timesteps_pfa,
-                raise_not_converged=raise_not_converged,
-                troubleshooting_mode=troubleshooting_mode,
-=======
                 mode=analyze_mode, timesteps=timesteps_pfa, **kwargs
->>>>>>> 2b2baaf2
             )
 
             logger.debug("==> Recheck voltage in LV grids.")
@@ -600,16 +557,7 @@
         # run power flow analysis again (after updating pypsa object) and check
         # if all over-loading problems were solved
         logger.debug("==> Run power flow analysis.")
-<<<<<<< HEAD
-        edisgo_reinforce.analyze(
-            mode=analyze_mode,
-            timesteps=timesteps_pfa,
-            raise_not_converged=raise_not_converged,
-            troubleshooting_mode=troubleshooting_mode,
-        )
-=======
         edisgo_reinforce.analyze(mode=analyze_mode, timesteps=timesteps_pfa, **kwargs)
->>>>>>> 2b2baaf2
 
         logger.debug("==> Recheck station load.")
         overloaded_mv_station = (
@@ -716,7 +664,6 @@
     selected_timesteps = timesteps_pfa
     set_scaling_factor = 1.0
     iteration = 0
-    converged = True
     fully_converged = True
 
     converged, results = reinforce()
@@ -725,14 +672,14 @@
         logger.info("Initial reinforcement doesn't converged.")
         fully_converged = False
 
-    set_scaling_factor = 1
-    initial_timerseries = copy.deepcopy(edisgo.timeseries)
-    minimal_scaling_factor = 0.05
-    max_iterations = 10
-    iteration = 0
-    highest_converged_scaling_factor = 0
-
-    if not fully_converged:
+        set_scaling_factor = 1
+        initial_timerseries = copy.deepcopy(edisgo.timeseries)
+        minimal_scaling_factor = 0.05
+        max_iterations = 10
+        iteration = 0
+        highest_converged_scaling_factor = 0
+
+    if fully_converged is False:
         # Find non converging timesteps
         logger.info("Find converging and non converging timesteps.")
         converging_timesteps, non_converging_timesteps = edisgo.analyze(
@@ -740,10 +687,10 @@
         )
         logger.debug(f"Following timesteps {converging_timesteps} converged.")
         logger.debug(
-            f"Following timesteps {non_converging_timesteps} " f"doesnt't converged."
-        )
-
-    if not converged:
+            f"Following timesteps {non_converging_timesteps} doesnt't " "converge."
+        )
+
+        # if not converged:
         logger.info("Reinforce only converged timesteps")
         selected_timesteps = converging_timesteps
         _, _ = reinforce()
@@ -763,7 +710,9 @@
                 set_scaling_factor = 1
         else:
             if set_scaling_factor == minimal_scaling_factor:
-                raise ValueError(f"Not reinforceable with {minimal_scaling_factor=}!")
+                raise ValueError(
+                    "Not able to reinforce with " f"{minimal_scaling_factor=}!"
+                )
             elif iteration == 1:
                 set_scaling_factor = minimal_scaling_factor
             else:
