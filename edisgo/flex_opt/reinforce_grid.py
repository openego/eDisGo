from __future__ import annotations

import copy
import datetime
import logging

from typing import TYPE_CHECKING

import pandas as pd

from edisgo.flex_opt import check_tech_constraints as checks
from edisgo.flex_opt import exceptions, reinforce_measures
from edisgo.flex_opt.costs import grid_expansion_costs
from edisgo.tools import tools

if TYPE_CHECKING:
    from edisgo import EDisGo
    from edisgo.network.results import Results

logger = logging.getLogger(__name__)


def reinforce_grid(
    edisgo: EDisGo,
    timesteps_pfa: str | pd.DatetimeIndex | pd.Timestamp | None = None,
    copy_grid: bool = False,
    max_while_iterations: int = 20,
    split_voltage_band: bool = True,
    mode: str | None = None,
    without_generator_import: bool = False,
<<<<<<< HEAD
    **kwargs,
=======
    n_minus_one: bool = False,
>>>>>>> 6d62fe6c
) -> Results:
    """
    Evaluates network reinforcement needs and performs measures.

    This function is the parent function for all network reinforcements.

    Parameters
    ----------
    edisgo : :class:`~.EDisGo`
        The eDisGo API object
    timesteps_pfa : str or \
        :pandas:`pandas.DatetimeIndex<DatetimeIndex>` or \
        :pandas:`pandas.Timestamp<Timestamp>`
        timesteps_pfa specifies for which time steps power flow analysis is
        conducted and therefore which time steps to consider when checking
        for over-loading and over-voltage issues.
        It defaults to None in which case all timesteps in
        timeseries.timeindex (see :class:`~.network.timeseries.TimeSeries`) are
        used.
        Possible options are:

        * None
          Time steps in timeseries.timeindex (see
          :class:`~.network.timeseries.TimeSeries`) are used.
        * 'snapshot_analysis'
          Reinforcement is conducted for two worst-case snapshots. See
          :meth:`edisgo.tools.tools.select_worstcase_snapshots()` for further
          explanation on how worst-case snapshots are chosen.
          Note: If you have large time series choosing this option will save
          calculation time since power flow analysis is only conducted for two
          time steps. If your time series already represents the worst-case
          keep the default value of None because finding the worst-case
          snapshots takes some time.
        * :pandas:`pandas.DatetimeIndex<DatetimeIndex>` or \
          :pandas:`pandas.Timestamp<Timestamp>`
          Use this option to explicitly choose which time steps to consider.

    copy_grid : bool
        If True reinforcement is conducted on a copied grid and discarded.
        Default: False.
    max_while_iterations : int
        Maximum number of times each while loop is conducted.
    split_voltage_band : bool
        If True the allowed voltage band of +/-10 percent is allocated to the different
        voltage levels MV, MV/LV and LV according to config values set in section
        `grid_expansion_allowed_voltage_deviations`. If False, the same voltage limits
        are used for all voltage levels. Be aware that this does currently not work
        correctly.
        Default: True.
    mode : str
        Determines network levels reinforcement is conducted for. Specify

        * None to reinforce MV and LV network levels. None is the default.
        * 'mv' to reinforce MV network level only, neglecting MV/LV stations,
          and LV network topology. LV load and generation is aggregated per
          LV network and directly connected to the primary side of the
          respective MV/LV station.
        * 'mvlv' to reinforce MV network level only, including MV/LV stations,
          and neglecting LV network topology. LV load and generation is
          aggregated per LV network and directly connected to the secondary
          side of the respective MV/LV station.
        * 'lv' to reinforce LV networks including MV/LV stations.
    without_generator_import : bool
        If True excludes lines that were added in the generator import to
        connect new generators to the topology from calculation of topology expansion
        costs. Default: False.
    n_minus_one : bool
        Determines whether n-1 security should be checked. Currently, n-1 security
        cannot be handled correctly, wherefore the case where this parameter is set to
        True will lead to an error being raised.

    Other Parameters
    -----------------
    lv_grid_id : str or int
        LV grid id to specify the grid to check, if mode is "lv".

    Returns
    -------
    :class:`~.network.results.Results`
        Returns the Results object holding network expansion costs, equipment
        changes, etc.

    Notes
    -----
    See :ref:`features-in-detail` for more information on how network
    reinforcement is conducted.

    """

    def _add_lines_changes_to_equipment_changes():
        edisgo_reinforce.results.equipment_changes = pd.concat(
            [
                edisgo_reinforce.results.equipment_changes,
                pd.DataFrame(
                    {
                        "iteration_step": [iteration_step] * len(lines_changes),
                        "change": ["changed"] * len(lines_changes),
                        "equipment": edisgo_reinforce.topology.lines_df.loc[
                            lines_changes.keys(), "type_info"
                        ].values,
                        "quantity": [_ for _ in lines_changes.values()],
                    },
                    index=lines_changes.keys(),
                ),
            ],
        )

    def _add_transformer_changes_to_equipment_changes(mode: str | None):
        df_list = [edisgo_reinforce.results.equipment_changes]
        df_list.extend(
            pd.DataFrame(
                {
                    "iteration_step": [iteration_step] * len(transformer_list),
                    "change": [mode] * len(transformer_list),
                    "equipment": transformer_list,
                    "quantity": [1] * len(transformer_list),
                },
                index=[station] * len(transformer_list),
            )
            for station, transformer_list in transformer_changes[mode].items()
        )

        edisgo_reinforce.results.equipment_changes = pd.concat(df_list)

    if n_minus_one is True:
        raise NotImplementedError("n-1 security can currently not be checked.")

    # check if provided mode is valid
    if mode and mode not in ["mv", "mvlv", "lv"]:
        raise ValueError(f"Provided mode {mode} is not a valid mode.")
    # give warning in case split_voltage_band is set to False
    if split_voltage_band is False:
        logger.warning(
            "You called the 'reinforce_grid' grid function with option "
            "'split_voltage_band' = False. Be aware that this does "
            "currently not work correctly and might lead to infeasible "
            "grid reinforcement."
        )

    # in case reinforcement needs to be conducted on a copied graph the
    # edisgo object is deep copied
    if copy_grid is True:
        edisgo_reinforce = copy.deepcopy(edisgo)
    else:
        edisgo_reinforce = edisgo

    logger.info("Start reinforcement.")

    if timesteps_pfa is not None:
        if isinstance(timesteps_pfa, str) and timesteps_pfa == "snapshot_analysis":
            snapshots = tools.select_worstcase_snapshots(edisgo_reinforce)
            # drop None values in case any of the two snapshots does not exist
            timesteps_pfa = pd.DatetimeIndex(
                data=[
                    snapshots["max_residual_load"],
                    snapshots["min_residual_load"],
                ]
            ).dropna()
        # if timesteps_pfa is not of type datetime or does not contain
        # datetimes throw an error
        elif not isinstance(timesteps_pfa, datetime.datetime):
            if hasattr(timesteps_pfa, "__iter__"):
                if not all(isinstance(_, datetime.datetime) for _ in timesteps_pfa):
                    raise ValueError(
                        f"Input {timesteps_pfa} for timesteps_pfa is not valid."
                    )
            else:
                raise ValueError(
                    f"Input {timesteps_pfa} for timesteps_pfa is not valid."
                )

    iteration_step = 1
    if mode == "lv" and kwargs.get("lv_grid_id", None):
        analyze_mode = "lv"
    elif mode == "lv":
        analyze_mode = None
    else:
        analyze_mode = mode

    edisgo_reinforce.analyze(mode=analyze_mode, timesteps=timesteps_pfa, **kwargs)

    # REINFORCE OVERLOADED TRANSFORMERS AND LINES
    logger.debug("==> Check station load.")

    overloaded_mv_station = (
        pd.DataFrame(dtype=float)
        if mode == "lv"
        else checks.hv_mv_station_max_overload(edisgo_reinforce)
    )
<<<<<<< HEAD
    if (kwargs.get("lv_grid_id", None)) or (mode == "mv"):
        overloaded_lv_stations = pd.DataFrame(dtype=float)
    else:
        overloaded_lv_stations = checks.mv_lv_station_load(edisgo_reinforce, **kwargs)
        logger.debug("==> Check line load.")
=======

    overloaded_lv_stations = (
        pd.DataFrame(dtype=float)
        if mode == "mv"
        else checks.mv_lv_station_max_overload(edisgo_reinforce)
    )
    logger.debug("==> Check line load.")
>>>>>>> 6d62fe6c

    crit_lines = (
        pd.DataFrame(dtype=float)
        if mode == "lv"
        else checks.mv_line_max_relative_overload(edisgo_reinforce)
    )

    if not mode or mode == "lv":
        crit_lines = pd.concat(
            [
                crit_lines,
<<<<<<< HEAD
                checks.lv_line_load(edisgo_reinforce, **kwargs),
=======
                checks.lv_line_max_relative_overload(edisgo_reinforce),
>>>>>>> 6d62fe6c
            ]
        )

    while_counter = 0
    while (
        not overloaded_mv_station.empty
        or not overloaded_lv_stations.empty
        or not crit_lines.empty
    ) and while_counter < max_while_iterations:

        if not overloaded_mv_station.empty:
            # reinforce substations
            transformer_changes = (
                reinforce_measures.reinforce_hv_mv_station_overloading(
                    edisgo_reinforce, overloaded_mv_station
                )
            )
            # write added and removed transformers to results.equipment_changes
            _add_transformer_changes_to_equipment_changes("added")
            _add_transformer_changes_to_equipment_changes("removed")

        if not overloaded_lv_stations.empty:
            # reinforce distribution substations
            transformer_changes = (
                reinforce_measures.reinforce_mv_lv_station_overloading(
                    edisgo_reinforce, overloaded_lv_stations
                )
            )
            # write added and removed transformers to results.equipment_changes
            _add_transformer_changes_to_equipment_changes("added")
            _add_transformer_changes_to_equipment_changes("removed")

        if not crit_lines.empty:
            # reinforce lines
            lines_changes = reinforce_measures.reinforce_lines_overloading(
                edisgo_reinforce, crit_lines
            )
            # write changed lines to results.equipment_changes
            _add_lines_changes_to_equipment_changes()

        # run power flow analysis again (after updating pypsa object) and check
        # if all over-loading problems were solved
        logger.debug("==> Run power flow analysis.")
        edisgo_reinforce.analyze(mode=analyze_mode, timesteps=timesteps_pfa, **kwargs)

        logger.debug("==> Recheck station load.")
        overloaded_mv_station = (
            pd.DataFrame(dtype=float)
            if mode == "lv"
            else checks.hv_mv_station_max_overload(edisgo_reinforce)
        )

<<<<<<< HEAD
        if mode != "mv" and (not kwargs.get("lv_grid_id", None)):
            overloaded_lv_stations = checks.mv_lv_station_load(edisgo_reinforce)
=======
        if mode != "mv":
            overloaded_lv_stations = checks.mv_lv_station_max_overload(edisgo_reinforce)
>>>>>>> 6d62fe6c

        logger.debug("==> Recheck line load.")

        crit_lines = (
            pd.DataFrame(dtype=float)
            if mode == "lv"
            else checks.mv_line_max_relative_overload(edisgo_reinforce)
        )

        if not mode or mode == "lv":
            crit_lines = pd.concat(
                [
                    crit_lines,
<<<<<<< HEAD
                    checks.lv_line_load(edisgo_reinforce, **kwargs),
=======
                    checks.lv_line_max_relative_overload(edisgo_reinforce),
>>>>>>> 6d62fe6c
                ]
            )

        iteration_step += 1
        while_counter += 1

    # check if all load problems were solved after maximum number of
    # iterations allowed
    if while_counter == max_while_iterations and (
        not crit_lines.empty
        or not overloaded_mv_station.empty
        or not overloaded_lv_stations.empty
    ):
        edisgo_reinforce.results.unresolved_issues = pd.concat(
            [
                edisgo_reinforce.results.unresolved_issues,
                crit_lines,
                overloaded_lv_stations,
                overloaded_mv_station,
            ]
        )
        raise exceptions.MaximumIterationError(
            "Overloading issues could not be solved after maximum allowed "
            "iterations."
        )
    else:
        logger.info(
            f"==> Load issues were solved in {while_counter} iteration step(s)."
        )

    # REINFORCE BRANCHES DUE TO VOLTAGE ISSUES
    iteration_step += 1

    # solve voltage problems in MV topology
    logger.debug("==> Check voltage in MV topology.")

    crit_nodes = (
        pd.DataFrame()
        if mode == "lv"
        else checks.voltage_issues(
            edisgo_reinforce, voltage_level="mv", split_voltage_band=split_voltage_band
        )
    )

    while_counter = 0
    while not crit_nodes.empty and while_counter < max_while_iterations:

        # reinforce lines
        lines_changes = reinforce_measures.reinforce_lines_voltage_issues(
            edisgo_reinforce,
            edisgo_reinforce.topology.mv_grid,
            crit_nodes,
        )
        # write changed lines to results.equipment_changes
        _add_lines_changes_to_equipment_changes()

        # run power flow analysis again (after updating pypsa object) and check
        # if all over-voltage problems were solved
        logger.debug("==> Run power flow analysis.")
        edisgo_reinforce.analyze(mode=analyze_mode, timesteps=timesteps_pfa, **kwargs)

        logger.debug("==> Recheck voltage in MV topology.")
        crit_nodes = checks.voltage_issues(
            edisgo_reinforce, voltage_level="mv", split_voltage_band=split_voltage_band
        )

        iteration_step += 1
        while_counter += 1

    # check if all voltage problems were solved after maximum number of
    # iterations allowed
    if while_counter == max_while_iterations and crit_nodes.empty:
        edisgo_reinforce.results.unresolved_issues = pd.concat(
            [
                edisgo_reinforce.results.unresolved_issues,
                pd.concat([_ for _ in crit_nodes.values()]),
            ]
        )
        raise exceptions.MaximumIterationError(
            "Over-voltage issues for the following nodes in MV topology could "
            f"not be solved: {crit_nodes}"
        )
    else:
        logger.info(
            f"==> Voltage issues in MV topology were solved in {while_counter} "
            "iteration step(s)."
        )

    # solve voltage problems at secondary side of LV stations
    if mode != "mv":
        logger.debug("==> Check voltage at secondary side of LV stations.")

<<<<<<< HEAD
        voltage_levels = "mv_lv" if combined_analysis else "lv"
        if kwargs.get("lv_grid_id", None):
            crit_stations = {}
        else:
            crit_stations = checks.lv_voltage_deviation(
                edisgo_reinforce, mode="stations", voltage_levels=voltage_levels
            )
=======
        crit_stations = checks.voltage_issues(
            edisgo_reinforce,
            voltage_level="mv_lv",
            split_voltage_band=split_voltage_band,
        )
>>>>>>> 6d62fe6c

        while_counter = 0
        while not crit_stations.empty and while_counter < max_while_iterations:
            # reinforce distribution substations
            transformer_changes = (
                reinforce_measures.reinforce_mv_lv_station_voltage_issues(
                    edisgo_reinforce, crit_stations
                )
            )
            # write added transformers to results.equipment_changes
            _add_transformer_changes_to_equipment_changes("added")

            # run power flow analysis again (after updating pypsa object) and
            # check if all over-voltage problems were solved
            logger.debug("==> Run power flow analysis.")
            edisgo_reinforce.analyze(
                mode=analyze_mode, timesteps=timesteps_pfa, **kwargs
            )

            logger.debug("==> Recheck voltage at secondary side of LV stations.")
            crit_stations = checks.voltage_issues(
                edisgo_reinforce,
                voltage_level="mv_lv",
                split_voltage_band=split_voltage_band,
            )

            iteration_step += 1
            while_counter += 1

        # check if all voltage problems were solved after maximum number of
        # iterations allowed
        if while_counter == max_while_iterations and crit_stations.empty:
            edisgo_reinforce.results.unresolved_issues = pd.concat(
                [
                    edisgo_reinforce.results.unresolved_issues,
                    pd.concat([_ for _ in crit_stations.values()]),
                ]
            )
            raise exceptions.MaximumIterationError(
                "Over-voltage issues at busbar could not be solved for the "
                f"following LV grids: {crit_stations.lv_grid_id.unique()}"
            )
        else:
            logger.info(
                "==> Voltage issues at busbars in LV grids were "
                f"solved in {while_counter} iteration step(s)."
            )

    # solve voltage problems in LV grids
    if not mode or mode == "lv":
        logger.debug("==> Check voltage in LV grids.")
<<<<<<< HEAD
        crit_nodes = checks.lv_voltage_deviation(
            edisgo_reinforce, voltage_levels=voltage_levels, **kwargs
=======
        crit_nodes = checks.voltage_issues(
            edisgo_reinforce, voltage_level="lv", split_voltage_band=split_voltage_band
>>>>>>> 6d62fe6c
        )

        while_counter = 0
        while not crit_nodes.empty and while_counter < max_while_iterations:
            # for every topology in crit_nodes do reinforcement
            for grid_id in crit_nodes.lv_grid_id.unique():
                # reinforce lines
                lines_changes = reinforce_measures.reinforce_lines_voltage_issues(
                    edisgo_reinforce,
                    edisgo_reinforce.topology.get_lv_grid(int(grid_id)),
                    crit_nodes[crit_nodes.lv_grid_id == grid_id],
                )
                # write changed lines to results.equipment_changes
                _add_lines_changes_to_equipment_changes()

            # run power flow analysis again (after updating pypsa object)
            # and check if all over-voltage problems were solved
            logger.debug("==> Run power flow analysis.")
            edisgo_reinforce.analyze(
                mode=analyze_mode, timesteps=timesteps_pfa, **kwargs
            )

            logger.debug("==> Recheck voltage in LV grids.")
<<<<<<< HEAD
            crit_nodes = checks.lv_voltage_deviation(
                edisgo_reinforce, voltage_levels=voltage_levels, **kwargs
=======
            crit_nodes = checks.voltage_issues(
                edisgo_reinforce,
                voltage_level="lv",
                split_voltage_band=split_voltage_band,
>>>>>>> 6d62fe6c
            )

            iteration_step += 1
            while_counter += 1

        # check if all voltage problems were solved after maximum number of
        # iterations allowed
        if while_counter == max_while_iterations and crit_nodes.empty:
            edisgo_reinforce.results.unresolved_issues = pd.concat(
                [
                    edisgo_reinforce.results.unresolved_issues,
                    pd.concat([_ for _ in crit_nodes.values()]),
                ]
            )
            raise exceptions.MaximumIterationError(
                "Over-voltage issues for the following nodes in LV grids "
                f"could not be solved: {crit_nodes}"
            )
        else:
            logger.info(
                "==> Voltage issues in LV grids were solved "
                f"in {while_counter} iteration step(s)."
            )

    # RECHECK FOR OVERLOADED TRANSFORMERS AND LINES
    logger.debug("==> Recheck station load.")

    overloaded_mv_station = (
        pd.DataFrame(dtype=float)
        if mode == "lv"
        else checks.hv_mv_station_max_overload(edisgo_reinforce)
    )

<<<<<<< HEAD
    if mode != "mv" and (not kwargs.get("lv_grid_id", None)):
        overloaded_lv_stations = checks.mv_lv_station_load(edisgo_reinforce)
=======
    if mode != "mv":
        overloaded_lv_stations = checks.mv_lv_station_max_overload(edisgo_reinforce)
>>>>>>> 6d62fe6c

    logger.debug("==> Recheck line load.")

    crit_lines = (
        pd.DataFrame(dtype=float)
        if mode == "lv"
        else checks.mv_line_max_relative_overload(edisgo_reinforce)
    )

    if not mode or mode == "lv":
        crit_lines = pd.concat(
            [
                crit_lines,
<<<<<<< HEAD
                checks.lv_line_load(edisgo_reinforce, **kwargs),
=======
                checks.lv_line_max_relative_overload(edisgo_reinforce),
>>>>>>> 6d62fe6c
            ]
        )

    while_counter = 0
    while (
        not overloaded_mv_station.empty
        or not overloaded_lv_stations.empty
        or not crit_lines.empty
    ) and while_counter < max_while_iterations:

        if not overloaded_mv_station.empty:
            # reinforce substations
            transformer_changes = (
                reinforce_measures.reinforce_hv_mv_station_overloading(
                    edisgo_reinforce, overloaded_mv_station
                )
            )
            # write added and removed transformers to results.equipment_changes
            _add_transformer_changes_to_equipment_changes("added")
            _add_transformer_changes_to_equipment_changes("removed")

        if not overloaded_lv_stations.empty:
            # reinforce substations
            transformer_changes = (
                reinforce_measures.reinforce_mv_lv_station_overloading(
                    edisgo_reinforce, overloaded_lv_stations
                )
            )
            # write added and removed transformers to results.equipment_changes
            _add_transformer_changes_to_equipment_changes("added")
            _add_transformer_changes_to_equipment_changes("removed")

        if not crit_lines.empty:
            # reinforce lines
            lines_changes = reinforce_measures.reinforce_lines_overloading(
                edisgo_reinforce, crit_lines
            )
            # write changed lines to results.equipment_changes
            _add_lines_changes_to_equipment_changes()

        # run power flow analysis again (after updating pypsa object) and check
        # if all over-loading problems were solved
        logger.debug("==> Run power flow analysis.")
        edisgo_reinforce.analyze(mode=analyze_mode, timesteps=timesteps_pfa, **kwargs)

        logger.debug("==> Recheck station load.")
        overloaded_mv_station = (
            pd.DataFrame(dtype=float)
            if mode == "lv"
            else checks.hv_mv_station_max_overload(edisgo_reinforce)
        )

        if mode != "mv":
            overloaded_lv_stations = checks.mv_lv_station_max_overload(edisgo_reinforce)

        logger.debug("==> Recheck line load.")

        crit_lines = (
            pd.DataFrame(dtype=float)
            if mode == "lv"
            else checks.mv_line_max_relative_overload(edisgo_reinforce)
        )

        if not mode or mode == "lv":
            crit_lines = pd.concat(
                [
                    crit_lines,
                    checks.lv_line_max_relative_overload(edisgo_reinforce),
                ]
            )

        iteration_step += 1
        while_counter += 1

    # check if all load problems were solved after maximum number of
    # iterations allowed
    if while_counter == max_while_iterations and (
        not crit_lines.empty
        or not overloaded_mv_station.empty
        or not overloaded_lv_stations.empty
    ):
        edisgo_reinforce.results.unresolved_issues = pd.concat(
            [
                edisgo_reinforce.results.unresolved_issues,
                crit_lines,
                overloaded_lv_stations,
                overloaded_mv_station,
            ]
        )
        raise exceptions.MaximumIterationError(
            "Overloading issues (after solving over-voltage issues) for the"
            f"following lines could not be solved: {crit_lines}"
        )
    else:
        logger.info(
            "==> Load issues were rechecked and solved "
            f"in {while_counter} iteration step(s)."
        )

    # final check 10% criteria
    voltage_dev = checks.voltage_deviation_from_allowed_voltage_limits(
        edisgo_reinforce, split_voltage_band=False
    )
    voltage_dev = voltage_dev[voltage_dev != 0.0].dropna(how="all").dropna(how="all")
    if not voltage_dev.empty:
        message = "Maximum allowed voltage deviation of 10% exceeded."
        raise ValueError(message)

    # calculate topology expansion costs
    edisgo_reinforce.results.grid_expansion_costs = grid_expansion_costs(
        edisgo_reinforce, without_generator_import=without_generator_import
    )

    return edisgo_reinforce.results


def catch_convergence_reinforce_grid(
    edisgo: EDisGo,
    **kwargs,
) -> Results:
    """
    Uses a reinforcement strategy to reinforce not converging grids. Reinforces
    first with only converging timesteps. Reinforce again with at start not
    converging timesteps. If still not converging, scale the timeseries iteratively.

    Parameters
    ----------
    edisgo : :class:`~.EDisGo`
        The eDisGo object

    kwargs: :obj:`dict`
        See :func:`edisgo.flex_opt.reinforce_grid.reinforce_grid`
    """

    def reinforce():
        try:
            results = reinforce_grid(
                edisgo,
                timesteps_pfa=selected_timesteps,
                scale_timeseries=set_scaling_factor,
                **kwargs,
            )
            converged = True
            logger.info(
                f"Reinforcement succeeded for {set_scaling_factor=} " f"at {iteration=}"
            )
        except ValueError:
            results = edisgo.results
            converged = False
            logger.info(
                f"Reinforcement failed for {set_scaling_factor=} " f"at {iteration=}"
            )
        return converged, results

    # Initial try
    logger.info("Start catch convergence reinforcement")
    logger.info("Initial reinforcement try.")

    # Get the timesteps from kwargs and then remove it to set it later manually
    timesteps_pfa = kwargs.get("timesteps_pfa")
    kwargs.pop("timesteps_pfa")
    selected_timesteps = timesteps_pfa

    set_scaling_factor = 1.0
    iteration = 0

    converged, results = reinforce()

    if converged is False:
        logger.info("Initial reinforcement doesn't converged.")
        fully_converged = False
    else:
        logger.info("Initial reinforcement converged.")
        fully_converged = True

    set_scaling_factor = 1.0
    initial_timerseries = copy.deepcopy(edisgo.timeseries)
    minimal_scaling_factor = 0.05
    max_iterations = 10
    iteration = 0
    highest_converged_scaling_factor = 0

    if fully_converged is False:
        # Find non converging timesteps
        logger.info("Find converging and non converging timesteps.")
        if kwargs.get("mode", None) == "lv" and kwargs.get("lv_grid_id", None):
            analyze_mode = "lv"
        elif kwargs.get("mode", None) == "lv":
            analyze_mode = None
        else:
            analyze_mode = kwargs.get("mode", None)

        kwargs_analyze = kwargs
        kwargs["mode"] = analyze_mode
        converging_timesteps, non_converging_timesteps = edisgo.analyze(
            timesteps=timesteps_pfa, raise_not_converged=False, **kwargs_analyze
        )
        logger.info(f"Following timesteps {converging_timesteps} converged.")
        logger.info(
            f"Following timesteps {non_converging_timesteps} doesnt't converged."
        )

    if converged is False:
        if not converging_timesteps.empty:
            logger.info("Reinforce only converged timesteps")
            selected_timesteps = converging_timesteps
            _, _ = reinforce()

        logger.info("Reinforce only non converged timesteps")
        selected_timesteps = non_converging_timesteps
        converged, results = reinforce()

    while iteration < max_iterations:
        iteration += 1
        if converged:
            if set_scaling_factor == 1:
                # Initial iteration (0) worked
                break
            else:
                highest_converged_scaling_factor = set_scaling_factor
                set_scaling_factor = 1
        else:
            if set_scaling_factor == minimal_scaling_factor:
                raise ValueError(f"Not reinforceable with {minimal_scaling_factor=}!")
            elif iteration == 1:
                set_scaling_factor = minimal_scaling_factor
            else:
                set_scaling_factor = (
                    (set_scaling_factor - highest_converged_scaling_factor) * 0.25
                ) + highest_converged_scaling_factor

        logger.info(f"Try reinforce with {set_scaling_factor=} at {iteration=}")
        converged, results = reinforce()
        if converged is False and iteration == max_iterations:
            raise ValueError(
                f"Not reinforceable, max iterations ({max_iterations}) " f"reached!"
            )

    edisgo.timeseries = initial_timerseries
    selected_timesteps = timesteps_pfa
    converged, results = reinforce()

    return edisgo.results


def enhanced_reinforce_wrapper(
    edisgo_obj: EDisGo, activate_cost_results_disturbing_mode: bool = False, **kwargs
) -> EDisGo:
    """
    A Wrapper around the reinforce method, to catch exceptions and try to counter them
    through reinforcing the grid in small portions:
    Reinforcement mode mv, then mvlv mode, then lv powerflow per lv_grid.

    Parameters
    ----------
    edisgo_obj : :class:`~.EDisGo`
        The eDisGo object
    activate_cost_results_disturbing_mode: :obj:`bool`
        If this option is activated to methods are used to fix the problem. These
        methods are currently not reinforcement costs increasing.
        If the lv_reinforcement fails all branches of the lv_grid are replaced by the
        standard type. Should this not work all lv nodes are aggregated to the station
        node.

    Returns
    -------
    :class:`~.EDisGo`
        The reinforced eDisGo object

    """
    try:
        logger.info("Try initial enhanced reinforcement.")
        edisgo_obj.reinforce(mode=None, catch_convergence_problems=True, **kwargs)
        logger.info("Initial enhanced reinforcement succeeded.")
    except:  # noqa: E722
        logger.info("Initial enhanced reinforcement failed.")
        logger.info("Try mode 'mv' reinforcement.")
        try:
            edisgo_obj.reinforce(mode="mv", catch_convergence_problems=True, **kwargs)
            logger.info("Mode 'mv' succeeded.")
        except:  # noqa: E722
            logger.info("Mode 'mv' failed.")

        logger.info("Try mode 'mvlv' reinforcement.")
        try:
            edisgo_obj.reinforce(mode="mvlv", catch_convergence_problems=True, **kwargs)
            logger.info("Mode 'mvlv' succeeded.")
        except:  # noqa: E722
            logger.info("Mode 'mvlv' failed.")

        for lv_grid in list(edisgo_obj.topology.mv_grid.lv_grids):
            try:
                logger.info(f"Try mode 'lv' reinforcement for {lv_grid=}.")
                edisgo_obj.reinforce(
                    mode="lv",
                    lv_grid_id=lv_grid.id,
                    catch_convergence_problems=True,
                    **kwargs,
                )
                logger.info(f"Mode 'lv' for {lv_grid} successful.")
            except:  # noqa: E722
                logger.info(f"Mode 'lv' for {lv_grid} failed.")
                if activate_cost_results_disturbing_mode:
                    try:
                        logger.warning(
                            f"Change all lines to standard type in {lv_grid=}."
                        )
                        lv_standard_line_type = edisgo_obj.config.from_cfg()[
                            "grid_expansion_standard_equipment"
                        ]["lv_line"]
                        edisgo_obj.topology.change_line_type(
                            lv_grid.lines_df.index.to_list(), lv_standard_line_type
                        )
                        edisgo_obj.reinforce(
                            mode="lv",
                            lv_grid_id=lv_grid.id,
                            catch_convergence_problems=True,
                            **kwargs,
                        )
                        logger.info(
                            f"Changed lines mode 'lv' for {lv_grid} successful."
                        )
                    except:  # noqa: E722
                        logger.info(f"Changed lines mode 'lv' for {lv_grid} failed.")
                        logger.warning(
                            f"Aggregate all nodes to station bus in {lv_grid=}."
                        )
                        try:
                            edisgo_obj.topology.aggregate_lv_grid_buses_on_station(
                                lv_grid_id=lv_grid.id
                            )
                            logger.info(
                                f"Aggregate to station for {lv_grid} successful."
                            )
                        except:  # noqa: E722
                            logger.info(f"Aggregate to station for {lv_grid} failed.")

        try:
            edisgo_obj.reinforce(mode=None, catch_convergence_problems=True, **kwargs)
            logger.info("Enhanced reinforcement succeeded.")
        except Exception as e:  # noqa: E722
            logger.info("Enhanced reinforcement failed.")
            raise e

    return edisgo_obj<|MERGE_RESOLUTION|>--- conflicted
+++ resolved
@@ -28,11 +28,8 @@
     split_voltage_band: bool = True,
     mode: str | None = None,
     without_generator_import: bool = False,
-<<<<<<< HEAD
+    n_minus_one: bool = False,
     **kwargs,
-=======
-    n_minus_one: bool = False,
->>>>>>> 6d62fe6c
 ) -> Results:
     """
     Evaluates network reinforcement needs and performs measures.
@@ -222,21 +219,13 @@
         if mode == "lv"
         else checks.hv_mv_station_max_overload(edisgo_reinforce)
     )
-<<<<<<< HEAD
     if (kwargs.get("lv_grid_id", None)) or (mode == "mv"):
         overloaded_lv_stations = pd.DataFrame(dtype=float)
     else:
-        overloaded_lv_stations = checks.mv_lv_station_load(edisgo_reinforce, **kwargs)
-        logger.debug("==> Check line load.")
-=======
-
-    overloaded_lv_stations = (
-        pd.DataFrame(dtype=float)
-        if mode == "mv"
-        else checks.mv_lv_station_max_overload(edisgo_reinforce)
-    )
+        overloaded_lv_stations = checks.mv_lv_station_max_overload(
+            edisgo_reinforce, **kwargs
+        )
     logger.debug("==> Check line load.")
->>>>>>> 6d62fe6c
 
     crit_lines = (
         pd.DataFrame(dtype=float)
@@ -248,11 +237,7 @@
         crit_lines = pd.concat(
             [
                 crit_lines,
-<<<<<<< HEAD
-                checks.lv_line_load(edisgo_reinforce, **kwargs),
-=======
                 checks.lv_line_max_relative_overload(edisgo_reinforce),
->>>>>>> 6d62fe6c
             ]
         )
 
@@ -305,13 +290,8 @@
             else checks.hv_mv_station_max_overload(edisgo_reinforce)
         )
 
-<<<<<<< HEAD
         if mode != "mv" and (not kwargs.get("lv_grid_id", None)):
-            overloaded_lv_stations = checks.mv_lv_station_load(edisgo_reinforce)
-=======
-        if mode != "mv":
             overloaded_lv_stations = checks.mv_lv_station_max_overload(edisgo_reinforce)
->>>>>>> 6d62fe6c
 
         logger.debug("==> Recheck line load.")
 
@@ -325,11 +305,7 @@
             crit_lines = pd.concat(
                 [
                     crit_lines,
-<<<<<<< HEAD
-                    checks.lv_line_load(edisgo_reinforce, **kwargs),
-=======
                     checks.lv_line_max_relative_overload(edisgo_reinforce),
->>>>>>> 6d62fe6c
                 ]
             )
 
@@ -422,21 +398,14 @@
     if mode != "mv":
         logger.debug("==> Check voltage at secondary side of LV stations.")
 
-<<<<<<< HEAD
-        voltage_levels = "mv_lv" if combined_analysis else "lv"
         if kwargs.get("lv_grid_id", None):
             crit_stations = {}
         else:
-            crit_stations = checks.lv_voltage_deviation(
-                edisgo_reinforce, mode="stations", voltage_levels=voltage_levels
-            )
-=======
-        crit_stations = checks.voltage_issues(
-            edisgo_reinforce,
-            voltage_level="mv_lv",
-            split_voltage_band=split_voltage_band,
-        )
->>>>>>> 6d62fe6c
+            crit_stations = checks.voltage_issues(
+                edisgo_reinforce,
+                voltage_level="mv_lv",
+                split_voltage_band=split_voltage_band,
+            )
 
         while_counter = 0
         while not crit_stations.empty and while_counter < max_while_iterations:
@@ -488,13 +457,8 @@
     # solve voltage problems in LV grids
     if not mode or mode == "lv":
         logger.debug("==> Check voltage in LV grids.")
-<<<<<<< HEAD
-        crit_nodes = checks.lv_voltage_deviation(
-            edisgo_reinforce, voltage_levels=voltage_levels, **kwargs
-=======
         crit_nodes = checks.voltage_issues(
             edisgo_reinforce, voltage_level="lv", split_voltage_band=split_voltage_band
->>>>>>> 6d62fe6c
         )
 
         while_counter = 0
@@ -518,15 +482,10 @@
             )
 
             logger.debug("==> Recheck voltage in LV grids.")
-<<<<<<< HEAD
-            crit_nodes = checks.lv_voltage_deviation(
-                edisgo_reinforce, voltage_levels=voltage_levels, **kwargs
-=======
             crit_nodes = checks.voltage_issues(
                 edisgo_reinforce,
                 voltage_level="lv",
                 split_voltage_band=split_voltage_band,
->>>>>>> 6d62fe6c
             )
 
             iteration_step += 1
@@ -560,13 +519,8 @@
         else checks.hv_mv_station_max_overload(edisgo_reinforce)
     )
 
-<<<<<<< HEAD
     if mode != "mv" and (not kwargs.get("lv_grid_id", None)):
-        overloaded_lv_stations = checks.mv_lv_station_load(edisgo_reinforce)
-=======
-    if mode != "mv":
         overloaded_lv_stations = checks.mv_lv_station_max_overload(edisgo_reinforce)
->>>>>>> 6d62fe6c
 
     logger.debug("==> Recheck line load.")
 
@@ -580,11 +534,7 @@
         crit_lines = pd.concat(
             [
                 crit_lines,
-<<<<<<< HEAD
-                checks.lv_line_load(edisgo_reinforce, **kwargs),
-=======
                 checks.lv_line_max_relative_overload(edisgo_reinforce),
->>>>>>> 6d62fe6c
             ]
         )
 
