--- conflicted
+++ resolved
@@ -23,14 +23,10 @@
 import json
 import oedialect
 
-<<<<<<< HEAD
 from pandas import DataFrame, read_csv
 import matplotlib.pyplot as plt
 from edisgo.grid.components import *
-
-=======
 from ding0.core import GeneratorFluctuatingDing0
->>>>>>> 95d0ce78
 
 
 if not 'READTHEDOCS' in os.environ:
@@ -2072,6 +2068,8 @@
         feedin = pd.DataFrame(np.array(recasted_feedin_lists).transpose(),
                               index=timeindex,
                               columns=feedin.index.copy())
+
+
 
         # rename 'windonshore' to 'wind'
         feedin.columns.set_levels(list(map(lambda x: x.replace('wind_onshore', 'wind') if x == 'wind_onshore' else x,
