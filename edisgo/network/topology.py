--- conflicted
+++ resolved
@@ -1759,15 +1759,9 @@
 
     def sort_buses(self):
         """
-<<<<<<< HEAD
         Sorts buses in :py:attr:`~lines_df` such that bus0 is always the upstream bus.
 
         The changes are directly written to :py:attr:`~lines_df` dataframe.
-=======
-        Sorts buses in :py:attr:`~buses_df` such that bus0 is always the upstream bus.
-
-        The changes are directly written to :py:attr:`~buses_df` dataframe.
->>>>>>> 9ac4da93
 
         """
         # create BFS tree to get successor node of each node
@@ -3008,7 +3002,6 @@
                 f"{min_length} km). This might cause problems in the power flow or "
                 f"optimisation."
             )
-<<<<<<< HEAD
 
     def aggregate_lv_grid_buses_on_station(self, lv_grid_id: int | str) -> None:
         """
@@ -3039,8 +3032,6 @@
         self.storage_units_df.loc[
             self.storage_units_df.bus.isin(buses_to_drop), "bus"
         ] = station_bus
-=======
->>>>>>> 9ac4da93
 
     def __repr__(self):
         return f"Network topology {self.id}"