from __future__ import annotations

import logging
import os
import random
import warnings

from zipfile import ZipFile

import networkx as nx
import numpy as np
import pandas as pd

import edisgo

from edisgo.network.components import Switch
from edisgo.network.grids import LVGrid, MVGrid
from edisgo.tools import geo, networkx_helper
from edisgo.tools.tools import (
    calculate_apparent_power,
    calculate_line_reactance,
    calculate_line_resistance,
    calculate_line_susceptance,
    select_cable,
)

if "READTHEDOCS" not in os.environ:
    from shapely.errors import ShapelyDeprecationWarning
    from shapely.geometry import LineString, Point
    from shapely.ops import transform
    from shapely.wkt import loads as wkt_loads

logger = logging.getLogger(__name__)

COLUMNS = {
    "loads_df": [
        "bus",
        "p_set",
        "building_id",
        "type",
        "annual_consumption",
        "sector",
        "number_households",
    ],
    "generators_df": [
        "bus",
        "p_nom",
        "type",
        "control",
        "weather_cell_id",
        "subtype",
        "source_id",
    ],
    "storage_units_df": ["bus", "control", "p_nom", "max_hours"],
    "transformers_df": ["bus0", "bus1", "x_pu", "r_pu", "s_nom", "type_info"],
    "lines_df": [
        "bus0",
        "bus1",
        "length",
        "x",
        "r",
        "b",
        "s_nom",
        "num_parallel",
        "type_info",
        "kind",
    ],
    "buses_df": ["v_nom", "x", "y", "mv_grid_id", "lv_grid_id", "in_building"],
    "switches_df": ["bus_open", "bus_closed", "branch", "type_info"],
}


class Topology:
    """
    Container for all grid topology data of a single MV grid.

    Data may as well include grid topology data of underlying LV grids.

    Other Parameters
    -----------------
    config : None or :class:`~.tools.config.Config`
        Provide your configurations if you want to load self-provided equipment
        data. Path to csv files containing the technical data is set in
        `config_system.cfg` in sections `system_dirs` and `equipment`.
        The default is None in which case the equipment data provided by
        eDisGo is used.

    """

    def __init__(self, **kwargs):

        # load technical data of equipment
        self._equipment_data = self._load_equipment_data(kwargs.get("config", None))

    @staticmethod
    def _load_equipment_data(config=None):
        """
        Load equipment data for transformers, cables etc.

        Parameters
        -----------
        config : :class:`~.tools.config.Config`
            Config object with configuration data from config files.

        Returns
        -------
        dict
            Dictionary with :pandas:`pandas.DataFrame<DataFrame>` containing
            equipment data. Keys of the dictionary are 'mv_transformers',
            'mv_overhead_lines', 'mv_cables', 'lv_transformers', and
            'lv_cables'.

        Notes
        ------
        This function calculates electrical values of transformers from
        standard values (so far only for MV/LV transformers, not necessary for
        HV/MV transformers as MV impedances are not used).

        $z_{pu}$ is calculated as follows:

        .. math:: z_{pu} = \frac{u_{kr}}{100}

        using the following simplification:

        .. math:: z_{pu} = \frac{Z}{Z_{nom}}

        with

        .. math:: Z = \frac{u_{kr}}{100} \\cdot \frac{U_n^2}{S_{nom}}

        and

        .. math:: Z_{nom} = \frac{U_n^2}{S_{nom}}

        $r_{pu}$ is calculated as follows:

        .. math:: r_{pu} = \frac{P_k}{S_{nom}}

        using the simplification of

        .. math:: r_{pu} = \frac{R}{Z_{nom}}

        with

        .. math:: R = \frac{P_k}{3 I_{nom}^2} = P_k \\cdot \frac{U_{nom}^2}{S_{nom}^2}

        $x_{pu}$ is calculated as follows:

        .. math::  x_{pu} = \\sqrt(z_{pu}^2-r_{pu}^2)

        """

        equipment = {
            "mv": ["transformers", "overhead_lines", "cables"],
            "lv": ["transformers", "cables"],
        }

        # if config is not provided set default path and filenames
        if config is None:
            equipment_dir = "equipment"
            config = {}
            for voltage_level, eq_list in equipment.items():
                for i in eq_list:
                    config[
                        "equipment_{}_parameters_{}".format(voltage_level, i)
                    ] = "equipment-parameters_{}_{}.csv".format(
                        voltage_level.upper(), i
                    )
        else:
            equipment_dir = config["system_dirs"]["equipment_dir"]
            config = config["equipment"]

        package_path = edisgo.__path__[0]
        data = {}

        for voltage_level, eq_list in equipment.items():
            for i in eq_list:
                equipment_parameters = config[
                    "equipment_{}_parameters_{}".format(voltage_level, i)
                ]
                data["{}_{}".format(voltage_level, i)] = pd.read_csv(
                    os.path.join(package_path, equipment_dir, equipment_parameters),
                    comment="#",
                    index_col="name",
                    delimiter=",",
                    decimal=".",
                )
                # calculate electrical values of transformer from standard
                # values (so far only for LV transformers, not necessary for
                # MV as MV impedances are not used)
                if voltage_level == "lv" and i == "transformers":
                    name = f"{voltage_level}_{i}"

                    data[name]["r_pu"] = data[name]["P_k"] / data[name]["S_nom"]

                    data[name]["x_pu"] = np.sqrt(
                        (data[name]["u_kr"] / 100) ** 2 - data[name]["r_pu"] ** 2
                    )
        return data

    @property
    def loads_df(self):
        """
        Dataframe with all loads in MV network and underlying LV grids.

        Parameters
        ----------
        df : :pandas:`pandas.DataFrame<DataFrame>`
            Dataframe with all loads (incl. charging points, heat pumps, etc.) in MV
            network and underlying LV grids. Index of the dataframe are load names as
            string. Columns of the dataframe are:

            bus : str
                Identifier of bus load is connected to.

            p_set : float
                Peak load or nominal capacity in MW.

            type : str
                Type of load, e.g. 'conventional_load', 'charging_point' or 'heat_pump'
                (resistive heaters are as well treated as heat pumps with a COP smaller
                than 1).
                This information is for example currently necessary when setting up a
                worst case analysis, as different types of loads are treated
                differently.

            sector : str
                Further specifies type of load.

                In case of conventional loads this attribute is used if demandlib is
                used to generate sector-specific time series (see function
                :attr:`~.network.timeseries.TimeSeries.
                predefined_conventional_loads_by_sector`). It is further used when new
                generators are integrated into the grid in case the LV is not
                geo-referenced, as e.g. smaller PV rooftop generators are most likely
                to be located in a household (see function
                :attr:`~.network.topology.Topology.connect_to_lv`). The sector
                needs to either be 'industrial', 'residential' or 'cts'.

                In case of charging points this attribute is used to define the charging
                point use case ('home', 'work', 'public' or 'hpc') to determine whether
                a charging process can be flexibilised, as it is assumed that only
                charging processes at private charging points ('home' and 'work') can
                be flexibilised (see function
                :attr:`~.flex_opt.charging_strategies.charging_strategy`).
                It is further used when charging points are integrated into the grid,
                as e.g. 'home' charging points are allocated to a household (see
                function :attr:`~.network.topology.Topology.connect_to_lv`).

                In case of heat pumps it is used when heat pumps are integrated into
                the grid, as e.g. heat pumps for individual heating are allocated to an
                existing load (see
                function :attr:`~.network.topology.Topology.connect_to_lv`). It is
                further used to specify, if component is a resistive heater, as
                resistive heaters are treated as heat pumps. The sector
                needs to either be 'individual_heating', 'district_heating',
                'individual_heating_resistive_heater' or
                'district_heating_resistive_heater'.

            building_id : int
                ID of the building the load is associated with. This is e.g. used to
                get electricity and heat demand time series as well as information on
                existing heat pumps and PV rooftop plants for scenarios developed in the
                eGo^n research project.

            annual_consumption : float
                Annual consumption in MWh.

            number_households : int
                Number of households in the building. This information is currently not
                used in eDisGo.

        Returns
        --------
        :pandas:`pandas.DataFrame<DataFrame>`
            Dataframe with all loads in MV network and underlying LV grids.
            For more information on the dataframe see input parameter `df`.

        """
        try:
            return self._loads_df
        except Exception:
            return pd.DataFrame(columns=COLUMNS["loads_df"])

    @loads_df.setter
    def loads_df(self, df):
        self._loads_df = df

    @property
    def generators_df(self):
        """
        Dataframe with all generators in MV network and underlying LV grids.

        Parameters
        ----------
        df : :pandas:`pandas.DataFrame<DataFrame>`
            Dataframe with all generators in MV network and underlying LV
            grids. Index of the dataframe are generator names as string.
            Columns of the dataframe are:

            bus : str
                Identifier of bus generator is connected to.

            p_nom : float
                Nominal power in MW.

            type : str
                Type of generator, e.g. 'solar', 'run_of_river', etc. Is used
                in case generator type specific time series are provided.

            control : str
                Control type of generator used for power flow analysis. In MV
                and LV grids usually 'PQ'.

            weather_cell_id : int
                ID of weather cell, that identifies the weather data cell from
                the weather data set used in the research project
                `open_eGo <https://openegoproject.wordpress.com/>`_ to
                determine feed-in profiles of wind and solar generators.
                Only required when time series of  wind and solar generators
                are assigned using precalculated time series from the
                OpenEnergy DataBase.

            subtype : str
                Further specification of type, e.g. 'solar_roof_mounted'.
                Currently, not required for any functionality.

        Returns
        --------
        :pandas:`pandas.DataFrame<DataFrame>`
            Dataframe with all generators in MV network and underlying LV
            grids. For more information on the dataframe see input parameter
            `df`.

        """
        try:
            return self._generators_df
        except Exception:
            return pd.DataFrame(columns=COLUMNS["generators_df"])

    @generators_df.setter
    def generators_df(self, df):
        self._generators_df = df

    @property
    def storage_units_df(self):
        """
        Dataframe with all storage units in MV grid and underlying LV grids.

        Parameters
        ----------
        df : :pandas:`pandas.DataFrame<DataFrame>`
            Dataframe with all storage units in MV grid and underlying LV
            grids. Index of the dataframe are storage names as string. Columns
            of the dataframe are:

            bus : str
                Identifier of bus storage unit is connected to.

            control : str
                Control type of storage unit used for power flow analysis,
                usually 'PQ'.

            p_nom : float
                Nominal power in MW.

            max_hours : float
                Maximum state of charge capacity in terms of hours at full output
                capacity p_nom.

        Returns
        --------
        :pandas:`pandas.DataFrame<DataFrame>`
            Dataframe with all storage units in MV network and underlying LV
            grids. For more information on the dataframe see input parameter
            `df`.

        """
        try:
            return self._storage_units_df
        except Exception:
            return pd.DataFrame(columns=COLUMNS["storage_units_df"])

    @storage_units_df.setter
    def storage_units_df(self, df):
        self._storage_units_df = df

    @property
    def transformers_df(self):
        """
        Dataframe with all MV/LV transformers.

        Parameters
        ----------
        df : :pandas:`pandas.DataFrame<DataFrame>`
            Dataframe with all MV/LV transformers. Index of the dataframe are
            transformer names as string. Columns of the dataframe are:

            bus0 : str
                Identifier of bus at the transformer's primary (MV) side.

            bus1 : str
                Identifier of bus at the transformer's secondary (LV) side.

            x_pu : float
                Per unit series reactance.

            r_pu : float
                Per unit series resistance.

            s_nom : float
                Nominal apparent power in MW.

            type_info : str
                Type of transformer.

        Returns
        --------
        :pandas:`pandas.DataFrame<DataFrame>`
            Dataframe with all MV/LV transformers. For more information on the
            dataframe see input parameter `df`.

        """
        try:
            return self._transformers_df
        except Exception:
            return pd.DataFrame(columns=COLUMNS["transformers_df"])

    @transformers_df.setter
    def transformers_df(self, df):
        self._transformers_df = df

    @property
    def transformers_hvmv_df(self):
        """
        Dataframe with all HV/MV transformers.

        Parameters
        ----------
        df : :pandas:`pandas.DataFrame<DataFrame>`
            Dataframe with all HV/MV transformers, with the same format as
            :py:attr:`~transformers_df`.

        Returns
        --------
        :pandas:`pandas.DataFrame<DataFrame>`
            Dataframe with all HV/MV transformers. For more information on
            format see :py:attr:`~transformers_df`.

        """
        try:
            return self._transformers_hvmv_df
        except Exception:
            return pd.DataFrame(columns=COLUMNS["transformers_df"])

    @transformers_hvmv_df.setter
    def transformers_hvmv_df(self, df):
        self._transformers_hvmv_df = df

    @property
    def lines_df(self):
        """
        Dataframe with all lines in MV network and underlying LV grids.

        Parameters
        ----------
        df : :pandas:`pandas.DataFrame<DataFrame>`
            Dataframe with all lines in MV network and underlying LV grids.
            Index of the dataframe are line names as string. Columns of the
            dataframe are:

            bus0 : str
                Identifier of first bus to which line is attached.

            bus1 : str
                Identifier of second bus to which line is attached.

            length : float
                Line length in km.

            x : float
                Reactance of line (or in case of multiple parallel lines
                total reactance of lines) in Ohm.

            r : float
                Resistance of line (or in case of multiple parallel lines
                total resistance of lines) in Ohm.

            s_nom : float
                Apparent power which can pass through the line (or in case of
                multiple parallel lines total apparent power which can pass
                through the lines) in MVA.

            num_parallel : int
                Number of parallel lines.

            type_info : str
                Type of line as e.g. given in `equipment_data`.

            kind : str
                Specifies whether line is a cable ('cable') or overhead line
                ('line').

        Returns
        --------
        :pandas:`pandas.DataFrame<DataFrame>`
            Dataframe with all lines in MV network and underlying LV grids.
            For more information on the dataframe see input parameter `df`.

        """
        try:
            return self._lines_df
        except Exception:
            return pd.DataFrame(columns=COLUMNS["lines_df"])

    @lines_df.setter
    def lines_df(self, df):
        self._lines_df = df

    @property
    def buses_df(self):
        """
        Dataframe with all buses in MV network and underlying LV grids.

        Parameters
        ----------
        df : :pandas:`pandas.DataFrame<DataFrame>`
            Dataframe with all buses in MV network and underlying LV grids.
            Index of the dataframe are bus names as strings. Columns of the
            dataframe are:

            v_nom : float
                Nominal voltage in kV.

            x : float
                x-coordinate (longitude) of geolocation.

            y : float
                y-coordinate (latitude) of geolocation.

            mv_grid_id : int
                ID of MV grid the bus is in.

            lv_grid_id : int
                ID of LV grid the bus is in. In case of MV buses this is NaN.

            in_building : bool
                Signifies whether a bus is inside a building, in which case
                only components belonging to this house connection can be
                connected to it.

        Returns
        --------
        :pandas:`pandas.DataFrame<DataFrame>`
            Dataframe with all buses in MV network and underlying LV grids.

        """
        try:
            return self._buses_df
        except Exception:
            return pd.DataFrame(columns=COLUMNS["buses_df"])

    @buses_df.setter
    def buses_df(self, df):
        # make sure in_building takes on only True or False (not numpy bools)
        # needs to be tested using `== True`, not `is True`
        buses_in_building = df[df.in_building == True].index  # noqa: E712
        df.loc[buses_in_building, "in_building"] = True
        df.loc[~df.index.isin(buses_in_building), "in_building"] = False
        self._buses_df = df

    @property
    def switches_df(self):
        """
        Dataframe with all switches in MV network and underlying LV grids.

        Switches are implemented as branches that, when they are closed, are
        connected to a bus (`bus_closed`) such that there is a closed ring,
        and when they are open, connected to a virtual bus (`bus_open`), such
        that there is no closed ring. Once the ring is closed, the virtual
        is a single bus that is not connected to the rest of the grid.

        Parameters
        ----------
        df : :pandas:`pandas.DataFrame<DataFrame>`
            Dataframe with all switches in MV network and underlying LV grids.
            Index of the dataframe are switch names as string. Columns of the
            dataframe are:

            bus_open : str
                Identifier of bus the switch branch is connected to when the
                switch is open.

            bus_closed : str
                Identifier of bus the switch branch is connected to when the
                switch is closed.

            branch : str
                Identifier of branch that represents the switch.

            type : str
                Type of switch, e.g. switch disconnector.

        Returns
        --------
        :pandas:`pandas.DataFrame<DataFrame>`
            Dataframe with all switches in MV network and underlying LV grids.
            For more information on the dataframe see input parameter `df`.

        """
        try:
            return self._switches_df
        except Exception:
            return pd.DataFrame(columns=COLUMNS["switches_df"])

    @switches_df.setter
    def switches_df(self, df):
        self._switches_df = df

    @property
    def charging_points_df(self):
        """
        Returns a subset of :py:attr:`~loads_df` containing only charging points.

        Parameters
        ----------
        type : str
            Load type. Default: "charging_point"

        Returns
        -------
        :pandas:`pandas.DataFrame<DataFrame>`
            Pandas DataFrame with all loads of the given type.

        """
        if "charging_point" in self.loads_df.type.unique():
            return self.loads_df.loc[self.loads_df.type == "charging_point"]
        else:
            return pd.DataFrame(columns=COLUMNS["loads_df"])

    @property
    def id(self):
        """
        MV network ID.

        Returns
        --------
        int
            MV network ID.

        """

        return self.mv_grid.id

    @property
    def mv_grid(self):
        """
        Medium voltage network.

        The medium voltage network object only contains components (lines,
        generators, etc.) that are in or connected to the MV grid and does
        not include any components of the underlying LV grids (also not
        MV/LV transformers).

        Parameters
        ----------
        mv_grid : :class:`~.network.grids.MVGrid`
            Medium voltage network.

        Returns
        --------
        :class:`~.network.grids.MVGrid`
            Medium voltage network.

        """
        return self._mv_grid

    @mv_grid.setter
    def mv_grid(self, mv_grid):
        self._mv_grid = mv_grid

    @property
    def lv_grids(self):
        """
        Yields generator object with all low voltage grids in network.

        Returns
        --------
        :class:`~.network.grids.LVGrid`
            Yields generator object with :class:`~.network.grids.LVGrid` object.

        """
        for lv_grid_id in self._lv_grid_ids:
            yield self.get_lv_grid(lv_grid_id)

    @property
    def _lv_grid_ids(self):
        """
        Returns a list with all LV grid IDs.

        Returns
        --------
        list(int)
            List with all LV grid IDs as integers.

        """
        return [int(_) for _ in self.buses_df.lv_grid_id.dropna().unique()]

    @property
    def _grids_repr(self):
        """
        Returns a list with all grid names, including MV grid and underlying LV grids.

        Returns
        --------
        list(str)
            List with all grid names (string representatives), including MV grid
            and underlying LV grids.

        """
        return [f"LVGrid_{id}" for id in self._lv_grid_ids] + [
            f"MVGrid_{int(self.mv_grid.id)}"
        ]

    def get_lv_grid(self, name):
        """
        Returns :class:`~.network.grids.LVGrid` object for given LV grid ID or name.

        Parameters
        -----------
        name : int or str
            LV grid ID as integer or LV grid name (string representation) as string
            of the LV grid object that should be returned.

        Returns
        --------
        :class:`~.network.grids.LVGrid`
            LV grid object with the given LV grid ID or LV grid name (string
            representation).

        """
        edisgo_obj = self.mv_grid.edisgo_obj
        if isinstance(name, int):
            return LVGrid(id=name, edisgo_obj=edisgo_obj)
        elif isinstance(name, str):
            return LVGrid(id=int(name.split("_")[-1]), edisgo_obj=edisgo_obj)
        else:
            logger.warning("`name` must be integer or string.")

    @property
    def grid_district(self):
        """
        Dictionary with MV grid district information.

        Parameters
        ----------
        grid_district : dict
            Dictionary with the following MV grid district information:

            'population' : int
                Number of inhabitants in grid district.
            'geom' : :shapely:`shapely.MultiPolygon<MultiPolygon>`
                Geometry of MV grid district as (Multi)Polygon.
            'srid' : int
                SRID (spatial reference ID) of grid district geometry.

        Returns
        --------
        dict
            Dictionary with MV grid district information. For more information
            on the dictionary see input parameter `grid_district`.

        """
        return self._grid_district

    @grid_district.setter
    def grid_district(self, grid_district):
        self._grid_district = grid_district

    @property
    def rings(self):
        """
        List of rings in the grid topology.

        A ring is represented by the names of buses within that ring.

        Returns
        --------
        list(list)
            List of rings, where each ring is again represented by a list of
            buses within that ring.

        """
        if hasattr(self, "_rings"):
            return self._rings
        else:
            # close switches
            switches = [Switch(id=_, topology=self) for _ in self.switches_df.index]
            switch_status = {}
            for switch in switches:
                switch_status[switch] = switch.state
                switch.close()
            # find rings in topology
            graph = self.to_graph()
            self.rings = nx.cycle_basis(graph)
            # reopen switches
            for switch in switches:
                if switch_status[switch] == "open":
                    switch.open()
            return self.rings

    @rings.setter
    def rings(self, rings):
        self._rings = rings

    @property
    def equipment_data(self):
        """
        Technical data of electrical equipment such as lines and transformers.

        Returns
        --------
        dict
            Dictionary with :pandas:`pandas.DataFrame<DataFrame>` containing
            equipment data. Keys of the dictionary are 'mv_transformers',
            'mv_overhead_lines', 'mv_cables', 'lv_transformers', and
            'lv_cables'.

        """
        return self._equipment_data

    def get_connected_lines_from_bus(self, bus_name):
        """
        Returns all lines connected to specified bus.

        Parameters
        ----------
        bus_name : str
            Name of bus to get connected lines for.

        Returns
        --------
        :pandas:`pandas.DataFrame<DataFrame>`
            Dataframe with connected lines with the same format as
            :attr:`~.network.topology.Topology.lines_df`.

        """
        return pd.concat(
            [
                self.lines_df.loc[self.lines_df.bus0 == bus_name],
                self.lines_df.loc[self.lines_df.bus1 == bus_name],
            ]
        )

    def get_line_connecting_buses(self, bus_1, bus_2):
        """
        Returns information of line connecting bus_1 and bus_2.

        Parameters
        ----------
        bus_1 : str
            Name of first bus.
        bus_2 : str
            Name of second bus.

        Returns
        --------
        :pandas:`pandas.DataFrame<DataFrame>`
            Dataframe with information of line connecting bus_1 and bus_2
            in the same format as
            :attr:`~.network.topology.Topology.lines_df`.

        """
        lines_bus_1 = self.get_connected_lines_from_bus(bus_1)
        lines_bus_2 = self.get_connected_lines_from_bus(bus_2)
        line = [_ for _ in lines_bus_1.index if _ in lines_bus_2.index]
        if len(line) > 0:
            return self.lines_df.loc[line, :]
        else:
            return None

    def get_connected_components_from_bus(self, bus_name):
        """
        Returns dictionary of components connected to specified bus.

        Parameters
        ----------
        bus_name : str
            Identifier of bus to get connected components for.

        Returns
        -------
         dict of :pandas:`pandas.DataFrame<DataFrame>`
            Dictionary of connected components with keys 'generators', 'loads',
            'storage_units', 'lines', 'transformers', 'transformers_hvmv', 'switches'.
            Corresponding values are component dataframes containing only components
            that are connected to the given bus.

        """
        components = {}
        components["generators"] = self.generators_df.loc[
            self.generators_df.bus == bus_name
        ]

        components["loads"] = self.loads_df.loc[self.loads_df.bus == bus_name]

        components["storage_units"] = self.storage_units_df.loc[
            self.storage_units_df.bus == bus_name
        ]

        components["lines"] = self.get_connected_lines_from_bus(bus_name)

        components["transformers"] = pd.concat(
            [
                self.transformers_df.loc[self.transformers_df.bus0 == bus_name],
                self.transformers_df.loc[self.transformers_df.bus1 == bus_name],
            ]
        )

        components["transformers_hvmv"] = pd.concat(
            [
                self.transformers_hvmv_df.loc[
                    self.transformers_hvmv_df.bus0 == bus_name
                ],
                self.transformers_hvmv_df.loc[
                    self.transformers_hvmv_df.bus1 == bus_name
                ],
            ]
        )

        components["switches"] = self.switches_df.loc[
            self.switches_df.bus_closed == bus_name
        ]

        return components

    def get_neighbours(self, bus_name):
        """
        Returns a set of neighbour buses of specified bus.

        Parameters
        ----------
        bus_name : str
            Identifier of bus to get neighbouring buses for.

        Returns
        --------
        set(str)
            Set of identifiers of neighbouring buses.

        """
        lines = self.get_connected_lines_from_bus(bus_name)
        buses = list(lines.bus0)
        buses.extend(list(lines.bus1))
        neighbours = set(buses)
        neighbours.remove(bus_name)
        return neighbours

    def _check_bus_for_removal(self, bus_name):
        """
        Checks whether the specified bus can be safely removed from topology.

        Returns False if there is more than one line or any other component,
        such as generator, transformer, etc. connected to the given bus, as in
        that case removing the bus will lead to an invalid grid topology.

        Parameters
        ----------
        bus_name : str
            Identifier of bus for which save removal is checked.

        Returns
        -------
        bool
            True if bus can be safely removed from topology, False if removal
            of bus will lead to an invalid grid topology.

        """
        # check if bus is part of topology
        if bus_name not in self.buses_df.index:
            logger.warning(
                "Bus of name {} not in Topology. Cannot be removed.".format(bus_name)
            )
            return False

        conn_comp = self.get_connected_components_from_bus(bus_name)
        lines = conn_comp.pop("lines")
        # if more than one line is connected, return false
        if len(lines) > 1:
            return False
        conn_comp_types = [k for k, v in conn_comp.items() if not v.empty]
        # if any other component is connected, return false
        if len(conn_comp_types) > 0:
            return False
        else:
            return True

    def _check_line_for_removal(self, line_name):
        """
        Checks whether the specified line can be safely removed from topology.

        Returns True if one of the buses the line is connected to can be
        safely removed (see
        :attr:`~.network.results.Results._check_bus_for_removal`) or if the
        line is part of a closed ring and thus removing it would not lead to
        isolated parts. In any other case, the line cannot be safely removed
        and False is returned.

        Parameters
        ----------
        line_name : str
            Identifier of line for which save removal is checked.

        Returns
        -------
        bool
            True if line can be safely removed from topology, False if removal
            of line will lead to an invalid grid topology.

        """
        # check if line is part of topology
        if line_name not in self.lines_df.index:
            logger.warning(
                "Line of name {} not in Topology. Cannot be "
                "removed.".format(line_name)
            )
            return False

        bus0 = self.lines_df.loc[line_name, "bus0"]
        bus1 = self.lines_df.loc[line_name, "bus1"]
        # if one of the buses can be removed as well, line can be removed
        # safely
        if self._check_bus_for_removal(bus0) or self._check_bus_for_removal(bus1):
            return True
        # otherwise both buses have to be in the same ring
        # find rings in topology
        graph = self.to_graph()
        rings = nx.cycle_basis(graph)
        for ring in rings:
            if bus0 in ring and bus1 in ring:
                return True
        return False

    def add_load(self, bus, p_set, type="conventional_load", **kwargs):
        """
        Adds load to topology.

        Load name is generated automatically.

        Parameters
        ----------
        bus : str
            See :py:attr:`~loads_df` for more information.
        p_set : float
            See :py:attr:`~loads_df` for more information.
        type : str
            See :py:attr:`~loads_df` for more information.
            Default: "conventional_load"

        Other Parameters
        -----------------
        kwargs :
            Kwargs may contain any further attributes you want to specify.
            See :py:attr:`~loads_df` for more information on additional
            attributes used for some functionalities in edisgo. Kwargs may
            also contain a load ID (provided through keyword argument
            `load_id` as string) used to generate a unique identifier
            for the newly added load.

        Returns
        --------
        str
            Unique identifier of added load.

        """
        try:
            bus_s = self.buses_df.loc[bus]
        except KeyError:
            raise ValueError(
                "Specified bus {} is not valid as it is not defined in "
                "buses_df.".format(bus)
            )

        # generate load name and check uniqueness
        if bus_s.lv_grid_id is not None and not np.isnan(bus_s.lv_grid_id):
            grid = self.get_lv_grid(int(bus_s.lv_grid_id))
        else:
            grid = self.mv_grid

        type_name = "_".join([val.capitalize() for val in type.split("_")])

        tmp = f"{type_name}_{str(grid)}"

        if kwargs.get("sector", None) is not None:
            tmp = tmp + "_" + kwargs.get("sector")

        load_id = kwargs.pop("load_id", None)

        if load_id is None:
            type_df = grid.loads_df.loc[grid.loads_df.type == type]
            load_id = len(type_df) + 1

        load_name = f"{tmp}_{load_id}"

        if load_name in self.loads_df.index:
            random.seed(a=int(load_id))

            while load_name in self.loads_df.index:
                load_name = f"{tmp}_{random.randint(10**8, 10**9)}"

        # create new load dataframe
        data = {
            "bus": bus,
            "p_set": p_set,
            "type": type,
        }
        data.update(kwargs)

        new_df = (
            pd.Series(
                data,
                name=load_name,
            )
            .to_frame()
            .T
        )

        # FIXME: casting non-numeric values with numeric values into one series changes
        #  the data type to 'Object'. Change the data type to numeric if possible
        for col in new_df.columns:
            new_df[col] = pd.to_numeric(new_df[col], errors="ignore")

        self.loads_df = pd.concat(
            [
                self.loads_df,
                new_df,
            ]
        )

        return load_name

    def add_generator(self, bus, p_nom, generator_type, control="PQ", **kwargs):
        """
        Adds generator to topology.

        Generator name is generated automatically.

        Parameters
        ----------
        bus : str
            See :py:attr:`~generators_df` for more information.
        p_nom : float
            See :py:attr:`~generators_df` for more information.
        generator_type : str
            Type of generator, e.g. 'solar' or 'gas'. See 'type' in
            :py:attr:`~generators_df` for more information.
        control : str
            See :py:attr:`~generators_df` for more information. Defaults
            to 'PQ'.

        Other Parameters
        ------------------
        kwargs :
            Kwargs may contain any further attributes you want to specify.
            See :py:attr:`~generators_df` for more information on additional
            attributes used for some functionalities in edisgo. Kwargs may
            also contain a generator ID (provided through keyword argument
            `generator_id` as string) used to generate a unique identifier
            for the newly added generator.

        Returns
        -------
        str
            Unique identifier of added generator.

        """
        # check if bus exists
        try:
            bus_s = self.buses_df.loc[bus]
        except KeyError:
            raise ValueError(
                "Specified bus {} is not valid as it is not defined in "
                "buses_df.".format(bus)
            )

        # generate generator name and check uniqueness
        if not np.isnan(bus_s.lv_grid_id) and bus_s.lv_grid_id is not None:
            grid = self.get_lv_grid(int(bus_s.lv_grid_id))
        else:
            grid = self.mv_grid

        tmp = f"{str(grid)}_{generator_type}"
        generator_id = kwargs.pop("generator_id", None)

        if generator_id is not None:
            tmp = f"{tmp}_{generator_id}"

        generator_name = f"Generator_{tmp}"

        while generator_name in self.generators_df.index:
            random.seed(a=generator_name)
            generator_name = f"Generator_{tmp}_{random.randint(10**8, 10**9)}"

        # create new generator dataframe
        data = {
            "bus": bus,
            "p_nom": p_nom,
            "type": generator_type,
            "control": control,
        }
        data.update(kwargs)

        with warnings.catch_warnings():
            warnings.filterwarnings("ignore", category=ShapelyDeprecationWarning)

            new_df = (
                pd.Series(
                    data,
                    name=generator_name,
                )
                .to_frame()
                .T
            )

        # FIXME: casting non-numeric values with numeric values into one series changes
        #  the data type to 'Object'. Change the data type to numeric if possible
        for col in new_df.columns:
            new_df[col] = pd.to_numeric(new_df[col], errors="ignore")

        self.generators_df = pd.concat(
            [
                self.generators_df,
                new_df,
            ]
        )
        return generator_name

    def add_storage_unit(self, bus, p_nom, control="PQ", **kwargs):
        """
        Adds storage unit to topology.

        Storage unit name is generated automatically.

        Parameters
        ----------
        bus : str
            See :py:attr:`~storage_units_df` for more information.
        p_nom : float
            See :py:attr:`~storage_units_df` for more information.
        control : str, optional
            See :py:attr:`~storage_units_df` for more information. Defaults
            to 'PQ'.

        Other Parameters
        ------------------
        kwargs :
            Kwargs may contain any further attributes you want to specify, e.g.
            `max_hours`.

        """
        try:
            bus_s = self.buses_df.loc[bus]
        except KeyError:
            raise ValueError(
                f"Specified bus {bus} is not valid as it is not defined in buses_df."
            )

        # generate storage name and check uniqueness
        if not np.isnan(bus_s.lv_grid_id) and bus_s.lv_grid_id is not None:
            grid = self.get_lv_grid(int(bus_s.lv_grid_id))
        else:
            grid = self.mv_grid
        storage_id = len(grid.storage_units_df) + 1
        storage_name = f"StorageUnit_{str(grid)}_{storage_id}"
        if storage_name in self.storage_units_df.index:
            storage_name = f"StorageUnit_{str(grid)}_{storage_id + 1}"
            while storage_name in self.storage_units_df.index:
                random.seed(a=storage_name)
                storage_name = f"StorageUnit_{str(grid)}_{random.randint(10**8, 10**9)}"

        # create new storage unit dataframe
        data = {"bus": bus, "p_nom": p_nom, "control": control}
        data.update(kwargs)

        new_df = (
            pd.Series(
                data,
                name=storage_name,
            )
            .to_frame()
            .T
        )

        # FIXME: casting non-numeric values with numeric values into one series changes
        #  the data type to 'Object'. Change the data type to numeric if possible
        for col in new_df.columns:
            new_df[col] = pd.to_numeric(new_df[col], errors="ignore")

        self.storage_units_df = pd.concat(
            [
                self.storage_units_df,
                new_df,
            ]
        )
        return storage_name

    def add_line(self, bus0, bus1, length, **kwargs):
        """
        Adds line to topology.

        Line name is generated automatically.
        If `type_info` is provided, `x`, `r`, `b` and `s_nom` are calculated.

        Parameters
        ----------
        bus0 : str
            Identifier of connected bus.
        bus1 : str
            Identifier of connected bus.
        length : float
            See :py:attr:`~lines_df` for more information.

        Other Parameters
        ------------------
        kwargs :
            Kwargs may contain any further attributes in :py:attr:`~lines_df`.
            It is necessary to either provide `type_info` to determine `x`, `r`, `b`
            and `s_nom` of the line, or to provide `x`, `r`, `b` and `s_nom`
            directly.

        """

        def _get_line_data():
            """
            Gets line data for line type specified in `line_type` from
            equipment data.

            Returns
            --------
            :pandas:`pandas.Series<Series>`
                Line data from equipment_data.

            """
            voltage_level = "lv" if self.buses_df.loc[bus0, "v_nom"] < 1 else "mv"
            # try to get cable data
            try:
                line_data = self.equipment_data[f"{voltage_level}_cables"].loc[
                    type_info, :
                ]
            except KeyError:
                try:
                    line_data = self.equipment_data[
                        f"{voltage_level}_overhead_lines"
                    ].loc[type_info, :]

                except Exception:
                    raise ValueError("Specified line type is not valid.")
            except Exception:
                raise
            return line_data

        # check if buses exist
        if bus0 not in self.buses_df.index:
            raise ValueError(
                "Specified bus {} is not valid as it is not defined in "
                "buses_df.".format(bus0)
            )
        if bus1 not in self.buses_df.index:
            raise ValueError(
                "Specified bus {} is not valid as it is not defined in "
                "buses_df.".format(bus1)
            )

        # check if line between given buses already exists
        bus0_bus1 = self.lines_df[
            (self.lines_df.bus0 == bus0) & (self.lines_df.bus1 == bus1)
        ]
        bus1_bus0 = self.lines_df[
            (self.lines_df.bus1 == bus0) & (self.lines_df.bus0 == bus1)
        ]
        if not bus0_bus1.empty and bus1_bus0.empty:
            logger.debug("Line between bus0 {} and bus1 {} already exists.")
            return pd.concat(
                [
                    bus1_bus0,
                    bus0_bus1,
                ]
            ).index[0]

        # unpack optional parameters
        x = kwargs.get("x", None)
        r = kwargs.get("r", None)
        b = kwargs.get("b", None)
        s_nom = kwargs.get("s_nom", None)
        num_parallel = kwargs.get("num_parallel", 1)
        type_info = kwargs.get("type_info", None)
        kind = kwargs.get("kind", None)

        # if type of line is specified calculate x, r and s_nom
        if type_info is not None:
            if x is not None or r is not None or b is not None or s_nom is not None:
                logger.warning(
                    "When line 'type_info' is provided when creating a new "
                    "line, x, r, b and s_nom are calculated and provided "
                    "parameters are overwritten."
                )
            line_data = _get_line_data()
            if isinstance(line_data, pd.DataFrame) and len(line_data) > 1:
                line_data = (
                    line_data[line_data.U_n == self.buses_df.loc[bus0, "v_nom"]]
                ).iloc[0, :]
            x = calculate_line_reactance(line_data.L_per_km, length, num_parallel)
            r = calculate_line_resistance(line_data.R_per_km, length, num_parallel)
            b = calculate_line_susceptance(line_data.C_per_km, length, num_parallel)
            s_nom = calculate_apparent_power(
                line_data.U_n, line_data.I_max_th, num_parallel
            )

        # generate line name and check uniqueness
        line_name = "Line_{}_{}".format(bus0, bus1)
        while line_name in self.lines_df.index:
            random.seed(a=line_name)
            line_name = "Line_{}_{}_{}".format(
                bus0, bus1, random.randint(10**8, 10**9)
            )

        # check if all necessary data is now available
        if b is None:
            b = 0.0
        if x is None or r is None:
            raise AttributeError(
                "Newly added line has no line resistance and/or reactance."
            )
        if s_nom is None:
            logger.warning("Newly added line has no nominal power.")

        new_line_df = pd.DataFrame(
            data={
                "bus0": bus0,
                "bus1": bus1,
                "x": x,
                "r": r,
                "b": b,
                "length": length,
                "type_info": type_info,
                "num_parallel": num_parallel,
                "kind": kind,
                "s_nom": s_nom,
            },
            index=[line_name],
        )
        self.lines_df = pd.concat(
            [
                self.lines_df,
                new_line_df,
            ]
        )
        return line_name

    def add_bus(self, bus_name, v_nom, **kwargs):
        """
        Adds bus to topology.

        If provided bus name already exists, a unique name is created.

        Parameters
        ----------
        bus_name : str
            Name of new bus.
        v_nom : float
            See :py:attr:`~buses_df` for more information.

        Other Parameters
        ----------------
        x : float
            See :py:attr:`~buses_df` for more information.
        y : float
            See :py:attr:`~buses_df` for more information.
        lv_grid_id : int
            See :py:attr:`~buses_df` for more information.
        in_building : bool
            See :py:attr:`~buses_df` for more information.

        Returns
        -------
        str
            Name of bus. If provided bus name already exists, a unique name
            is created.

        """
        # check uniqueness of provided bus name and otherwise change bus name
        while bus_name in self.buses_df.index:
            random.seed(a=bus_name)
            bus_name = f"Bus_{random.randint(10**8, 10**9)}"

        x = kwargs.get("x", None)
        y = kwargs.get("y", None)
        lv_grid_id = kwargs.get("lv_grid_id", np.nan)
        in_building = kwargs.get("in_building", False)
        # check lv_grid_id
        if v_nom < 1 and np.isnan(lv_grid_id):
            raise ValueError("You need to specify an lv_grid_id for low-voltage buses.")
        new_bus_df = pd.DataFrame(
            data={
                "v_nom": v_nom,
                "x": x,
                "y": y,
                "mv_grid_id": self.mv_grid.id,
                "lv_grid_id": lv_grid_id,
                "in_building": in_building,
            },
            index=[bus_name],
        )
        self.buses_df = pd.concat(
            [
                self.buses_df,
                new_bus_df,
            ]
        )
        return bus_name

    def remove_load(self, name):
        """
        Removes load with given name from topology.

        If no other elements are connected, line and bus are removed as well.

        Parameters
        ----------
        name : str
            Identifier of load as specified in index of :py:attr:`~loads_df`.

        """
        if name in self.loads_df.index:
            bus = self.loads_df.at[name, "bus"]
            self._loads_df.drop(name, inplace=True)

            # if no other elements are connected, remove line and bus as well
            if self._check_bus_for_removal(bus):
                line_name = self.get_connected_lines_from_bus(bus).index[0]
                self.remove_line(line_name)
                logger.debug(f"Line {line_name} removed together with load {name}.")

    def remove_generator(self, name):
        """
        Removes generator with given name from topology.

        If no other elements are connected, line and bus are removed as well.

        Parameters
        ----------
        name : str
            Identifier of generator as specified in index of
            :py:attr:`~generators_df`.

        """
        if name in self.generators_df.index:
            bus = self.generators_df.at[name, "bus"]
            self._generators_df.drop(name, inplace=True)

            # if no other elements are connected to same bus, remove line
            # and bus
            if self._check_bus_for_removal(bus):
                line_name = self.get_connected_lines_from_bus(bus).index[0]
                self.remove_line(line_name)
                logger.debug(
                    f"Line {line_name} removed together with generator {name}."
                )

    def remove_storage_unit(self, name):
        """
        Removes storage with given name from topology.

        If no other elements are connected, line and bus are removed as well.

        Parameters
        ----------
        name : str
            Identifier of storage as specified in index of
            :py:attr:`~storage_units_df`.

        """
        # remove storage unit and time series
        if name in self.storage_units_df.index:
            bus = self.storage_units_df.at[name, "bus"]
            self._storage_units_df.drop(name, inplace=True)

            # if no other elements are connected, remove line and bus as well
            if self._check_bus_for_removal(bus):
                line_name = self.get_connected_lines_from_bus(bus).index[0]
                self.remove_line(line_name)
                logger.debug(
                    f"Line {line_name} removed together with storage unit {name}."
                )

    def remove_line(self, name):
        """
        Removes line with given name from topology.

        Line is only removed, if it does not result in isolated buses. A warning is
        raised in that case.

        Parameters
        ----------
        name : str
            Identifier of line as specified in index of :py:attr:`~lines_df`.

        """
        if not self._check_line_for_removal(name):
            logger.warning(
                f"Removal of line {name} would create isolated node. Remove all "
                "connected elements first to remove bus."
            )
            return

        # backup buses of line and check if buses can be removed as well
        bus0 = self.lines_df.at[name, "bus0"]
        remove_bus0 = self._check_bus_for_removal(bus0)
        bus1 = self.lines_df.at[name, "bus1"]
        remove_bus1 = self._check_bus_for_removal(bus1)

        # drop line
        self._lines_df = self.lines_df.drop(name)

        # drop buses if no other elements are connected
        if remove_bus0:
            self.remove_bus(bus0)
            logger.debug(f"Bus {bus0} removed together with line {name}")
        if remove_bus1:
            self.remove_bus(bus1)
            logger.debug(f"Bus {bus1} removed together with line {name}")

    def remove_bus(self, name):
        """
        Removes bus with given name from topology.

        Parameters
        ----------
        name : str
            Identifier of bus as specified in index of :py:attr:`~buses_df`.

        Notes
        -------
        Only isolated buses can be deleted from topology. Use respective
        functions first to delete all connected components (e.g. lines,
        transformers, loads, etc.). Use function
        :func:`~.network.topology.Topology.get_connected_components_from_bus`
        to get all connected components.

        """
        conn_comp = self.get_connected_components_from_bus(name)
        conn_comp_types = [k for k, v in conn_comp.items() if not v.empty]
        if len(conn_comp_types) > 0:
            logger.warning(
                f"Bus {name} is not isolated and therefore not removed. Remove all "
                f"connected elements ({conn_comp_types}) first to remove bus."
            )
        else:
            self._buses_df = self.buses_df.drop(name)

    def update_number_of_parallel_lines(self, lines_num_parallel):
        """
        Changes number of parallel lines and updates line attributes.

        When number of parallel lines changes, attributes x, r, b, and s_nom have
        to be adapted, which is done in this function.

        Parameters
        ------------
        lines_num_parallel : :pandas:`pandas.Series<Series>`
            Index contains identifiers of lines to update as in index of
            :py:attr:`~lines_df` and values of series contain corresponding
            new number of parallel lines.

        """
        # update x, r, b and s_nom
        self._lines_df.loc[lines_num_parallel.index, "x"] = (
            self._lines_df.loc[lines_num_parallel.index, "x"]
            * self._lines_df.loc[lines_num_parallel.index, "num_parallel"]
            / lines_num_parallel
        )
        self._lines_df.loc[lines_num_parallel.index, "b"] = (
            self._lines_df.loc[lines_num_parallel.index, "b"]
            / self._lines_df.loc[lines_num_parallel.index, "num_parallel"]
            * lines_num_parallel
        )
        self._lines_df.loc[lines_num_parallel.index, "r"] = (
            self._lines_df.loc[lines_num_parallel.index, "r"]
            * self._lines_df.loc[lines_num_parallel.index, "num_parallel"]
            / lines_num_parallel
        )
        self._lines_df.loc[lines_num_parallel.index, "s_nom"] = (
            self._lines_df.loc[lines_num_parallel.index, "s_nom"]
            / self._lines_df.loc[lines_num_parallel.index, "num_parallel"]
            * lines_num_parallel
        )

        # update number parallel lines
        self._lines_df.loc[
            lines_num_parallel.index, "num_parallel"
        ] = lines_num_parallel

    def change_line_type(self, lines, new_line_type):
        """
        Changes line type of specified lines to given new line type.

        Be aware that this function replaces the lines by one line of the
        given line type.
        Lines must all be in the same voltage level and the new line type
        must be a cable with technical parameters given in equipment
        parameters.

        Parameters
        ----------
        lines : list(str)
            List of line names of lines to be changed to new line type.
        new_line_type : str
            Specifies new line type of lines. Line type must be a cable with
            technical parameters given in "mv_cables" or "lv_cables" of
            equipment data.

        """
        try:
            data_new_line = self.equipment_data["lv_cables"].loc[new_line_type]
        except KeyError:
            try:
                data_new_line = (
                    self.equipment_data["mv_cables"].loc[new_line_type].copy()
                )
                # in case of MV cable adapt nominal voltage to MV voltage
                grid_voltage = self.buses_df.at[
                    self.lines_df.at[lines[0], "bus0"], "v_nom"
                ]
                if grid_voltage != data_new_line.U_n:
                    logger.debug(
                        f"The line type of lines {lines} is changed to a type with a "
                        f"different nominal voltage (nominal voltage of new line type "
                        f"is {data_new_line.U_n} kV while nominal voltage of the medium"
                        f" voltage grid is {grid_voltage} kV). The nominal voltage of "
                        f"the new line type is therefore set to the grids nominal "
                        f"voltage."
                    )

                    data_new_line.U_n = grid_voltage
            except KeyError:
                raise KeyError(
                    "Given new line type is not in equipment data. Please "
                    "make sure to use line type with technical data provided "
                    "in equipment_data 'mv_cables' or 'lv_cables'."
                )

        self._lines_df.loc[lines, "type_info"] = data_new_line.name
        self._lines_df.loc[lines, "num_parallel"] = 1
        self._lines_df.loc[lines, "kind"] = "cable"

        self._lines_df.loc[lines, "r"] = calculate_line_resistance(
            data_new_line.R_per_km,
            self.lines_df.loc[lines, "length"],
            self._lines_df.loc[lines, "num_parallel"],
        )
        self._lines_df.loc[lines, "x"] = calculate_line_reactance(
            data_new_line.L_per_km,
            self.lines_df.loc[lines, "length"],
            self._lines_df.loc[lines, "num_parallel"],
        )
        self._lines_df.loc[lines, "b"] = calculate_line_susceptance(
            data_new_line.C_per_km,
            self.lines_df.loc[lines, "length"],
            self._lines_df.loc[lines, "num_parallel"],
        )
        self._lines_df.loc[lines, "s_nom"] = calculate_apparent_power(
            data_new_line.U_n,
            data_new_line.I_max_th,
            self._lines_df.loc[lines, "num_parallel"],
        )

    def sort_buses(self):
        """
        Sorts buses in :py:attr:`~lines_df` such that bus0 is always the upstream bus.

        The changes are directly written to :py:attr:`~lines_df` dataframe.

        """
        # create BFS tree to get successor node of each node
        graph = self.to_graph()
        source = self.mv_grid.station.index[0]
        tree = nx.bfs_tree(graph, source)

        for line in self.lines_df.index:
            bus0 = self.lines_df.at[line, "bus0"]
            bus1 = self.lines_df.at[line, "bus1"]
            if bus1 not in tree.succ[bus0].keys():
                self.lines_df.at[line, "bus0"] = bus1
                self.lines_df.at[line, "bus1"] = bus0

    def connect_to_mv(self, edisgo_object, comp_data, comp_type="generator"):
        """
        Add and connect new component.

        Currently, components can be generators, charging points, heat pumps and
        storage units.

        This function creates a new bus the new component is connected to. The
        new bus is then connected to the grid depending on the specified
        voltage level (given in `comp_data` parameter).
        Components of voltage level 4 are connected to the HV/MV station.
        Components of voltage level 5 are connected to the nearest
        MV bus or line. In case the component is connected to a line, the line
        is split at the point closest to the new component (using perpendicular
        projection) and a new branch tee is added to connect the new
        component to.

        Parameters
        ----------
        edisgo_object : :class:`~.EDisGo`
        comp_data : dict
            Dictionary with all information on component.
            The dictionary must contain all required arguments
            of method :attr:`~.network.topology.Topology.add_generator`,
            :attr:`~.network.topology.Topology.add_storage_unit`
            respectively
            :attr:`~.network.topology.Topology.add_load`, except the
            `bus` that is assigned in this function, and may contain all other
            parameters of those methods. Additionally, the dictionary must
            contain the voltage level to connect in key 'voltage_level' and
            the geolocation in key 'geom'. The
            voltage level must be provided as integer, with possible options
            being 4 (component is connected directly to the HV/MV station)
            or 5 (component is connected somewhere in the MV grid). The
            geolocation must be provided as
            :shapely:`Shapely Point object<points>`.
        comp_type : str
            Type of added component. Can be 'generator', 'charging_point', 'heat_pump'
            or 'storage_unit'.
            Default: 'generator'.

        Returns
        -------
        str
            The identifier of the newly connected component.

        """
        if "p" not in comp_data.keys():
            comp_data["p"] = (
                comp_data["p_set"]
                if "p_set" in comp_data.keys()
                else comp_data["p_nom"]
            )

        voltage_level = comp_data.pop("voltage_level")
        power = comp_data.pop("p")

        # create new bus for new component
        if type(comp_data["geom"]) != Point:
            geom = wkt_loads(comp_data["geom"])
        else:
            geom = comp_data["geom"]

        if comp_type == "generator":
            if comp_data["generator_id"] is not None:
                bus = f'Bus_Generator_{comp_data["generator_id"]}'
            else:
                bus = f"Bus_Generator_{len(self.generators_df)}"
        elif comp_type == "charging_point":
            bus = f"Bus_ChargingPoint_{len(self.charging_points_df)}"
        elif comp_type == "heat_pump":
            bus = f"Bus_HeatPump_{len(self.loads_df)}"
        elif comp_type == "storage_unit":
            bus = f"Bus_Storage_{len(self.storage_units_df)}"
        else:
            raise ValueError(
                f"Provided component type {comp_type} is not valid. Must either be"
                f"'generator', 'charging_point', 'heat_pump' or 'storage_unit'."
            )

        self.add_bus(
            bus_name=bus,
            v_nom=self.mv_grid.nominal_voltage,
            x=geom.x,
            y=geom.y,
        )

        # add component to newly created bus
        comp_data.pop("geom")
        if comp_type == "generator":
            comp_name = self.add_generator(bus=bus, **comp_data)
        elif comp_type == "charging_point":
            comp_name = self.add_load(bus=bus, type="charging_point", **comp_data)
        elif comp_type == "heat_pump":
            comp_name = self.add_load(bus=bus, type="heat_pump", **comp_data)
        else:
            comp_name = self.add_storage_unit(bus=bus, **comp_data)

        # ===== voltage level 4: component is connected to MV station =====
        if voltage_level == 4:

            # add line
            line_length = geo.calc_geo_dist_vincenty(
                grid_topology=self,
                bus_source=bus,
                bus_target=self.mv_grid.station.index[0],
                branch_detour_factor=edisgo_object.config["grid_connection"][
                    "branch_detour_factor"
                ],
            )
            # avoid very short lines by limiting line length to at least 1m
            line_length = max(line_length, 0.001)

            line_type, num_parallel = select_cable(edisgo_object, "mv", power)

            line_name = self.add_line(
                bus0=self.mv_grid.station.index[0],
                bus1=bus,
                length=line_length,
                kind="cable",
                type_info=line_type.name,
                num_parallel=num_parallel,
            )

            # add line to equipment changes to track costs
            edisgo_object.results._add_line_to_equipment_changes(
                line=self.lines_df.loc[line_name],
            )

        elif voltage_level == 5:

            # get branches within the predefined `connection_buffer_radius`
            lines = geo.calc_geo_lines_in_buffer(
                grid_topology=self,
                bus=self.buses_df.loc[bus, :],
                grid=self.mv_grid,
                buffer_radius=int(
                    edisgo_object.config["grid_connection"]["conn_buffer_radius"]
                ),
                buffer_radius_inc=int(
                    edisgo_object.config["grid_connection"]["conn_buffer_radius_inc"]
                ),
            )

            # calc distance between component and grid's lines -> find nearest line
            conn_objects_min_stack = geo.find_nearest_conn_objects(
                grid_topology=self,
                bus=self.buses_df.loc[bus, :],
                lines=lines,
                conn_diff_tolerance=edisgo_object.config["grid_connection"][
                    "conn_diff_tolerance"
                ],
            )

            # connect
            # go through the stack (from nearest to farthest connection target
            # object)
            comp_connected = False
            for dist_min_obj in conn_objects_min_stack:
                # do not allow connection to virtual busses
                if "virtual" not in dist_min_obj["repr"]:
                    line_type, num_parallel = select_cable(edisgo_object, "mv", power)
                    target_obj_result = self._connect_mv_bus_to_target_object(
                        edisgo_object=edisgo_object,
                        bus=self.buses_df.loc[bus, :],
                        target_obj=dist_min_obj,
                        line_type=line_type.name,
                        number_parallel_lines=num_parallel,
                    )

                    if target_obj_result is not None:
                        comp_connected = True
                        break

            if not comp_connected:
                logger.error(
                    f"Component {comp_name} could not be connected. Try to increase the"
                    f" parameter `conn_buffer_radius` in config file `config_grid.cfg` "
                    f"to gain more possible connection points."
                )

        return comp_name

    def connect_to_lv(
        self,
        edisgo_object,
        comp_data,
        comp_type="generator",
        allowed_number_of_comp_per_bus=2,
    ):
        """
        Add and connect new component to LV grid topology.

        This function is used in case the LV grids are not geo-referenced. In case
        LV grids are geo-referenced function
        :attr:`~.network.topology.Topology.connect_to_lv_based_on_geolocation` is used.

        Currently, components can be generators, charging points, heat pumps and
        storage units.

        This function connects the new component depending on the voltage
        level, and information on the MV/LV substation ID, geometry and sector, all
        provided in the `comp_data` parameter.
        It connects

            * Components with specified voltage level 6
                * to MV/LV substation (a new bus is created for
                  the new component, unless no geometry data is available, in
                  which case the new component is connected directly to the
                  substation)

            * Generators and storage units with specified voltage level 7
                * with a nominal capacity of <=30 kW to LV loads of sector
                  residential, if available
                * with a nominal capacity of >30 kW to LV loads of sector
                  cts, industrial or agricultural, if available
                * to random bus in the LV grid as fallback if no
                  appropriate load is available

            * Charging points with specified voltage level 7
                * with sector 'home' to LV loads of sector residential, if available
                * with sector 'work' to LV loads of sector
                  cts, industrial or agricultural, if available, otherwise
                * with sector 'public' or 'hpc' to some bus in the grid that
                  is not a house connection
                * to random bus in the LV grid that
                  is not a house connection if no appropriate load is available
                  (fallback)

            * Heat pumps with specified voltage level 7
                * with sector 'individual_heating' or
                  'individual_heating_resistive_heater' to LV loads
                * with sector 'district_heating' or 'district_heating_resistive_heater'
                  to some bus in the grid that is not a house connection
                * to random bus in the LV grid that if no appropriate load is available
                  (fallback)

        In case no MV/LV substation ID is provided a random LV grid is chosen.
        In case the provided MV/LV substation ID does not exist (i.e. in case
        of components in an aggregated load area), the new component is
        directly connected to the HV/MV station (will be changed once
        generators in aggregated areas are treated differently in
        ding0).

        The number of components of the same type connected at
        one load is restricted by the parameter
        `allowed_number_of_comp_per_bus`. If every possible load
        already has more than the allowed number then the new component
        is directly connected to the MV/LV substation.

        Parameters
        ----------
        edisgo_object : :class:`~.EDisGo`
        comp_data : dict
            Dictionary with all information on component.
            The dictionary must contain all required arguments
            of method :attr:`~.network.topology.Topology.add_generator`
            respectively
            :attr:`~.network.topology.Topology.add_load`, except the
            `bus` that is assigned in this function, and may contain all other
            parameters of those methods.
            Additionally, the dictionary must contain the voltage level to
            connect in key 'voltage_level' and may contain the geolocation
            in key 'geom' and the LV grid ID to connect the component in key
            'mvlv_subst_id'. The voltage level must be provided as integer,
            with possible options being 6 (component is connected directly to
            the MV/LV substation) or 7 (component is connected somewhere in the
            LV grid). The geolocation must be provided as
            :shapely:`Shapely Point object<points>` and the LV grid ID as
            integer.
        comp_type : str
            Type of added component. Can be 'generator', 'charging_point' or
            'heat_pump'.
            Default: 'generator'.
        allowed_number_of_comp_per_bus : int
            Specifies, how many components of the same type are
            at most allowed to be placed at the same bus. Default: 2.

        Returns
        -------
        str
            The identifier of the newly connected component.

        Notes
        -----
        For the allocation, loads are selected randomly (sector-wise) using a
        predefined seed to ensure reproducibility.

        """
        global add_func

        if "p" not in comp_data.keys():
            comp_data["p"] = (
                comp_data["p_set"]
                if "p_set" in comp_data.keys()
                else comp_data["p_nom"]
            )

        voltage_level = comp_data.pop("voltage_level")
        mvlv_subst_id = comp_data.pop("mvlv_subst_id")
        power = comp_data.get("p")

        def _choose_random_substation_id():
            """
            Returns a random LV grid to connect component in, in case no
            substation ID is provided or it does not exist.

            """
            if comp_type == "generator":
                random.seed(a=comp_data["generator_id"])
            elif comp_type == "storage_unit":
                random.seed(a=len(self.storage_units_df))
            else:
                # ToDo: Seed shouldn't depend on number of loads, but
                #  there is currently no better solution
                random.seed(a=len(self.loads_df))
            lv_grid_id = random.choice(self._lv_grid_ids)
            return self.get_lv_grid(lv_grid_id)

        if comp_type == "generator":
            add_func = self.add_generator
        elif comp_type == "charging_point" or comp_type == "heat_pump":
            add_func = self.add_load
            comp_data["type"] = comp_type
        elif comp_type == "storage_unit":
            add_func = self.add_storage_unit
        else:
            logger.error(f"Component type {comp_type} is not a valid option.")

        if mvlv_subst_id is not None and not np.isnan(mvlv_subst_id):

            # if substation ID (= LV grid ID) is given and it matches an
            # existing LV grid ID (i.e. it is no aggregated LV grid), set grid
            # to connect component to specified grid (in case the component
            # has no geometry it is connected to the grid's station)
            if int(mvlv_subst_id) in self._lv_grid_ids:

                # get LV grid
                lv_grid = self.get_lv_grid(int(mvlv_subst_id))

            # if substation ID (= LV grid ID) is given but it does not match an
            # existing LV grid ID a random LV grid to connect in is chosen
            else:
                # ToDo
                # lv_grid = _choose_random_substation_id()
                # logger.warning(
                #     "Given mvlv_subst_id does not exist, wherefore a random "
                #     "LV Grid ({}) to connect in is chosen.".format(
                #         lv_grid.id
                #     )
                # )
                comp_data.pop("geom", None)
                comp_data.pop("p")
                comp_name = add_func(bus=self.mv_grid.station.index[0], **comp_data)
                return comp_name

        # if no MV/LV substation ID is given, choose random LV grid
        else:
            lv_grid = _choose_random_substation_id()
            logger.warning(
                "Component has no mvlv_subst_id. It is therefore allocated "
                f"to a random LV Grid ({lv_grid.id})."
            )

        # v_level 6 -> connect to grid's LV station
        if voltage_level == 6:
            # if no geom is given, connect directly to LV grid's station, as
            # connecting via separate bus will otherwise throw an error (see
            # _connect_to_lv_bus function)
            if ("geom" not in comp_data.keys()) or (
                "geom" in comp_data.keys() and not comp_data["geom"]
            ):
                comp_data.pop("p")
                comp_name = add_func(bus=lv_grid.station.index[0], **comp_data)
                logger.debug(
                    f"Component {comp_name} has no geom entry and will be connected "
                    "to grid's LV station."
                )
            else:
                comp_bus = self._connect_to_lv_bus(
                    edisgo_object, lv_grid.station.index[0], comp_type, comp_data
                )
                comp_data.pop("geom")
                comp_data.pop("p")
                comp_name = add_func(bus=comp_bus, **comp_data)
            return comp_name

        # v_level 7 -> connect in LV grid
        elif voltage_level == 7:

            # get valid buses to connect new component to
            lv_loads = lv_grid.loads_df
            if comp_type == "generator" or comp_type == "storage_unit":
                if power <= 0.030:
                    tmp = lv_loads[lv_loads.sector == "residential"]
                    target_buses = tmp.bus.values
                else:
                    tmp = lv_loads[
                        lv_loads.sector.isin(["industrial", "agricultural", "cts"])
                    ]
                    target_buses = tmp.bus.values
            elif comp_type == "charging_point":
                if comp_data["sector"] == "home":
                    tmp = lv_loads[lv_loads.sector == "residential"]
                    target_buses = tmp.bus.values
                elif comp_data["sector"] == "work":
                    tmp = lv_loads[
                        lv_loads.sector.isin(["industrial", "agricultural", "cts"])
                    ]
                    target_buses = tmp.bus.values
                else:
                    target_buses = lv_grid.buses_df[
                        ~lv_grid.buses_df.in_building.astype(bool)
                    ].index
            else:
                if comp_data["sector"] in [
                    "individual_heating",
                    "individual_heating_resistive_heater",
                ]:
                    target_buses = lv_loads.bus.values
                elif comp_data["sector"] in [
                    "district_heating",
                    "district_heating_resistive_heater",
                ]:
                    target_buses = lv_grid.buses_df[
                        ~lv_grid.buses_df.in_building.astype(bool)
                    ].index
                else:
                    target_buses = lv_grid.buses_df.index

            # generate random list (unique elements) of possible target buses
            # to connect components to
            if comp_type == "generator":
                try:
                    random.seed(a=int(comp_data["generator_id"]))
                except Exception:
                    generator_id = int(comp_data["generator_id"].split("_")[-1])
                    random.seed(a=generator_id)
            elif comp_type == "storage_unit":
                random.seed(
                    a="{}_{}".format(
                        power,
                        len(lv_grid.storage_units_df),
                    )
                )
            else:
                random.seed(
                    a="{}_{}_{}".format(
                        comp_data["sector"],
                        power,
                        len(lv_grid.loads_df),
                    )
                )

            if len(target_buses) > 0:
                lv_buses_rnd = random.sample(
                    sorted(list(target_buses)), len(target_buses)
                )
            else:
                logger.debug(
                    "No valid bus to connect new LV component to. The "
                    "component is therefore connected to random LV bus."
                )
                bus = random.choice(
                    lv_grid.buses_df[~lv_grid.buses_df.in_building.astype(bool)].index
                )
                comp_data.pop("geom", None)
                comp_data.pop("p")
                comp_name = add_func(bus=bus, **comp_data)
                return comp_name

            # search through list of target buses for bus with less
            # than or equal the allowed number of components of the same type
            # already connected to it
            lv_conn_target = None

            while len(lv_buses_rnd) > 0 and lv_conn_target is None:

                lv_bus = lv_buses_rnd.pop()

                # determine number of components of the same type at LV bus
                if comp_type == "generator":
                    comps_at_bus = self.generators_df[self.generators_df.bus == lv_bus]
                elif comp_type == "charging_point":
                    comps_at_bus = self.charging_points_df[
                        self.charging_points_df.bus == lv_bus
                    ]
                elif comp_type == "heat_pump":
                    hp_df = self.loads_df[self.loads_df.type == "heat_pump"]
                    comps_at_bus = hp_df[hp_df.bus == lv_bus]
                else:
                    comps_at_bus = self.storage_units_df[
                        self.storage_units_df.bus == lv_bus
                    ]

                # ToDo: Increase number of generators/charging points
                #  allowed at one load in case all loads already have one
                #  generator/charging point
                if len(comps_at_bus) <= allowed_number_of_comp_per_bus:
                    lv_conn_target = lv_bus

            if lv_conn_target is None:
                logger.debug(
                    "No valid connection target found for new component. "
                    "Connected to LV station."
                )
                comp_bus = self._connect_to_lv_bus(
                    edisgo_object, lv_grid.station.index[0], comp_type, comp_data
                )
                comp_data.pop("geom", None)
                comp_data.pop("p")
                comp_name = add_func(bus=comp_bus, **comp_data)
            else:
                comp_data.pop("geom", None)
                comp_data.pop("p")
                comp_name = add_func(bus=lv_conn_target, **comp_data)
            return comp_name

    def connect_to_lv_based_on_geolocation(
        self,
        edisgo_object,
        comp_data,
        comp_type,
        max_distance_from_target_bus=0.02,
    ):
        """
        Add and connect new component to LV grid topology based on its geolocation.

        This function is used in case the LV grids are geo-referenced. In case
        LV grids are not geo-referenced function
        :attr:`~.network.topology.Topology.connect_to_lv` is used.

        Currently, components can be generators, charging points, heat pumps and
        storage units.

        In case the component is integrated in voltage level 6 it is connected to the
        closest MV/LV substation; in case it is integrated in voltage level 7 it is
        connected to the closest LV bus. In contrast to the connection of components
        to the MV level splitting of a line to connect a new component is not conducted.

        A new bus for the new component is only created in case the closest existing
        bus is farther away than what is specified through parameter
        `max_distance_from_target_bus`. Otherwise, the new component is directly
        connected to the nearest bus.

        Parameters
        ----------
        edisgo_object : :class:`~.EDisGo`
        comp_data : dict
            Dictionary with all information on component.
            The dictionary must contain all required arguments of method
            :attr:`~.network.topology.Topology.add_generator`,
            :attr:`~.network.topology.Topology.add_storage_unit` respectively
            :attr:`~.network.topology.Topology.add_load`, except the
            `bus` that is assigned in this function, and may contain all other
            parameters of those methods.
            Additionally, the dictionary must contain the voltage level to
            connect to in key 'voltage_level' and the geolocation
            in key 'geom'. The voltage level must be provided as integer,
            with possible options being 6 (component is connected directly to
            the MV/LV substation) or 7 (component is connected somewhere in the
            LV grid). The geolocation must be provided as
            :shapely:`Shapely Point object<points>`.
        comp_type : str
            Type of new component. Can be 'generator', 'charging_point', 'heat_pump'
            or 'storage_unit'.
        max_distance_from_target_bus : int
            Specifies the maximum distance of the component to the target bus in km
            before a new bus is created. If the new component is closer to the target
            bus than the maximum specified distance, it is directly connected to that
            target bus. Default: 0.1.

        Returns
        -------
        str
            The identifier of the newly connected component as in index of
            :attr:`~.network.topology.Topology.generators_df`,
            :attr:`~.network.topology.Topology.loads_df` or
            :attr:`~.network.topology.Topology.storage_units_df`, depending on component
            type.

        """

        if "p" not in comp_data.keys():
            comp_data["p"] = (
                comp_data["p_set"]
                if "p_set" in comp_data.keys()
                else comp_data["p_nom"]
            )

        voltage_level = comp_data.pop("voltage_level")
        if voltage_level not in [6, 7]:
            raise ValueError(
                f"Voltage level must either be 6 or 7 but given voltage level "
                f"is {voltage_level}."
            )
        geolocation = comp_data.get("geom")

        if comp_type == "generator":
            add_func = self.add_generator
        elif comp_type == "charging_point" or comp_type == "heat_pump":
            add_func = self.add_load
            comp_data["type"] = comp_type
        elif comp_type == "storage_unit":
            add_func = self.add_storage_unit
        else:
            logger.error(f"Component type {comp_type} is not a valid option.")
            return

        # find the nearest substation or LV bus
        if voltage_level == 6:
            substations = self.buses_df.loc[self.transformers_df.bus1.unique()]
            target_bus, target_bus_distance = geo.find_nearest_bus(
                geolocation, substations
            )
        else:
            lv_buses = self.buses_df.drop(self.mv_grid.buses_df.index)
            target_bus, target_bus_distance = geo.find_nearest_bus(
                geolocation, lv_buses
            )

        # check distance from target bus
        if target_bus_distance > max_distance_from_target_bus:
            # if target bus is too far away from the component, connect the component
            # via a new bus
            bus = self._connect_to_lv_bus(
                edisgo_object, target_bus, comp_type, comp_data
            )
        else:
            # if target bus is very close to the component, the component is directly
            # connected at the target bus
            bus = target_bus
        comp_data.pop("geom")
        comp_data.pop("p")
        comp_name = add_func(bus=bus, **comp_data)
        return comp_name

    def _connect_mv_bus_to_target_object(
        self, edisgo_object, bus, target_obj, line_type, number_parallel_lines
    ):
        """
        Connects given MV bus to given target object (MV line or bus).

        If the target object is a bus, a new line between the two buses is
        created.
        If the target object is a line, the bus is connected to a newly
        created bus (using perpendicular projection) on this line.
        New lines are created using the line type specified through parameter
        `line_type` and using the number of parallel lines specified through
        parameter `number_parallel_lines`.

        Parameters
        ----------
        edisgo_object : :class:`~.EDisGo`
        bus : :pandas:`pandas.Series<Series>`
            Data of bus to connect.
            Series has same rows as columns of
            :attr:`~.network.topology.Topology.buses_df`.
        target_obj : dict
            Dictionary containing the following necessary target object
            information:

                * repr : str
                    Name of line or bus to connect to.
                * shp : :shapely:`Shapely Point object<points>` or \
                :shapely:`Shapely Line object<linestrings>`
                    Geometry of line or bus to connect to.

        line_type : str
            Line type to use to connect new component with.
        number_parallel_lines : int
            Number of parallel lines to connect new component with.

        Returns
        -------
        str
            Name of the bus the given bus was connected to.

        """

        srid = self.grid_district["srid"]
        bus_shp = transform(geo.proj2equidistant(srid), Point(bus.x, bus.y))

        # MV line is nearest connection point => split old line into 2 segments
        # (delete old line and create 2 new ones)
        if isinstance(target_obj["shp"], LineString):

            line_data = self.lines_df.loc[target_obj["repr"], :]

            # if line that is split is connected to switch, the line name needs
            # to be adapted in the switch information
            if line_data.name in self.switches_df.branch.values:
                # get switch
                switch_data = self.switches_df[
                    self.switches_df.branch == line_data.name
                ].iloc[0]
                # get bus to which the new line will be connected
                switch_bus = (
                    switch_data.bus_open
                    if switch_data.bus_open in line_data.loc[["bus0", "bus1"]].values
                    else switch_data.bus_closed
                )
            else:
                switch_bus = None

            # find nearest point on MV line
            conn_point_shp = target_obj["shp"].interpolate(
                target_obj["shp"].project(bus_shp)
            )
            conn_point_shp = transform(
                geo.proj2equidistant_reverse(srid), conn_point_shp
            )

            # create new branch tee bus
            branch_tee_repr = "BranchTee_{}".format(target_obj["repr"])
            self.add_bus(
                bus_name=branch_tee_repr,
                v_nom=self.mv_grid.nominal_voltage,
                x=conn_point_shp.x,
                y=conn_point_shp.y,
            )

            # add new line between newly created branch tee and line's bus0
            line_length = geo.calc_geo_dist_vincenty(
                grid_topology=self,
                bus_source=line_data.bus0,
                bus_target=branch_tee_repr,
                branch_detour_factor=edisgo_object.config["grid_connection"][
                    "branch_detour_factor"
                ],
            )
            # avoid very short lines by limiting line length to at least 1m
            if line_length < 0.001:
                line_length = 0.001
            line_name_bus0 = self.add_line(
                bus0=branch_tee_repr,
                bus1=line_data.bus0,
                length=line_length,
                kind=line_data.kind,
                type_info=line_data.type_info,
                num_parallel=line_data.num_parallel,
            )
            # if line connected to switch was split, write new line name to
            # switch data
            if switch_bus and switch_bus == line_data.bus0:
                self.switches_df.loc[switch_data.name, "branch"] = line_name_bus0
            # add line to equipment changes
            edisgo_object.results._add_line_to_equipment_changes(
                line=self.lines_df.loc[line_name_bus0, :],
            )

            # add new line between newly created branch tee and line's bus0
            line_length = geo.calc_geo_dist_vincenty(
                grid_topology=self,
                bus_source=line_data.bus1,
                bus_target=branch_tee_repr,
                branch_detour_factor=edisgo_object.config["grid_connection"][
                    "branch_detour_factor"
                ],
            )
            # avoid very short lines by limiting line length to at least 1m
            if line_length < 0.001:
                line_length = 0.001
            line_name_bus1 = self.add_line(
                bus0=branch_tee_repr,
                bus1=line_data.bus1,
                length=line_length,
                kind=line_data.kind,
                type_info=line_data.type_info,
                num_parallel=line_data.num_parallel,
            )
            # if line connected to switch was split, write new line name to
            # switch data
            if switch_bus and switch_bus == line_data.bus1:
                self.switches_df.loc[switch_data.name, "branch"] = line_name_bus1
            # add line to equipment changes
            edisgo_object.results._add_line_to_equipment_changes(
                line=self.lines_df.loc[line_name_bus1, :],
            )

            # add new line for new bus
            line_length = geo.calc_geo_dist_vincenty(
                grid_topology=self,
                bus_source=bus.name,
                bus_target=branch_tee_repr,
                branch_detour_factor=edisgo_object.config["grid_connection"][
                    "branch_detour_factor"
                ],
            )
            # avoid very short lines by limiting line length to at least 1m
            if line_length < 0.001:
                line_length = 0.001
            new_line_name = self.add_line(
                bus0=branch_tee_repr,
                bus1=bus.name,
                length=line_length,
                kind="cable",
                type_info=line_type,
                num_parallel=number_parallel_lines,
            )
            # add line to equipment changes
            edisgo_object.results._add_line_to_equipment_changes(
                line=self.lines_df.loc[new_line_name, :],
            )

            # remove old line from topology and equipment changes
            self.remove_line(line_data.name)
            edisgo_object.results._del_line_from_equipment_changes(
                line_repr=line_data.name
            )

            return branch_tee_repr

        # bus ist nearest connection point
        else:

            # add new branch for satellite (station to station)
            line_length = geo.calc_geo_dist_vincenty(
                grid_topology=self,
                bus_source=bus.name,
                bus_target=target_obj["repr"],
                branch_detour_factor=edisgo_object.config["grid_connection"][
                    "branch_detour_factor"
                ],
            )
            # avoid very short lines by limiting line length to at least 1m
            if line_length < 0.001:
                line_length = 0.001

            new_line_name = self.add_line(
                bus0=target_obj["repr"],
                bus1=bus.name,
                length=line_length,
                kind="cable",
                type_info=line_type,
                num_parallel=number_parallel_lines,
            )

            # add line to equipment changes
            edisgo_object.results._add_line_to_equipment_changes(
                line=self.lines_df.loc[new_line_name, :],
            )

            return target_obj["repr"]

    def _connect_to_lv_bus(self, edisgo_object, target_bus, comp_type, comp_data):
        """
        Sets up new bus and line to connect new component to specified target bus.

        In this function first a new bus is created at the location of the new
        component. Then a line is added connecting the newly crated bus and the
        target bus.

        Parameters
        ----------
        edisgo_object : :class:`~.EDisGo`
        target_bus : str
            Name of bus as in index of :attr:`~.network.topology.Topology.buses_df`
            to connect new component to.
        comp_type : str
            Type of new component. Can be 'generator', 'charging_point', 'heat_pump'
            or 'storage_unit'.
        comp_data : dict
            Dictionary with all information on new component. See parameter `comp_data`
            in :attr:`~.network.topology.Topology.connect_to_lv_based_on_geolocation`
            for more information.

        Returns
        --------
        str
            Name of newly created bus as in index of
            :attr:`~.network.topology.Topology.buses_df` to connect new component to.

        """
        # add bus for new component
        if comp_type == "generator":
            if comp_data["generator_id"] is not None:
                b = f"Bus_Generator_{comp_data['generator_id']}"
            else:
                b = f"Bus_Generator_{len(self.generators_df)}"
        elif comp_type == "charging_point":
            b = f"Bus_ChargingPoint_{len(self.charging_points_df)}"
        elif comp_type == "heat_pump":
            b = f"Bus_HeatPump_{len(self.loads_df)}"
        else:
            b = f"Bus_Storage_{len(self.storage_units_df)}"

        if not isinstance(comp_data["geom"], Point):
            geom = wkt_loads(comp_data["geom"])
        else:
            geom = comp_data["geom"]

        b = self.add_bus(
            bus_name=b,
            v_nom=self.buses_df.at[target_bus, "v_nom"],
            x=geom.x,
            y=geom.y,
            lv_grid_id=self.buses_df.at[target_bus, "lv_grid_id"],
        )

        # add line to connect new component
        line_length = geo.calc_geo_dist_vincenty(
            grid_topology=self,
            bus_source=b,
            bus_target=target_bus,
            branch_detour_factor=edisgo_object.config["grid_connection"][
                "branch_detour_factor"
            ],
        )
        # avoid very short lines by limiting line length to at least 1m
        line_length = max(line_length, 0.001)

        # get suitable line type
        line_type, num_parallel = select_cable(edisgo_object, "lv", comp_data["p"])
        line_name = self.add_line(
            bus0=target_bus,
            bus1=b,
            length=line_length,
            kind="cable",
            type_info=line_type.name,
            num_parallel=num_parallel,
        )

        # add line to equipment changes to track costs
        edisgo_object.results._add_line_to_equipment_changes(
            line=self.lines_df.loc[line_name],
        )

        return b

    def to_graph(self):
        """
        Returns graph representation of the grid.

        Returns
        -------
        :networkx:`networkx.Graph<>`
            Graph representation of the grid as networkx Ordered Graph,
            where lines are represented by edges in the graph, and buses and
            transformers are represented by nodes.

        """
        return networkx_helper.translate_df_to_graph(
            self.buses_df,
            self.lines_df,
            self.transformers_df,
        )

    def to_geopandas(self, mode: str = "mv"):
        """
        Returns components as :geopandas:`GeoDataFrame`\\ s.

        Returns container with :geopandas:`GeoDataFrame`\\ s containing all
        georeferenced components within the grid.

        Parameters
        ----------
        mode : str
            Return mode. If mode is "mv" the mv components are returned. If mode is "lv"
            a generator with a container per lv grid is returned. Default: "mv"

        Returns
        -------
        :class:`~.tools.geopandas_helper.GeoPandasGridContainer` or \
            list(:class:`~.tools.geopandas_helper.GeoPandasGridContainer`)
            Data container with GeoDataFrames containing all georeferenced components
            within the grid(s).

        """
        if mode == "mv":
            return self.mv_grid.geopandas
        elif mode == "lv":
            raise NotImplementedError("LV Grids are not georeferenced yet.")
            # for lv_grid in self.mv_grid.lv_grids:
            #     yield lv_grid.geopandas
        else:
            raise ValueError(f"{mode} is not valid. See docstring for more info.")

    def to_csv(self, directory):
        """
        Exports topology to csv files.

        The following attributes are exported:

        * 'loads_df' : Attribute :py:attr:`~loads_df` is saved to
          `loads.csv`.
        * 'generators_df' : Attribute :py:attr:`~generators_df` is saved to
          `generators.csv`.
        * 'storage_units_df' : Attribute :py:attr:`~storage_units_df` is
          saved to `storage_units.csv`.
        * 'transformers_df' : Attribute :py:attr:`~transformers_df` is saved to
          `transformers.csv`.
        * 'transformers_hvmv_df' : Attribute :py:attr:`~transformers_df` is
          saved to `transformers.csv`.
        * 'lines_df' : Attribute :py:attr:`~lines_df` is saved to
          `lines.csv`.
        * 'buses_df' : Attribute :py:attr:`~buses_df` is saved to
          `buses.csv`.
        * 'switches_df' : Attribute :py:attr:`~switches_df` is saved to
          `switches.csv`.
        * 'grid_district' : Attribute :py:attr:`~grid_district` is saved to
          `network.csv`.

        Attributes are exported in a way that they can be directly imported to
        pypsa.

        Parameters
        ----------
        directory : str
            Path to save topology to.

        """
        os.makedirs(directory, exist_ok=True)
        if not self.loads_df.empty:
            self.loads_df.to_csv(os.path.join(directory, "loads.csv"))
        if not self.generators_df.empty:
            self.generators_df.to_csv(os.path.join(directory, "generators.csv"))
        if not self.storage_units_df.empty:
            self.storage_units_df.to_csv(os.path.join(directory, "storage_units.csv"))
        if not self.transformers_df.empty:
            self.transformers_df.rename({"x_pu": "x", "r_pu": "r"}, axis=1).to_csv(
                os.path.join(directory, "transformers.csv")
            )
        if not self.transformers_hvmv_df.empty:
            self.transformers_hvmv_df.rename({"x_pu": "x", "r_pu": "r"}, axis=1).to_csv(
                os.path.join(directory, "transformers_hvmv.csv")
            )
        self.lines_df.to_csv(os.path.join(directory, "lines.csv"))
        self.buses_df.to_csv(os.path.join(directory, "buses.csv"))
        if not self.switches_df.empty:
            self.switches_df.to_csv(os.path.join(directory, "switches.csv"))

        network = {"name": self.mv_grid.id}
        network.update(self._grid_district)
        pd.DataFrame([network]).set_index("name").rename(
            {
                "geom": "mv_grid_district_geom",
                "population": "mv_grid_district_population",
            },
            axis=1,
        ).to_csv(os.path.join(directory, "network.csv"))

    def from_csv(self, data_path, edisgo_obj, from_zip_archive=False):
        """
        Restores topology from csv files.

        Parameters
        ----------
        data_path : str
            Path to topology csv files or zip archive.
        edisgo_obj : :class:`~.EDisGo`
        from_zip_archive : bool
            Set to True if data is archived in a zip archive. Default: False.

        """

        def _get_matching_dict_of_attributes_and_file_names():
            """
            Helper function that matches attribute names to file names.

            Is used in function :attr:`~.network.topology.Topology.from_csv` to set
            which attribute of :class:`~.network.topology.Topology` is saved under
            which file name.

            Returns
            -------
            dict
                Dictionary matching attribute names and file names with attribute
                names as keys and corresponding file names as values.

            """
            return {
                "buses_df": "buses.csv",
                "lines_df": "lines.csv",
                "loads_df": "loads.csv",
                "generators_df": "generators.csv",
                "charging_points_df": "charging_points.csv",
                "storage_units_df": "storage_units.csv",
                "transformers_df": "transformers.csv",
                "transformers_hvmv_df": "transformers_hvmv.csv",
                "switches_df": "switches.csv",
                "network": "network.csv",
            }

        # get all attributes and corresponding file names
        attrs = _get_matching_dict_of_attributes_and_file_names()

        if from_zip_archive:
            # read from zip archive
            # setup ZipFile Class
            zip = ZipFile(data_path)

            # get all directories and files within zip archive
            files = zip.namelist()

            # add directory to attributes to match zip archive
            attrs = {k: f"topology/{v}" for k, v in attrs.items()}

        else:
            # read from directory
            # check files within the directory
            files = os.listdir(data_path)

        attrs_to_read = {k: v for k, v in attrs.items() if v in files}

        for attr, file in attrs_to_read.items():
            if from_zip_archive:
                # open zip file to make it readable for pandas
                with zip.open(file) as f:
                    df = pd.read_csv(f, index_col=0)
            else:
                path = os.path.join(data_path, file)
                df = pd.read_csv(path, index_col=0)

            if attr == "generators_df":
                # delete slack if it was included
                df = df.loc[df.control != "Slack"]
            elif "transformers" in attr:
                # rename columns to match convention
                df = df.rename(columns={"x": "x_pu", "r": "r_pu"})
            elif attr == "network":
                # rename columns to match convention
                df = df.rename(
                    columns={
                        "mv_grid_district_geom": "geom",
                        "mv_grid_district_population": "population",
                    }
                )

                # set grid district information
                setattr(
                    self,
                    "grid_district",
                    {
                        "population": df.population.iat[0],
                        "geom": wkt_loads(df.geom.iat[0]),
                        "srid": df.srid.iat[0],
                    },
                )

                # set up medium voltage grid
                setattr(self, "mv_grid", MVGrid(edisgo_obj=edisgo_obj, id=df.index[0]))

                continue

            # set attribute
            setattr(self, attr, df)

        if from_zip_archive:
            # make sure to destroy ZipFile Class to close any open connections
            zip.close()

        # Check data integrity
        self.check_integrity()

    def check_integrity(self):
        """
        Check data integrity.

        Checks for duplicated labels and isolated components. Further checks for very
        small impedances that can cause stability problems in the power flow calculation
        and large line lengths that might be implausible.

        """
        # check for duplicate labels (of components)
        duplicated_labels = []
        duplicated_comps = []

        for comp in [
            "buses",
            "generators",
            "loads",
            "transformers",
            "lines",
            "switches",
        ]:
            df = getattr(self, f"{comp}_df")
            if any(df.index.duplicated()):
                duplicated_comps.append(comp)
                duplicated_labels.append(df.index[df.index.duplicated()].values)

        if duplicated_labels:
            logger.warning(
                "{labels} have duplicate entry in one of the following components' "
                "dataframes: {comps}.".format(
                    labels=", ".join(
                        np.concatenate([list.tolist() for list in duplicated_labels])
                    ),
                    comps=", ".join(duplicated_comps),
                )
            )

        # check for isolated or not defined buses
        buses = []

        for nodal_component in [
            "loads",
            "generators",
            "storage_units",
        ]:
            df = getattr(self, f"{nodal_component}_df")
            missing = df.index[~df.bus.isin(self.buses_df.index)]
            buses.append(df.bus.values)

            if len(missing) > 0:
                logger.warning(
                    f"The following {nodal_component} have buses which are not defined:"
                    f" {', '.join(missing.values)}."
                )

        for branch_component in ["lines", "transformers"]:
            df = getattr(self, f"{branch_component}_df")

            for attr in ["bus0", "bus1"]:
                buses.append(df[attr].values)
                missing = df.index[~df[attr].isin(self.buses_df.index)]

                if len(missing) > 0:
                    logger.warning(
                        f"The following {branch_component} have {attr} which are not "
                        f"defined: {', '.join(missing.values)}."
                    )

        for attr in ["bus_open", "bus_closed"]:
            missing = self.switches_df.index[
                ~self.switches_df[attr].isin(self.buses_df.index)
            ]
            buses.append(self.switches_df[attr].values)

            if len(missing) > 0:
                logger.warning(
                    f"The following switches have {attr} which are not defined: "
                    f"{', '.join(missing.values)}."
                )

        all_buses = np.unique(np.concatenate(buses, axis=None))
        missing = self.buses_df.index[~self.buses_df.index.isin(all_buses)]
        if len(missing) > 0:
            logger.warning(
                f"The following buses are isolated: {', '.join(missing.values)}."
            )

        # check for subgraphs
        subgraphs = list(
            self.to_graph().subgraph(c)
            for c in nx.connected_components(self.to_graph())
        )
        if len(subgraphs) > 1:
            logger.warning("The network has isolated nodes or edges.")

        # check impedance
        for branch_component in ["lines", "transformers"]:
            if branch_component == "lines":
                z = getattr(self, branch_component + "_df").apply(
                    lambda x: np.sqrt(np.square(x.r) + np.square(x.x)), axis=1
                )
            else:
                z = getattr(self, branch_component + "_df").apply(
                    lambda x: np.sqrt(np.square(x.r_pu) + np.square(x.x_pu)), axis=1
                )
            if not z.empty and (z < 1e-6).any():
                logger.warning(
                    f"Very small values for impedance of {branch_component}: "
                    f"{z[z < 1e-6].index.values}. This might cause problems in the "
                    f"power flow or optimisation."
                )

        # check line length
        if (self.lines_df.length > 10.0).any():
            max_length = max(self.lines_df.length)
            logger.warning(
                f"There are lines with very large line lengths (largest line length "
                f"{max_length} km). This might be due to grid integration of a "
                f"component that is outside the grid district or whose coordinates "
                f"are in a different reference system."
            )
        if (self.lines_df.length <= 0.001).any():
            min_length = min(self.lines_df.length)
            logger.warning(
                f"There are lines with very short line lengths (shortest line length "
                f"{min_length} km). This might cause problems in the power flow or "
                f"optimisation."
            )

<<<<<<< HEAD
    def aggregate_lv_grid_buses_on_station(self, lv_grid_id: int | str) -> None:
        """
        Aggregates all lv grid buses on secondary station side bus. Drop all lines of
        lv grid and replaces bus names in "loads_df", "storages_df",
        "charging_points_df" and "storages_df".
=======
    def aggregate_lv_grid_at_station(self, lv_grid_id: int | str) -> None:
        """
        Aggregates all LV grid components to secondary side of the grid's station.

        All lines of the LV grid are dropped, as well as all buses except the station's
        secondary side bus. Buses, the loads, generators and storage units are connected
        to are changed to the station's secondary side bus. The changes are directly
        applied to the Topology object.
>>>>>>> 3e5be326

        Parameters
        ----------
        lv_grid_id : int or str
<<<<<<< HEAD
=======
            ID of the LV grid to aggregate.

>>>>>>> 3e5be326
        """
        lv_grid = self.get_lv_grid(name=lv_grid_id)
        lines_to_drop = lv_grid.lines_df.index.to_list()
        station_bus = lv_grid.station.index[0]
        buses_to_drop = lv_grid.buses_df.loc[
            lv_grid.buses_df.index != station_bus
        ].index.to_list()

        self.buses_df = self.buses_df[~self.buses_df.index.isin(buses_to_drop)]
        self.lines_df = self.lines_df[~self.lines_df.index.isin(lines_to_drop)]
        self.loads_df.loc[self.loads_df.bus.isin(buses_to_drop), "bus"] = station_bus
        self.generators_df.loc[
            self.generators_df.bus.isin(buses_to_drop), "bus"
        ] = station_bus
<<<<<<< HEAD
        self.charging_points_df.loc[
            self.charging_points_df.bus.isin(buses_to_drop), "bus"
        ] = station_bus
=======
>>>>>>> 3e5be326
        self.storage_units_df.loc[
            self.storage_units_df.bus.isin(buses_to_drop), "bus"
        ] = station_bus

    def __repr__(self):
        return f"Network topology {self.id}"<|MERGE_RESOLUTION|>--- conflicted
+++ resolved
@@ -3077,13 +3077,6 @@
                 f"optimisation."
             )
 
-<<<<<<< HEAD
-    def aggregate_lv_grid_buses_on_station(self, lv_grid_id: int | str) -> None:
-        """
-        Aggregates all lv grid buses on secondary station side bus. Drop all lines of
-        lv grid and replaces bus names in "loads_df", "storages_df",
-        "charging_points_df" and "storages_df".
-=======
     def aggregate_lv_grid_at_station(self, lv_grid_id: int | str) -> None:
         """
         Aggregates all LV grid components to secondary side of the grid's station.
@@ -3092,16 +3085,12 @@
         secondary side bus. Buses, the loads, generators and storage units are connected
         to are changed to the station's secondary side bus. The changes are directly
         applied to the Topology object.
->>>>>>> 3e5be326
 
         Parameters
         ----------
         lv_grid_id : int or str
-<<<<<<< HEAD
-=======
             ID of the LV grid to aggregate.
 
->>>>>>> 3e5be326
         """
         lv_grid = self.get_lv_grid(name=lv_grid_id)
         lines_to_drop = lv_grid.lines_df.index.to_list()
@@ -3116,12 +3105,6 @@
         self.generators_df.loc[
             self.generators_df.bus.isin(buses_to_drop), "bus"
         ] = station_bus
-<<<<<<< HEAD
-        self.charging_points_df.loc[
-            self.charging_points_df.bus.isin(buses_to_drop), "bus"
-        ] = station_bus
-=======
->>>>>>> 3e5be326
         self.storage_units_df.loc[
             self.storage_units_df.bus.isin(buses_to_drop), "bus"
         ] = station_bus
