from __future__ import annotations

import logging
import os
import random

from zipfile import ZipFile

import networkx as nx
import numpy as np
import pandas as pd

import edisgo

from edisgo.network.components import Switch
from edisgo.network.grids import LVGrid, MVGrid
from edisgo.tools import geo, networkx_helper
from edisgo.tools.tools import (
    calculate_apparent_power,
    calculate_line_reactance,
    calculate_line_resistance,
    calculate_line_susceptance,
    select_cable,
)

if "READTHEDOCS" not in os.environ:
    from shapely.geometry import LineString, Point
    from shapely.ops import transform
    from shapely.wkt import loads as wkt_loads

logger = logging.getLogger(__name__)

COLUMNS = {
    "loads_df": [
        "bus",
        "p_set",
        "building_id",
        "type",
        "annual_consumption",
        "sector",
        "number_households",
    ],
    "generators_df": [
        "bus",
        "p_nom",
        "type",
        "control",
        "weather_cell_id",
        "subtype",
    ],
    "storage_units_df": ["bus", "control", "p_nom", "max_hours"],
    "transformers_df": ["bus0", "bus1", "x_pu", "r_pu", "s_nom", "type_info"],
    "lines_df": [
        "bus0",
        "bus1",
        "length",
        "x",
        "r",
        "b",
        "s_nom",
        "num_parallel",
        "type_info",
        "kind",
    ],
    "buses_df": ["v_nom", "x", "y", "mv_grid_id", "lv_grid_id", "in_building"],
    "switches_df": ["bus_open", "bus_closed", "branch", "type_info"],
}


class Topology:
    """
    Container for all grid topology data of a single MV grid.

    Data may as well include grid topology data of underlying LV grids.

    Other Parameters
    -----------------
    config : None or :class:`~.tools.config.Config`
        Provide your configurations if you want to load self-provided equipment
        data. Path to csv files containing the technical data is set in
        `config_system.cfg` in sections `system_dirs` and `equipment`.
        The default is None in which case the equipment data provided by
        eDisGo is used.

    """

    def __init__(self, **kwargs):

        # load technical data of equipment
        self._equipment_data = self._load_equipment_data(kwargs.get("config", None))

    @staticmethod
    def _load_equipment_data(config=None):
        """
        Load equipment data for transformers, cables etc.

        Parameters
        -----------
        config : :class:`~.tools.config.Config`
            Config object with configuration data from config files.

        Returns
        -------
        dict
            Dictionary with :pandas:`pandas.DataFrame<DataFrame>` containing
            equipment data. Keys of the dictionary are 'mv_transformers',
            'mv_overhead_lines', 'mv_cables', 'lv_transformers', and
            'lv_cables'.

        Notes
        ------
        This function calculates electrical values of transformers from
        standard values (so far only for MV/LV transformers, not necessary for
        HV/MV transformers as MV impedances are not used).

        $z_{pu}$ is calculated as follows:

        .. math:: z_{pu} = \frac{u_{kr}}{100}

        using the following simplification:

        .. math:: z_{pu} = \frac{Z}{Z_{nom}}

        with

        .. math:: Z = \frac{u_{kr}}{100} \\cdot \frac{U_n^2}{S_{nom}}

        and

        .. math:: Z_{nom} = \frac{U_n^2}{S_{nom}}

        $r_{pu}$ is calculated as follows:

        .. math:: r_{pu} = \frac{P_k}{S_{nom}}

        using the simplification of

        .. math:: r_{pu} = \frac{R}{Z_{nom}}

        with

        .. math:: R = \frac{P_k}{3 I_{nom}^2} = P_k \\cdot \frac{U_{nom}^2}{S_{nom}^2}

        $x_{pu}$ is calculated as follows:

        .. math::  x_{pu} = \\sqrt(z_{pu}^2-r_{pu}^2)

        """

        equipment = {
            "mv": ["transformers", "overhead_lines", "cables"],
            "lv": ["transformers", "cables"],
        }

        # if config is not provided set default path and filenames
        if config is None:
            equipment_dir = "equipment"
            config = {}
            for voltage_level, eq_list in equipment.items():
                for i in eq_list:
                    config[
                        "equipment_{}_parameters_{}".format(voltage_level, i)
                    ] = "equipment-parameters_{}_{}.csv".format(
                        voltage_level.upper(), i
                    )
        else:
            equipment_dir = config["system_dirs"]["equipment_dir"]
            config = config["equipment"]

        package_path = edisgo.__path__[0]
        data = {}

        for voltage_level, eq_list in equipment.items():
            for i in eq_list:
                equipment_parameters = config[
                    "equipment_{}_parameters_{}".format(voltage_level, i)
                ]
                data["{}_{}".format(voltage_level, i)] = pd.read_csv(
                    os.path.join(package_path, equipment_dir, equipment_parameters),
                    comment="#",
                    index_col="name",
                    delimiter=",",
                    decimal=".",
                )
                # calculate electrical values of transformer from standard
                # values (so far only for LV transformers, not necessary for
                # MV as MV impedances are not used)
                if voltage_level == "lv" and i == "transformers":
                    name = f"{voltage_level}_{i}"

                    data[name]["r_pu"] = data[name]["P_k"] / data[name]["S_nom"]

                    data[name]["x_pu"] = np.sqrt(
                        (data[name]["u_kr"] / 100) ** 2 - data[name]["r_pu"] ** 2
                    )
        return data

    @property
    def loads_df(self):
        """
        Dataframe with all loads in MV network and underlying LV grids.

        Parameters
        ----------
        df : :pandas:`pandas.DataFrame<DataFrame>`
            Dataframe with all loads (incl. charging points, heat pumps, etc.) in MV
            network and underlying LV grids. Index of the dataframe are load names as
            string. Columns of the dataframe are:

            bus : str
                Identifier of bus load is connected to.

            p_set : float
                Peak load or nominal capacity in MW.

            type : str
                Type of load, e.g. 'conventional_load', 'charging_point' or 'heat_pump'.
                This information is for example currently necessary when setting up a
                worst case analysis, as different types of loads are treated
                differently.

            sector : str
                Further specifies type of load.

                In case of conventional loads this attribute is used if demandlib is
                used to generate sector-specific time series (see function
                :attr:`~.network.timeseries.TimeSeries.
                predefined_conventional_loads_by_sector`). It is further used when new
                generators are integrated into the grid, as e.g. smaller PV rooftop
                generators are most likely to be located in a household (see function
                :attr:`~.network.topology.Topology.connect_to_lv`). The sector
                needs to either be 'agricultural', 'industrial', 'residential' or
                'retail'.

                In case of charging points this attribute is used to define the charging
                point use case ('home', 'work', 'public' or 'hpc') to determine whether
                a charging process can be flexibilised, as it is assumed that only
                charging processes at private charging points ('home' and 'work') can
                be flexibilised (see function
                :attr:`~.flex_opt.charging_strategies.charging_strategy`).
                It is further used when charging points are integrated into the grid,
                as e.g. 'home' charging points are allocated to a household (see
                function :attr:`~.network.topology.Topology.connect_to_lv`).

                In case of heat pumps it is used when heat pumps are integrated into
                the grid, as e.g. heat pumps for individual heating are allocated to an
                existing load (see
                function :attr:`~.network.topology.Topology.connect_to_lv`). The sector
                needs to either be 'individual_heating' or 'district_heating'.

            building_id : int
                ID of the building the load is associated with. This is e.g. used to
                get electricity and heat demand time series as well as information on
                existing heat pumps and PV rooftop plants for scenarios developed in the
                eGo^n research project.

            annual_consumption : float
                Annual consumption in MWh.

            number_households : int
                Number of households in the building. This information is currently not
                used in eDisGo.

        Returns
        --------
        :pandas:`pandas.DataFrame<DataFrame>`
            Dataframe with all loads in MV network and underlying LV grids.
            For more information on the dataframe see input parameter `df`.

        """
        try:
            return self._loads_df
        except Exception:
            return pd.DataFrame(columns=COLUMNS["loads_df"])

    @loads_df.setter
    def loads_df(self, df):
        self._loads_df = df

    @property
    def generators_df(self):
        """
        Dataframe with all generators in MV network and underlying LV grids.

        Parameters
        ----------
        df : :pandas:`pandas.DataFrame<DataFrame>`
            Dataframe with all generators in MV network and underlying LV
            grids. Index of the dataframe are generator names as string.
            Columns of the dataframe are:

            bus : str
                Identifier of bus generator is connected to.

            p_nom : float
                Nominal power in MW.

            type : str
                Type of generator, e.g. 'solar', 'run_of_river', etc. Is used
                in case generator type specific time series are provided.

            control : str
                Control type of generator used for power flow analysis. In MV
                and LV grids usually 'PQ'.

            weather_cell_id : int
                ID of weather cell, that identifies the weather data cell from
                the weather data set used in the research project
                `open_eGo <https://openegoproject.wordpress.com/>`_ to
                determine feed-in profiles of wind and solar generators.
                Only required when time series of  wind and solar generators
                are assigned using precalculated time series from the
                OpenEnergy DataBase.

            subtype : str
                Further specification of type, e.g. 'solar_roof_mounted'.
                Currently not required for any functionality.

        Returns
        --------
        :pandas:`pandas.DataFrame<DataFrame>`
            Dataframe with all generators in MV network and underlying LV
            grids. For more information on the dataframe see input parameter
            `df`.

        """
        try:
            return self._generators_df
        except Exception:
            return pd.DataFrame(columns=COLUMNS["generators_df"])

    @generators_df.setter
    def generators_df(self, df):
        self._generators_df = df

    @property
    def storage_units_df(self):
        """
        Dataframe with all storage units in MV grid and underlying LV grids.

        Parameters
        ----------
        df : :pandas:`pandas.DataFrame<DataFrame>`
            Dataframe with all storage units in MV grid and underlying LV
            grids. Index of the dataframe are storage names as string. Columns
            of the dataframe are:

            bus : str
                Identifier of bus storage unit is connected to.

            control : str
                Control type of storage unit used for power flow analysis,
                usually 'PQ'.

            p_nom : float
                Nominal power in MW.

            max_hours : float
                Maximum state of charge capacity in terms of hours at full output
                capacity p_nom.

        Returns
        --------
        :pandas:`pandas.DataFrame<DataFrame>`
            Dataframe with all storage units in MV network and underlying LV
            grids. For more information on the dataframe see input parameter
            `df`.

        """
        try:
            return self._storage_units_df
        except Exception:
            return pd.DataFrame(columns=COLUMNS["storage_units_df"])

    @storage_units_df.setter
    def storage_units_df(self, df):
        self._storage_units_df = df

    @property
    def transformers_df(self):
        """
        Dataframe with all MV/LV transformers.

        Parameters
        ----------
        df : :pandas:`pandas.DataFrame<DataFrame>`
            Dataframe with all MV/LV transformers. Index of the dataframe are
            transformer names as string. Columns of the dataframe are:

            bus0 : str
                Identifier of bus at the transformer's primary (MV) side.

            bus1 : str
                Identifier of bus at the transformer's secondary (LV) side.

            x_pu : float
                Per unit series reactance.

            r_pu : float
                Per unit series resistance.

            s_nom : float
                Nominal apparent power in MW.

            type_info : str
                Type of transformer.

        Returns
        --------
        :pandas:`pandas.DataFrame<DataFrame>`
            Dataframe with all MV/LV transformers. For more information on the
            dataframe see input parameter `df`.

        """
        try:
            return self._transformers_df
        except Exception:
            return pd.DataFrame(columns=COLUMNS["transformers_df"])

    @transformers_df.setter
    def transformers_df(self, df):
        self._transformers_df = df

    @property
    def transformers_hvmv_df(self):
        """
        Dataframe with all HV/MV transformers.

        Parameters
        ----------
        df : :pandas:`pandas.DataFrame<DataFrame>`
            Dataframe with all HV/MV transformers, with the same format as
            :py:attr:`~transformers_df`.

        Returns
        --------
        :pandas:`pandas.DataFrame<DataFrame>`
            Dataframe with all HV/MV transformers. For more information on
            format see :py:attr:`~transformers_df`.

        """
        try:
            return self._transformers_hvmv_df
        except Exception:
            return pd.DataFrame(columns=COLUMNS["transformers_df"])

    @transformers_hvmv_df.setter
    def transformers_hvmv_df(self, df):
        self._transformers_hvmv_df = df

    @property
    def lines_df(self):
        """
        Dataframe with all lines in MV network and underlying LV grids.

        Parameters
        ----------
        df : :pandas:`pandas.DataFrame<DataFrame>`
            Dataframe with all lines in MV network and underlying LV grids.
            Index of the dataframe are line names as string. Columns of the
            dataframe are:

            bus0 : str
                Identifier of first bus to which line is attached.

            bus1 : str
                Identifier of second bus to which line is attached.

            length : float
                Line length in km.

            x : float
                Reactance of line (or in case of multiple parallel lines
                total reactance of lines) in Ohm.

            r : float
                Resistance of line (or in case of multiple parallel lines
                total resistance of lines) in Ohm.

            s_nom : float
                Apparent power which can pass through the line (or in case of
                multiple parallel lines total apparent power which can pass
                through the lines) in MVA.

            num_parallel : int
                Number of parallel lines.

            type_info : str
                Type of line as e.g. given in `equipment_data`.

            kind : str
                Specifies whether line is a cable ('cable') or overhead line
                ('line').

        Returns
        --------
        :pandas:`pandas.DataFrame<DataFrame>`
            Dataframe with all lines in MV network and underlying LV grids.
            For more information on the dataframe see input parameter `df`.

        """
        try:
            return self._lines_df
        except Exception:
            return pd.DataFrame(columns=COLUMNS["lines_df"])

    @lines_df.setter
    def lines_df(self, df):
        self._lines_df = df

    @property
    def buses_df(self):
        """
        Dataframe with all buses in MV network and underlying LV grids.

        Parameters
        ----------
        df : :pandas:`pandas.DataFrame<DataFrame>`
            Dataframe with all buses in MV network and underlying LV grids.
            Index of the dataframe are bus names as strings. Columns of the
            dataframe are:

            v_nom : float
                Nominal voltage in kV.

            x : float
                x-coordinate (longitude) of geolocation.

            y : float
                y-coordinate (latitude) of geolocation.

            mv_grid_id : int
                ID of MV grid the bus is in.

            lv_grid_id : int
                ID of LV grid the bus is in. In case of MV buses this is NaN.

            in_building : bool
                Signifies whether a bus is inside a building, in which case
                only components belonging to this house connection can be
                connected to it.

        Returns
        --------
        :pandas:`pandas.DataFrame<DataFrame>`
            Dataframe with all buses in MV network and underlying LV grids.

        """
        try:
            return self._buses_df
        except Exception:
            return pd.DataFrame(columns=COLUMNS["buses_df"])

    @buses_df.setter
    def buses_df(self, df):
        # make sure in_building takes on only True or False (not numpy bools)
        # needs to be tested using `== True`, not `is True`
        buses_in_building = df[df.in_building == True].index  # noqa: E712
        df.loc[buses_in_building, "in_building"] = True
        df.loc[~df.index.isin(buses_in_building), "in_building"] = False
        self._buses_df = df

    @property
    def switches_df(self):
        """
        Dataframe with all switches in MV network and underlying LV grids.

        Switches are implemented as branches that, when they are closed, are
        connected to a bus (`bus_closed`) such that there is a closed ring,
        and when they are open, connected to a virtual bus (`bus_open`), such
        that there is no closed ring. Once the ring is closed, the virtual
        is a single bus that is not connected to the rest of the grid.

        Parameters
        ----------
        df : :pandas:`pandas.DataFrame<DataFrame>`
            Dataframe with all switches in MV network and underlying LV grids.
            Index of the dataframe are switch names as string. Columns of the
            dataframe are:

            bus_open : str
                Identifier of bus the switch branch is connected to when the
                switch is open.

            bus_closed : str
                Identifier of bus the switch branch is connected to when the
                switch is closed.

            branch : str
                Identifier of branch that represents the switch.

            type : str
                Type of switch, e.g. switch disconnector.

        Returns
        --------
        :pandas:`pandas.DataFrame<DataFrame>`
            Dataframe with all switches in MV network and underlying LV grids.
            For more information on the dataframe see input parameter `df`.

        """
        try:
            return self._switches_df
        except Exception:
            return pd.DataFrame(columns=COLUMNS["switches_df"])

    @switches_df.setter
    def switches_df(self, df):
        self._switches_df = df

    @property
    def charging_points_df(self):
        """
        Returns a subset of :py:attr:`~loads_df` containing only charging points.

        Parameters
        ----------
        type : str
            Load type. Default: "charging_point"

        Returns
        -------
        :pandas:`pandas.DataFrame<DataFrame>`
            Pandas DataFrame with all loads of the given type.

        """
        if "charging_point" in self.loads_df.type.unique():
            return self.loads_df.loc[self.loads_df.type == "charging_point"]
        else:
            return pd.DataFrame(columns=COLUMNS["loads_df"])

    @property
    def id(self):
        """
        MV network ID.

        Returns
        --------
        int
            MV network ID.

        """

        return self.mv_grid.id

    @property
    def grids(self):
        """Gives a list of all grids."""
        return [self._mv_grid] + list(self.lv_grids)

    @property
    def mv_grid(self):
        """
        Medium voltage network.

        The medium voltage network object only contains components (lines,
        generators, etc.) that are in or connected to the MV grid and does
        not include any components of the underlying LV grids (also not
        MV/LV transformers).

        Parameters
        ----------
        mv_grid : :class:`~.network.grids.MVGrid`
            Medium voltage network.

        Returns
        --------
        :class:`~.network.grids.MVGrid`
            Medium voltage network.

        """
        return self._mv_grid

    @mv_grid.setter
    def mv_grid(self, mv_grid):
        self._mv_grid = mv_grid

    @property
    def lv_grids(self):
        """
        Yields generator object with all low voltage grids in network.

        Returns
        --------
        :class:`~.network.grids.LVGrid`
            Yields generator object with :class:`~.network.grids.LVGrid` object.

        """
        for lv_grid_id in self._lv_grid_ids:
            yield self.get_lv_grid(lv_grid_id)

    @property
    def _lv_grid_ids(self):
        """
        Returns a list with all LV grid IDs.

        Returns
        --------
        list(int)
            List with all LV grid IDs as integers.

        """
        return [int(_) for _ in self.buses_df.lv_grid_id.dropna().unique()]

    @property
    def _grids_repr(self):
        """
        Returns a list with all grid names, including MV grid and underlying LV grids.

        Returns
        --------
        list(str)
            List with all grid names (string representatives), including MV grid
            and underlying LV grids.

        """
        return [f"LVGrid_{id}" for id in self._lv_grid_ids] + [
            f"MVGrid_{int(self.mv_grid.id)}"
        ]

    def get_lv_grid(self, name):
        """
        Returns :class:`~.network.grids.LVGrid` object for given LV grid ID or name.

        Parameters
        -----------
        name : int or str
            LV grid ID as integer or LV grid name (string representation) as string
            of the LV grid object that should be returned.

        Returns
        --------
        :class:`~.network.grids.LVGrid`
            LV grid object with the given LV grid ID or LV grid name (string
            representation).

        """
        edisgo_obj = self.mv_grid.edisgo_obj
        if isinstance(name, int):
            return LVGrid(id=name, edisgo_obj=edisgo_obj)
        elif isinstance(name, str):
            return LVGrid(id=int(name.split("_")[-1]), edisgo_obj=edisgo_obj)
        else:
            logging.warning("`name` must be integer or string.")

    @property
    def grid_district(self):
        """
        Dictionary with MV grid district information.

        Parameters
        ----------
        grid_district : dict
            Dictionary with the following MV grid district information:

            'population' : int
                Number of inhabitants in grid district.
            'geom' : :shapely:`shapely.MultiPolygon<MultiPolygon>`
                Geometry of MV grid district as (Multi)Polygon.
            'srid' : int
                SRID (spatial reference ID) of grid district geometry.

        Returns
        --------
        dict
            Dictionary with MV grid district information. For more information
            on the dictionary see input parameter `grid_district`.

        """
        return self._grid_district

    @grid_district.setter
    def grid_district(self, grid_district):
        self._grid_district = grid_district

    @property
    def rings(self):
        """
        List of rings in the grid topology.

        A ring is represented by the names of buses within that ring.

        Returns
        --------
        list(list)
            List of rings, where each ring is again represented by a list of
            buses within that ring.

        """
        if hasattr(self, "_rings"):
            return self._rings
        else:
            # close switches
            switches = [Switch(id=_, topology=self) for _ in self.switches_df.index]
            switch_status = {}
            for switch in switches:
                switch_status[switch] = switch.state
                switch.close()
            # find rings in topology
            graph = self.to_graph()
            self.rings = nx.cycle_basis(graph)
            # reopen switches
            for switch in switches:
                if switch_status[switch] == "open":
                    switch.open()
            return self.rings

    @rings.setter
    def rings(self, rings):
        self._rings = rings

    @property
    def equipment_data(self):
        """
        Technical data of electrical equipment such as lines and transformers.

        Returns
        --------
        dict
            Dictionary with :pandas:`pandas.DataFrame<DataFrame>` containing
            equipment data. Keys of the dictionary are 'mv_transformers',
            'mv_overhead_lines', 'mv_cables', 'lv_transformers', and
            'lv_cables'.

        """
        return self._equipment_data

    def get_connected_lines_from_bus(self, bus_name):
        """
        Returns all lines connected to specified bus.

        Parameters
        ----------
        bus_name : str
            Name of bus to get connected lines for.

        Returns
        --------
        :pandas:`pandas.DataFrame<DataFrame>`
            Dataframe with connected lines with the same format as
            :attr:`~.network.topology.Topology.lines_df`.

        """
        return pd.concat(
            [
                self.lines_df.loc[self.lines_df.bus0 == bus_name],
                self.lines_df.loc[self.lines_df.bus1 == bus_name],
            ]
        )

    def get_line_connecting_buses(self, bus_1, bus_2):
        """
        Returns information of line connecting bus_1 and bus_2.

        Parameters
        ----------
        bus_1 : str
            Name of first bus.
        bus_2 : str
            Name of second bus.

        Returns
        --------
        :pandas:`pandas.DataFrame<DataFrame>`
            Dataframe with information of line connecting bus_1 and bus_2
            in the same format as
            :attr:`~.network.topology.Topology.lines_df`.

        """
        lines_bus_1 = self.get_connected_lines_from_bus(bus_1)
        lines_bus_2 = self.get_connected_lines_from_bus(bus_2)
        line = [_ for _ in lines_bus_1.index if _ in lines_bus_2.index]
        if len(line) > 0:
            return self.lines_df.loc[line, :]
        else:
            return None

    def get_connected_components_from_bus(self, bus_name):
        """
        Returns dictionary of components connected to specified bus.

        Parameters
        ----------
        bus_name : str
            Identifier of bus to get connected components for.

        Returns
        -------
         dict of :pandas:`pandas.DataFrame<DataFrame>`
            Dictionary of connected components with keys 'generators', 'loads',
            'storage_units', 'lines', 'transformers', 'transformers_hvmv', 'switches'.
            Corresponding values are component dataframes containing only components
            that are connected to the given bus.

        """
        components = {}
        components["generators"] = self.generators_df.loc[
            self.generators_df.bus == bus_name
        ]

        components["loads"] = self.loads_df.loc[self.loads_df.bus == bus_name]

        components["storage_units"] = self.storage_units_df.loc[
            self.storage_units_df.bus == bus_name
        ]

        components["lines"] = self.get_connected_lines_from_bus(bus_name)

        components["transformers"] = pd.concat(
            [
                self.transformers_df.loc[self.transformers_df.bus0 == bus_name],
                self.transformers_df.loc[self.transformers_df.bus1 == bus_name],
            ]
        )

        components["transformers_hvmv"] = pd.concat(
            [
                self.transformers_hvmv_df.loc[
                    self.transformers_hvmv_df.bus0 == bus_name
                ],
                self.transformers_hvmv_df.loc[
                    self.transformers_hvmv_df.bus1 == bus_name
                ],
            ]
        )

        components["switches"] = self.switches_df.loc[
            self.switches_df.bus_closed == bus_name
        ]

        return components

    def get_neighbours(self, bus_name):
        """
        Returns a set of neighbour buses of specified bus.

        Parameters
        ----------
        bus_name : str
            Identifier of bus to get neighbouring buses for.

        Returns
        --------
        set(str)
            Set of identifiers of neighbouring buses.

        """
        lines = self.get_connected_lines_from_bus(bus_name)
        buses = list(lines.bus0)
        buses.extend(list(lines.bus1))
        neighbours = set(buses)
        neighbours.remove(bus_name)
        return neighbours

    def _check_bus_for_removal(self, bus_name):
        """
        Checks whether the specified bus can be safely removed from topology.

        Returns False if there is more than one line or any other component,
        such as generator, transformer, etc. connected to the given bus, as in
        that case removing the bus will lead to an invalid grid topology.

        Parameters
        ----------
        bus_name : str
            Identifier of bus for which save removal is checked.

        Returns
        -------
        bool
            True if bus can be safely removed from topology, False if removal
            of bus will lead to an invalid grid topology.

        """
        # check if bus is part of topology
        if bus_name not in self.buses_df.index:
            logger.warning(
                "Bus of name {} not in Topology. Cannot be removed.".format(bus_name)
            )
            return False

        conn_comp = self.get_connected_components_from_bus(bus_name)
        lines = conn_comp.pop("lines")
        # if more than one line is connected, return false
        if len(lines) > 1:
            return False
        conn_comp_types = [k for k, v in conn_comp.items() if not v.empty]
        # if any other component is connected, return false
        if len(conn_comp_types) > 0:
            return False
        else:
            return True

    def _check_line_for_removal(self, line_name):
        """
        Checks whether the specified line can be safely removed from topology.

        Returns True if one of the buses the line is connected to can be
        safely removed (see
        :attr:`~.network.results.Results._check_bus_for_removal`) or if the
        line is part of a closed ring and thus removing it would not lead to
        isolated parts. In any other case, the line cannot be safely removed
        and False is returned.

        Parameters
        ----------
        line_name : str
            Identifier of line for which save removal is checked.

        Returns
        -------
        bool
            True if line can be safely removed from topology, False if removal
            of line will lead to an invalid grid topology.

        """
        # check if line is part of topology
        if line_name not in self.lines_df.index:
            logger.warning(
                "Line of name {} not in Topology. Cannot be "
                "removed.".format(line_name)
            )
            return False

        bus0 = self.lines_df.loc[line_name, "bus0"]
        bus1 = self.lines_df.loc[line_name, "bus1"]
        # if one of the buses can be removed as well, line can be removed
        # safely
        if self._check_bus_for_removal(bus0) or self._check_bus_for_removal(bus1):
            return True
        # otherwise both buses have to be in the same ring
        # find rings in topology
        graph = self.to_graph()
        rings = nx.cycle_basis(graph)
        for ring in rings:
            if bus0 in ring and bus1 in ring:
                return True
        return False

    def add_load(self, bus, p_set, type="conventional_load", **kwargs):
        """
        Adds load to topology.

        Load name is generated automatically.

        Parameters
        ----------
        bus : str
            See :py:attr:`~loads_df` for more information.
        p_set : float
            See :py:attr:`~loads_df` for more information.
        type : str
            See :py:attr:`~loads_df` for more information.
            Default: "conventional_load"

        Other Parameters
        -----------------
        kwargs :
            Kwargs may contain any further attributes you want to specify.
            See :py:attr:`~loads_df` for more information on additional
            attributes used for some functionalities in edisgo. Kwargs may
            also contain a load ID (provided through keyword argument
            `load_id` as string) used to generate a unique identifier
            for the newly added load.

        Returns
        --------
        str
            Unique identifier of added load.

        """
        try:
            bus_s = self.buses_df.loc[bus]
        except KeyError:
            raise ValueError(
                "Specified bus {} is not valid as it is not defined in "
                "buses_df.".format(bus)
            )

        # generate load name and check uniqueness
        if bus_s.lv_grid_id is not None and not np.isnan(bus_s.lv_grid_id):
            grid = self.get_lv_grid(int(bus_s.lv_grid_id))
        else:
            grid = self.mv_grid

        type_name = "_".join([val.capitalize() for val in type.split("_")])

        tmp = f"{type_name}_{str(grid)}"

        if kwargs.get("sector", None) is not None:
            tmp = tmp + "_" + kwargs.get("sector")

        load_id = kwargs.pop("load_id", None)

        if load_id is None:
            type_df = grid.loads_df.loc[grid.loads_df.type == type]
            load_id = len(type_df) + 1

        load_name = f"{tmp}_{load_id}"

        if load_name in self.loads_df.index:
            random.seed(a=int(load_id))

            while load_name in self.loads_df.index:
                load_name = f"{tmp}_{random.randint(10**8, 10**9)}"

        # create new load dataframe
        data = {
            "bus": bus,
            "p_set": p_set,
            "type": type,
        }
        data.update(kwargs)

        new_df = (
            pd.Series(
                data,
                name=load_name,
            )
            .to_frame()
            .T
        )

        # FIXME: casting non-numeric values with numeric values into one series changes
        #  the data type to 'Object'. Change the data type to numeric if possible
        for col in new_df.columns:
            new_df[col] = pd.to_numeric(new_df[col], errors="ignore")

        self.loads_df = pd.concat(
            [
                self.loads_df,
                new_df,
            ]
        )

        return load_name

    def add_generator(self, bus, p_nom, generator_type, control="PQ", **kwargs):
        """
        Adds generator to topology.

        Generator name is generated automatically.

        Parameters
        ----------
        bus : str
            See :py:attr:`~generators_df` for more information.
        p_nom : float
            See :py:attr:`~generators_df` for more information.
        generator_type : str
            Type of generator, e.g. 'solar' or 'gas'. See 'type' in
            :py:attr:`~generators_df` for more information.
        control : str
            See :py:attr:`~generators_df` for more information. Defaults
            to 'PQ'.

        Other Parameters
        ------------------
        kwargs :
            Kwargs may contain any further attributes you want to specify.
            See :py:attr:`~generators_df` for more information on additional
            attributes used for some functionalities in edisgo. Kwargs may
            also contain a generator ID (provided through keyword argument
            `generator_id` as string) used to generate a unique identifier
            for the newly added generator.

        Returns
        -------
        str
            Unique identifier of added generator.

        """
        # check if bus exists
        try:
            bus_s = self.buses_df.loc[bus]
        except KeyError:
            raise ValueError(
                "Specified bus {} is not valid as it is not defined in "
                "buses_df.".format(bus)
            )

        # generate generator name and check uniqueness
        if not np.isnan(bus_s.lv_grid_id) and bus_s.lv_grid_id is not None:
            grid = self.get_lv_grid(int(bus_s.lv_grid_id))
        else:
            grid = self.mv_grid
        tmp = f"{str(grid)}_{generator_type}"
        generator_id = kwargs.pop("generator_id", None)
        if generator_id is not None:
            tmp = f"{tmp}_{generator_id}"
        generator_name = f"Generator_{tmp}"
        while generator_name in self.generators_df.index:
            random.seed(a=generator_name)
            generator_name = f"Generator_{tmp}_{random.randint(10**8, 10**9)}"

        # create new generator dataframe
        data = {
            "bus": bus,
            "p_nom": p_nom,
            "type": generator_type,
            "control": control,
        }
        data.update(kwargs)
        new_df = (
            pd.Series(
                data,
                name=generator_name,
            )
            .to_frame()
            .T
        )

        # FIXME: casting non-numeric values with numeric values into one series changes
        #  the data type to 'Object'. Change the data type to numeric if possible
        for col in new_df.columns:
            new_df[col] = pd.to_numeric(new_df[col], errors="ignore")

        self.generators_df = pd.concat(
            [
                self.generators_df,
                new_df,
            ]
        )
        return generator_name

    def add_storage_unit(self, bus, p_nom, control="PQ", **kwargs):
        """
        Adds storage unit to topology.

        Storage unit name is generated automatically.

        Parameters
        ----------
        bus : str
            See :py:attr:`~storage_units_df` for more information.
        p_nom : float
            See :py:attr:`~storage_units_df` for more information.
        control : str, optional
            See :py:attr:`~storage_units_df` for more information. Defaults
            to 'PQ'.

        Other Parameters
        ------------------
        kwargs :
            Kwargs may contain any further attributes you want to specify, e.g.
            `max_hours`.

        """
        try:
            bus_s = self.buses_df.loc[bus]
        except KeyError:
            raise ValueError(
                f"Specified bus {bus} is not valid as it is not defined in buses_df."
            )

        # generate storage name and check uniqueness
        if not np.isnan(bus_s.lv_grid_id) and bus_s.lv_grid_id is not None:
            grid = self.get_lv_grid(int(bus_s.lv_grid_id))
        else:
            grid = self.mv_grid
        storage_id = len(grid.storage_units_df) + 1
        storage_name = f"StorageUnit_{str(grid)}_{storage_id}"
        if storage_name in self.storage_units_df.index:
            storage_name = f"StorageUnit_{str(grid)}_{storage_id + 1}"
            while storage_name in self.storage_units_df.index:
                random.seed(a=storage_name)
                storage_name = f"StorageUnit_{str(grid)}_{random.randint(10**8, 10**9)}"

        # create new storage unit dataframe
        data = {"bus": bus, "p_nom": p_nom, "control": control}
        data.update(kwargs)

        new_df = (
            pd.Series(
                data,
                name=storage_name,
            )
            .to_frame()
            .T
        )

        # FIXME: casting non-numeric values with numeric values into one series changes
        #  the data type to 'Object'. Change the data type to numeric if possible
        for col in new_df.columns:
            new_df[col] = pd.to_numeric(new_df[col], errors="ignore")

        self.storage_units_df = pd.concat(
            [
                self.storage_units_df,
                new_df,
            ]
        )
        return storage_name

    def add_line(self, bus0, bus1, length, **kwargs):
        """
        Adds line to topology.

        Line name is generated automatically.
        If `type_info` is provided, `x`, `r`, `b` and `s_nom` are calculated.

        Parameters
        ----------
        bus0 : str
            Identifier of connected bus.
        bus1 : str
            Identifier of connected bus.
        length : float
            See :py:attr:`~lines_df` for more information.

        Other Parameters
        ------------------
        kwargs :
            Kwargs may contain any further attributes in :py:attr:`~lines_df`.
            It is necessary to either provide `type_info` to determine `x`, `r`, `b`
            and `s_nom` of the line, or to provide `x`, `r`, `b` and `s_nom`
            directly.

        """

        def _get_line_data():
            """
            Gets line data for line type specified in `line_type` from
            equipment data.

            Returns
            --------
            :pandas:`pandas.Series<Series>`
                Line data from equipment_data.

            """
            voltage_level = "lv" if self.buses_df.loc[bus0, "v_nom"] < 1 else "mv"
            # try to get cable data
            try:
                line_data = self.equipment_data[f"{voltage_level}_cables"].loc[
                    type_info, :
                ]
            except KeyError:
                try:
                    line_data = self.equipment_data[
                        f"{voltage_level}_overhead_lines"
                    ].loc[type_info, :]

                except Exception:
                    raise ValueError("Specified line type is not valid.")
            except Exception:
                raise
            return line_data

        # check if buses exist
        if bus0 not in self.buses_df.index:
            raise ValueError(
                "Specified bus {} is not valid as it is not defined in "
                "buses_df.".format(bus0)
            )
        if bus1 not in self.buses_df.index:
            raise ValueError(
                "Specified bus {} is not valid as it is not defined in "
                "buses_df.".format(bus1)
            )

        # check if line between given buses already exists
        bus0_bus1 = self.lines_df[
            (self.lines_df.bus0 == bus0) & (self.lines_df.bus1 == bus1)
        ]
        bus1_bus0 = self.lines_df[
            (self.lines_df.bus1 == bus0) & (self.lines_df.bus0 == bus1)
        ]
        if not bus0_bus1.empty and bus1_bus0.empty:
            logging.debug("Line between bus0 {} and bus1 {} already exists.")
            return pd.concat(
                [
                    bus1_bus0,
                    bus0_bus1,
                ]
            ).index[0]

        # unpack optional parameters
        x = kwargs.get("x", None)
        r = kwargs.get("r", None)
        b = kwargs.get("b", None)
        s_nom = kwargs.get("s_nom", None)
        num_parallel = kwargs.get("num_parallel", 1)
        type_info = kwargs.get("type_info", None)
        kind = kwargs.get("kind", None)

        # if type of line is specified calculate x, r and s_nom
        if type_info is not None:
            if x is not None or r is not None or b is not None or s_nom is not None:
                logger.warning(
                    "When line 'type_info' is provided when creating a new "
                    "line, x, r, b and s_nom are calculated and provided "
                    "parameters are overwritten."
                )
            line_data = _get_line_data()
            if isinstance(line_data, pd.DataFrame) and len(line_data) > 1:
                line_data = (
                    line_data[line_data.U_n == self.buses_df.loc[bus0, "v_nom"]]
                ).iloc[0, :]
            x = calculate_line_reactance(line_data.L_per_km, length, num_parallel)
            r = calculate_line_resistance(line_data.R_per_km, length, num_parallel)
            b = calculate_line_susceptance(line_data.C_per_km, length, num_parallel)
            s_nom = calculate_apparent_power(
                line_data.U_n, line_data.I_max_th, num_parallel
            )

        # generate line name and check uniqueness
        line_name = "Line_{}_{}".format(bus0, bus1)
        while line_name in self.lines_df.index:
            random.seed(a=line_name)
            line_name = "Line_{}_{}_{}".format(
                bus0, bus1, random.randint(10**8, 10**9)
            )

        # check if all necessary data is now available
        if b is None:
            b = 0.0
        if x is None or r is None:
            raise AttributeError(
                "Newly added line has no line resistance and/or reactance."
            )
        if s_nom is None:
            logger.warning("Newly added line has no nominal power.")

        new_line_df = pd.DataFrame(
            data={
                "bus0": bus0,
                "bus1": bus1,
                "x": x,
                "r": r,
                "b": b,
                "length": length,
                "type_info": type_info,
                "num_parallel": num_parallel,
                "kind": kind,
                "s_nom": s_nom,
            },
            index=[line_name],
        )
        self.lines_df = pd.concat(
            [
                self.lines_df,
                new_line_df,
            ]
        )
        return line_name

    def add_bus(self, bus_name, v_nom, **kwargs):
        """
        Adds bus to topology.

        If provided bus name already exists, a unique name is created.

        Parameters
        ----------
        bus_name : str
            Name of new bus.
        v_nom : float
            See :py:attr:`~buses_df` for more information.

        Other Parameters
        ----------------
        x : float
            See :py:attr:`~buses_df` for more information.
        y : float
            See :py:attr:`~buses_df` for more information.
        lv_grid_id : int
            See :py:attr:`~buses_df` for more information.
        in_building : bool
            See :py:attr:`~buses_df` for more information.

        Returns
        -------
        str
            Name of bus. If provided bus name already exists, a unique name
            is created.

        """
        # check uniqueness of provided bus name and otherwise change bus name
        while bus_name in self.buses_df.index:
            random.seed(a=bus_name)
            bus_name = f"Bus_{random.randint(10**8, 10**9)}"

        x = kwargs.get("x", None)
        y = kwargs.get("y", None)
        lv_grid_id = kwargs.get("lv_grid_id", np.nan)
        in_building = kwargs.get("in_building", False)
        # check lv_grid_id
        if v_nom < 1 and np.isnan(lv_grid_id):
            raise ValueError("You need to specify an lv_grid_id for low-voltage buses.")
        new_bus_df = pd.DataFrame(
            data={
                "v_nom": v_nom,
                "x": x,
                "y": y,
                "mv_grid_id": self.mv_grid.id,
                "lv_grid_id": lv_grid_id,
                "in_building": in_building,
            },
            index=[bus_name],
        )
        self.buses_df = pd.concat(
            [
                self.buses_df,
                new_bus_df,
            ]
        )
        return bus_name

    def remove_load(self, name):
        """
        Removes load with given name from topology.

        If no other elements are connected, line and bus are removed as well.

        Parameters
        ----------
        name : str
            Identifier of load as specified in index of :py:attr:`~loads_df`.

        """
        if name in self.loads_df.index:
            bus = self.loads_df.at[name, "bus"]
            self._loads_df.drop(name, inplace=True)

            # if no other elements are connected, remove line and bus as well
            if self._check_bus_for_removal(bus):
                line_name = self.get_connected_lines_from_bus(bus).index[0]
                self.remove_line(line_name)
                logger.debug(f"Line {line_name} removed together with load {name}.")

    def remove_generator(self, name):
        """
        Removes generator with given name from topology.

        If no other elements are connected, line and bus are removed as well.

        Parameters
        ----------
        name : str
            Identifier of generator as specified in index of
            :py:attr:`~generators_df`.

        """
        if name in self.generators_df.index:
            bus = self.generators_df.at[name, "bus"]
            self._generators_df.drop(name, inplace=True)

            # if no other elements are connected to same bus, remove line
            # and bus
            if self._check_bus_for_removal(bus):
                line_name = self.get_connected_lines_from_bus(bus).index[0]
                self.remove_line(line_name)
                logger.debug(
                    f"Line {line_name} removed together with generator {name}."
                )

    def remove_storage_unit(self, name):
        """
        Removes storage with given name from topology.

        If no other elements are connected, line and bus are removed as well.

        Parameters
        ----------
        name : str
            Identifier of storage as specified in index of
            :py:attr:`~storage_units_df`.

        """
        # remove storage unit and time series
        if name in self.storage_units_df.index:
            bus = self.storage_units_df.at[name, "bus"]
            self._storage_units_df.drop(name, inplace=True)

            # if no other elements are connected, remove line and bus as well
            if self._check_bus_for_removal(bus):
                line_name = self.get_connected_lines_from_bus(bus).index[0]
                self.remove_line(line_name)
                logger.debug(
                    f"Line {line_name} removed together with storage unit {name}."
                )

    def remove_line(self, name):
        """
        Removes line with given name from topology.

        Line is only removed, if it does not result in isolated buses. A warning is
        raised in that case.

        Parameters
        ----------
        name : str
            Identifier of line as specified in index of :py:attr:`~lines_df`.

        """
        if not self._check_line_for_removal(name):
            logger.warning(
                f"Removal of line {name} would create isolated node. Remove all "
                "connected elements first to remove bus."
            )
            return

        # backup buses of line and check if buses can be removed as well
        bus0 = self.lines_df.at[name, "bus0"]
        remove_bus0 = self._check_bus_for_removal(bus0)
        bus1 = self.lines_df.at[name, "bus1"]
        remove_bus1 = self._check_bus_for_removal(bus1)

        # drop line
        self._lines_df = self.lines_df.drop(name)

        # drop buses if no other elements are connected
        if remove_bus0:
            self.remove_bus(bus0)
            logger.debug(f"Bus {bus0} removed together with line {name}")
        if remove_bus1:
            self.remove_bus(bus1)
            logger.debug(f"Bus {bus1} removed together with line {name}")

    def remove_bus(self, name):
        """
        Removes bus with given name from topology.

        Parameters
        ----------
        name : str
            Identifier of bus as specified in index of :py:attr:`~buses_df`.

        Notes
        -------
        Only isolated buses can be deleted from topology. Use respective
        functions first to delete all connected components (e.g. lines,
        transformers, loads, etc.). Use function
        :func:`~.network.topology.Topology.get_connected_components_from_bus`
        to get all connected components.

        """
        conn_comp = self.get_connected_components_from_bus(name)
        conn_comp_types = [k for k, v in conn_comp.items() if not v.empty]
        if len(conn_comp_types) > 0:
            logger.warning(
                f"Bus {name} is not isolated and therefore not removed. Remove all "
                f"connected elements ({conn_comp_types}) first to remove bus."
            )
        else:
            self._buses_df = self.buses_df.drop(name)

    def update_number_of_parallel_lines(self, lines_num_parallel):
        """
        Changes number of parallel lines and updates line attributes.

        When number of parallel lines changes, attributes x, r, b, and s_nom have
        to be adapted, which is done in this function.

        Parameters
        ------------
        lines_num_parallel : :pandas:`pandas.Series<Series>`
            Index contains identifiers of lines to update as in index of
            :py:attr:`~lines_df` and values of series contain corresponding
            new number of parallel lines.

        """
        # update x, r, b and s_nom
        self._lines_df.loc[lines_num_parallel.index, "x"] = (
            self._lines_df.loc[lines_num_parallel.index, "x"]
            * self._lines_df.loc[lines_num_parallel.index, "num_parallel"]
            / lines_num_parallel
        )
        self._lines_df.loc[lines_num_parallel.index, "b"] = (
            self._lines_df.loc[lines_num_parallel.index, "b"]
            / self._lines_df.loc[lines_num_parallel.index, "num_parallel"]
            * lines_num_parallel
        )
        self._lines_df.loc[lines_num_parallel.index, "r"] = (
            self._lines_df.loc[lines_num_parallel.index, "r"]
            * self._lines_df.loc[lines_num_parallel.index, "num_parallel"]
            / lines_num_parallel
        )
        self._lines_df.loc[lines_num_parallel.index, "s_nom"] = (
            self._lines_df.loc[lines_num_parallel.index, "s_nom"]
            / self._lines_df.loc[lines_num_parallel.index, "num_parallel"]
            * lines_num_parallel
        )

        # update number parallel lines
        self._lines_df.loc[
            lines_num_parallel.index, "num_parallel"
        ] = lines_num_parallel

    def change_line_type(self, lines, new_line_type):
        """
        Changes line type of specified lines to given new line type.

        Be aware that this function replaces the lines by one line of the
        given line type.
        Lines must all be in the same voltage level and the new line type
        must be a cable with technical parameters given in equipment
        parameters.

        Parameters
        ----------
        lines : list(str)
            List of line names of lines to be changed to new line type.
        new_line_type : str
            Specifies new line type of lines. Line type must be a cable with
            technical parameters given in "mv_cables" or "lv_cables" of
            equipment data.

        """
        try:
            data_new_line = self.equipment_data["lv_cables"].loc[new_line_type]
        except KeyError:
            try:
                data_new_line = (
                    self.equipment_data["mv_cables"].loc[new_line_type].copy()
                )
                # in case of MV cable adapt nominal voltage to MV voltage
                grid_voltage = self.buses_df.at[
                    self.lines_df.at[lines[0], "bus0"], "v_nom"
                ]
                if grid_voltage != data_new_line.U_n:
                    logging.debug(
                        f"The line type of lines {lines} is changed to a type with a "
                        f"different nominal voltage (nominal voltage of new line type "
                        f"is {data_new_line.U_n} kV while nominal voltage of the medium"
                        f" voltage grid is {grid_voltage} kV). The nominal voltage of "
                        f"the new line type is therefore set to the grids nominal "
                        f"voltage."
                    )

                    data_new_line.U_n = grid_voltage
            except KeyError:
                raise KeyError(
                    "Given new line type is not in equipment data. Please "
                    "make sure to use line type with technical data provided "
                    "in equipment_data 'mv_cables' or 'lv_cables'."
                )

        self._lines_df.loc[lines, "type_info"] = data_new_line.name
        self._lines_df.loc[lines, "num_parallel"] = 1
        self._lines_df.loc[lines, "kind"] = "cable"

        self._lines_df.loc[lines, "r"] = calculate_line_resistance(
            data_new_line.R_per_km,
            self.lines_df.loc[lines, "length"],
            self._lines_df.loc[lines, "num_parallel"],
        )
        self._lines_df.loc[lines, "x"] = calculate_line_reactance(
            data_new_line.L_per_km,
            self.lines_df.loc[lines, "length"],
            self._lines_df.loc[lines, "num_parallel"],
        )
        self._lines_df.loc[lines, "b"] = calculate_line_susceptance(
            data_new_line.C_per_km,
            self.lines_df.loc[lines, "length"],
            self._lines_df.loc[lines, "num_parallel"],
        )
        self._lines_df.loc[lines, "s_nom"] = calculate_apparent_power(
            data_new_line.U_n,
            data_new_line.I_max_th,
            self._lines_df.loc[lines, "num_parallel"],
        )

    def sort_buses(self):
        """
        Sorts buses in :py:attr:`~buses_df` such that bus0 is always the upstream bus.

        The changes are directly written to :py:attr:`~buses_df` dataframe.

        """
        # create BFS tree to get successor node of each node
        graph = self.to_graph()
        source = self.mv_grid.station.index[0]
        tree = nx.bfs_tree(graph, source)

        for line in self.lines_df.index:
            bus0 = self.lines_df.at[line, "bus0"]
            bus1 = self.lines_df.at[line, "bus1"]
            if bus1 not in tree.succ[bus0].keys():
                self.lines_df.at[line, "bus0"] = bus1
                self.lines_df.at[line, "bus1"] = bus0

    def connect_to_mv(self, edisgo_object, comp_data, comp_type="generator"):
        """
        Add and connect new generator, charging point or heat pump to MV grid topology.

        This function creates a new bus the new component is connected to. The
        new bus is then connected to the grid depending on the specified
        voltage level (given in `comp_data` parameter).
        Components of voltage level 4 are connected to the HV/MV station.
        Components of voltage level 5 are connected to the nearest
        MV bus or line. In case the component is connected to a line, the line
        is split at the point closest to the new component (using perpendicular
        projection) and a new branch tee is added to connect the new
        component to.

        Parameters
        ----------
        edisgo_object : :class:`~.EDisGo`
        comp_data : dict
            Dictionary with all information on component.
            The dictionary must contain all required arguments
            of method :attr:`~.network.topology.Topology.add_generator`
            respectively
            :attr:`~.network.topology.Topology.add_load`, except the
            `bus` that is assigned in this function, and may contain all other
            parameters of those methods. Additionally, the dictionary must
            contain the voltage level to connect in key 'voltage_level' and
            the geolocation in key 'geom'. The
            voltage level must be provided as integer, with possible options
            being 4 (component is connected directly to the HV/MV station)
            or 5 (component is connected somewhere in the MV grid). The
            geolocation must be provided as
            :shapely:`Shapely Point object<points>`.
        comp_type : str
            Type of added component. Can be 'generator', 'charging_point' or
            'heat_pump'.
            Default: 'generator'.

        Returns
        -------
        str
            The identifier of the newly connected component.

        """
        if "p" not in comp_data.keys():
            comp_data["p"] = (
                comp_data["p_set"]
                if "p_set" in comp_data.keys()
                else comp_data["p_nom"]
            )

        voltage_level = comp_data.pop("voltage_level")
        power = comp_data.pop("p")

        # create new bus for new component
        if type(comp_data["geom"]) != Point:
            geom = wkt_loads(comp_data["geom"])
        else:
            geom = comp_data["geom"]

        if comp_type == "generator":
            if comp_data["generator_id"] is not None:
                bus = f'Bus_Generator_{comp_data["generator_id"]}'
            else:
                bus = f"Bus_Generator_{len(self.generators_df)}"
        elif comp_type == "charging_point":
            bus = f"Bus_ChargingPoint_{len(self.charging_points_df)}"
        elif comp_type == "heat_pump":
            bus = f"Bus_HeatPump_{len(self.loads_df)}"
        else:
            raise ValueError(
                f"Provided component type {comp_type} is not valid. Must either be"
                f"'generator', 'charging_point' or 'heat_pump'."
            )

        self.add_bus(
            bus_name=bus,
            v_nom=self.mv_grid.nominal_voltage,
            x=geom.x,
            y=geom.y,
        )

        # add component to newly created bus
        if comp_type == "generator":
            comp_name = self.add_generator(bus=bus, **comp_data)
        elif comp_type == "charging_point":
            comp_name = self.add_load(bus=bus, type="charging_point", **comp_data)
        else:
            comp_name = self.add_load(bus=bus, type="heat_pump", **comp_data)

        # ===== voltage level 4: component is connected to MV station =====
        if voltage_level == 4:

            # add line
            line_length = geo.calc_geo_dist_vincenty(
                grid_topology=self,
                bus_source=bus,
                bus_target=self.mv_grid.station.index[0],
                branch_detour_factor=edisgo_object.config["grid_connection"][
                    "branch_detour_factor"
                ],
            )
            # avoid very short lines by limiting line length to at least 1m
            line_length = max(line_length, 0.001)

            line_type, num_parallel = select_cable(edisgo_object, "mv", power)

            line_name = self.add_line(
                bus0=self.mv_grid.station.index[0],
                bus1=bus,
                length=line_length,
                kind="cable",
                type_info=line_type.name,
                num_parallel=num_parallel,
            )

            # add line to equipment changes to track costs
            edisgo_object.results._add_line_to_equipment_changes(
                line=self.lines_df.loc[line_name],
            )

        elif voltage_level == 5:

            # get branches within the predefined `connection_buffer_radius`
            lines = geo.calc_geo_lines_in_buffer(
                grid_topology=self,
                bus=self.buses_df.loc[bus, :],
                grid=self.mv_grid,
                buffer_radius=int(
                    edisgo_object.config["grid_connection"]["conn_buffer_radius"]
                ),
                buffer_radius_inc=int(
                    edisgo_object.config["grid_connection"]["conn_buffer_radius_inc"]
                ),
            )

            # calc distance between component and grid's lines -> find nearest line
            conn_objects_min_stack = geo.find_nearest_conn_objects(
                grid_topology=self,
                bus=self.buses_df.loc[bus, :],
                lines=lines,
                conn_diff_tolerance=edisgo_object.config["grid_connection"][
                    "conn_diff_tolerance"
                ],
            )

            # connect
            # go through the stack (from nearest to farthest connection target
            # object)
            comp_connected = False
            for dist_min_obj in conn_objects_min_stack:
                # do not allow connection to virtual busses
                if "virtual" not in dist_min_obj["repr"]:
                    line_type, num_parallel = select_cable(edisgo_object, "mv", power)
                    target_obj_result = self._connect_mv_bus_to_target_object(
                        edisgo_object=edisgo_object,
                        bus=self.buses_df.loc[bus, :],
                        target_obj=dist_min_obj,
                        line_type=line_type.name,
                        number_parallel_lines=num_parallel,
                    )

                    if target_obj_result is not None:
                        comp_connected = True
                        break

            if not comp_connected:
                logger.error(
                    f"Component {comp_name} could not be connected. Try to increase the"
                    f" parameter `conn_buffer_radius` in config file `config_grid.cfg` "
                    f"to gain more possible connection points."
                )

        return comp_name

    def connect_to_lv(
        self,
        edisgo_object,
        comp_data,
        comp_type="generator",
        allowed_number_of_comp_per_bus=2,
    ):
        """
        Add and connect new generator, charging point or heat pump to LV grid topology.

        This function connects the new component depending on the voltage
        level, and information on the MV/LV substation ID, geometry and sector, all
        provided in the `comp_data` parameter.
        It connects

            * Components with specified voltage level 6
                * to MV/LV substation (a new bus is created for
                  the new component, unless no geometry data is available, in
                  which case the new component is connected directly to the
                  substation)

            * Generators with specified voltage level 7
                * with a nominal capacity of <=30 kW to LV loads of sector
                  residential, if available
                * with a nominal capacity of >30 kW to LV loads of sector
                  retail, industrial or agricultural, if available
                * to random bus in the LV grid as fallback if no
                  appropriate load is available

            * Charging points with specified voltage level 7
                * with sector 'home' to LV loads of sector residential, if available
                * with sector 'work' to LV loads of sector
                  retail, industrial or agricultural, if available, otherwise
                * with sector 'public' or 'hpc' to some bus in the grid that
                  is not a house connection
                * to random bus in the LV grid that
                  is not a house connection if no appropriate load is available
                  (fallback)

            * Heat pumps with specified voltage level 7
                * with sector 'individual_heating' to LV loads
                * with sector 'individual_heating' to some bus in the grid that
                  is not a house connection
                * to random bus in the LV grid that if no appropriate load is available
                  (fallback)

        In case no MV/LV substation ID is provided a random LV grid is chosen.
        In case the provided MV/LV substation ID does not exist (i.e. in case
        of components in an aggregated load area), the new component is
        directly connected to the HV/MV station (will be changed once
        generators in aggregated areas are treated differently in
        ding0).

        The number of components of the same type connected at
        one load is restricted by the parameter
        `allowed_number_of_comp_per_bus`. If every possible load
        already has more than the allowed number then the new component
        is directly connected to the MV/LV substation.

        Parameters
        ----------
        edisgo_object : :class:`~.EDisGo`
        comp_data : dict
            Dictionary with all information on component.
            The dictionary must contain all required arguments
            of method :attr:`~.network.topology.Topology.add_generator`
            respectively
            :attr:`~.network.topology.Topology.add_load`, except the
            `bus` that is assigned in this function, and may contain all other
            parameters of those methods.
            Additionally, the dictionary must contain the voltage level to
            connect in key 'voltage_level' and may contain the geolocation
            in key 'geom' and the LV grid ID to connect the component in key
            'mvlv_subst_id'. The voltage level must be provided as integer,
            with possible options being 6 (component is connected directly to
            the MV/LV substation) or 7 (component is connected somewhere in the
            LV grid). The geolocation must be provided as
            :shapely:`Shapely Point object<points>` and the LV grid ID as
            integer.
        comp_type : str
            Type of added component. Can be 'generator', 'charging_point' or
            'heat_pump'.
            Default: 'generator'.
        allowed_number_of_comp_per_bus : int
            Specifies, how many components of the same type are
            at most allowed to be placed at the same bus. Default: 2.

        Returns
        -------
        str
            The identifier of the newly connected component.

        Notes
        -----
        For the allocation, loads are selected randomly (sector-wise) using a
        predefined seed to ensure reproducibility.

        """
        global add_func

        if "p" not in comp_data.keys():
            comp_data["p"] = (
                comp_data["p_set"]
                if "p_set" in comp_data.keys()
                else comp_data["p_nom"]
            )

        voltage_level = comp_data.pop("voltage_level")
        mvlv_subst_id = comp_data.pop("mvlv_subst_id")
        power = comp_data.get("p")

        def _choose_random_substation_id():
            """
            Returns a random LV grid to connect component in in case no
            substation ID is provided or it does not exist.

            """
            if comp_type == "generator":
                random.seed(a=comp_data["generator_id"])
            else:
                # ToDo: Seed shouldn't depend on number of loads, but
                #  there is currently no better solution
                random.seed(a=len(self.loads_df))
            lv_grid_id = random.choice(self._lv_grid_ids)
            return self.get_lv_grid(lv_grid_id)

        if comp_type == "generator":
            add_func = self.add_generator
        elif comp_type == "charging_point" or comp_type == "heat_pump":
            add_func = self.add_load
            comp_data["type"] = comp_type
        else:
            logger.error(f"Component type {comp_type} is not a valid option.")

        if mvlv_subst_id is not None and not np.isnan(mvlv_subst_id):

            # if substation ID (= LV grid ID) is given and it matches an
            # existing LV grid ID (i.e. it is no aggregated LV grid), set grid
            # to connect component to specified grid (in case the component
            # has no geometry it is connected to the grid's station)
            if int(mvlv_subst_id) in self._lv_grid_ids:

                # get LV grid
                lv_grid = self.get_lv_grid(int(mvlv_subst_id))

            # if substation ID (= LV grid ID) is given but it does not match an
            # existing LV grid ID a random LV grid to connect in is chosen
            else:
                # ToDo
                # lv_grid = _choose_random_substation_id()
                # logger.warning(
                #     "Given mvlv_subst_id does not exist, wherefore a random "
                #     "LV Grid ({}) to connect in is chosen.".format(
                #         lv_grid.id
                #     )
                # )
                comp_data.pop("geom", None)
                comp_data.pop("p")
                comp_name = add_func(bus=self.mv_grid.station.index[0], **comp_data)
                return comp_name

        # if no MV/LV substation ID is given, choose random LV grid
        else:
            lv_grid = _choose_random_substation_id()
            logger.warning(
                "Component has no mvlv_subst_id. It is therefore allocated "
                f"to a random LV Grid ({lv_grid.id})."
            )

        # v_level 6 -> connect to grid's LV station
        if voltage_level == 6:
            # if no geom is given, connect directly to LV grid's station, as
            # connecting via separate bus will otherwise throw an error (see
            # _connect_to_lv_bus function)
            if ("geom" not in comp_data.keys()) or (
                "geom" in comp_data.keys() and not comp_data["geom"]
            ):
                comp_data.pop("p")
                comp_name = add_func(bus=lv_grid.station.index[0], **comp_data)
                logger.debug(
                    f"Component {comp_name} has no geom entry and will be connected "
                    "to grid's LV station."
                )
            else:
                comp_bus = self._connect_to_lv_bus(
                    edisgo_object, lv_grid.station.index[0], comp_type, comp_data
                )
                comp_data.pop("geom")
                comp_data.pop("p")
                comp_name = add_func(bus=comp_bus, **comp_data)
            return comp_name

        # v_level 7 -> connect in LV grid
        elif voltage_level == 7:

            # get valid buses to connect new component to
            lv_loads = lv_grid.loads_df
            if comp_type == "generator":
                if power <= 0.030:
                    tmp = lv_loads[lv_loads.sector == "residential"]
                    target_buses = tmp.bus.values
                else:
                    tmp = lv_loads[
                        lv_loads.sector.isin(["industrial", "agricultural", "retail"])
                    ]
                    target_buses = tmp.bus.values
            elif comp_type == "charging_point":
                if comp_data["sector"] == "home":
                    tmp = lv_loads[lv_loads.sector == "residential"]
                    target_buses = tmp.bus.values
                elif comp_data["sector"] == "work":
                    tmp = lv_loads[
                        lv_loads.sector.isin(["industrial", "agricultural", "retail"])
                    ]
                    target_buses = tmp.bus.values
                else:
                    target_buses = lv_grid.buses_df[
                        ~lv_grid.buses_df.in_building.astype(bool)
                    ].index
            else:
                if comp_data["sector"] == "individual_heating":
                    target_buses = lv_loads.bus.values
                elif comp_data["sector"] == "district_heating":
                    target_buses = lv_grid.buses_df[
                        ~lv_grid.buses_df.in_building.astype(bool)
                    ].index
                else:
                    target_buses = lv_grid.buses_df.index

            # generate random list (unique elements) of possible target buses
            # to connect components to
            if comp_type == "generator":
                random.seed(a=comp_data["generator_id"])
            else:
                random.seed(
                    a="{}_{}_{}".format(
                        comp_data["sector"],
                        power,
                        len(lv_grid.loads_df),
                    )
                )

            if len(target_buses) > 0:
                lv_buses_rnd = random.sample(
                    sorted(list(target_buses)), len(target_buses)
                )
            else:
                logger.debug(
                    "No valid bus to connect new LV component to. The "
                    "component is therefore connected to random LV bus."
                )
                bus = random.choice(
                    lv_grid.buses_df[~lv_grid.buses_df.in_building.astype(bool)].index
                )
                comp_data.pop("geom", None)
                comp_data.pop("p")
                comp_name = add_func(bus=bus, **comp_data)
                return comp_name

            # search through list of target buses for bus with less
            # than or equal the allowed number of components of the same type
            # already connected to it
            lv_conn_target = None

            while len(lv_buses_rnd) > 0 and lv_conn_target is None:

                lv_bus = lv_buses_rnd.pop()

                # determine number of components of the same type at LV bus
                if comp_type == "generator":
                    comps_at_bus = self.generators_df[self.generators_df.bus == lv_bus]
                elif comp_type == "charging_point":
                    comps_at_bus = self.charging_points_df[
                        self.charging_points_df.bus == lv_bus
                    ]
                else:
                    hp_df = self.loads_df[self.loads_df.type == "heat_pump"]
                    comps_at_bus = hp_df[hp_df.bus == lv_bus]

                # ToDo: Increase number of generators/charging points
                #  allowed at one load in case all loads already have one
                #  generator/charging point
                if len(comps_at_bus) <= allowed_number_of_comp_per_bus:
                    lv_conn_target = lv_bus

            if lv_conn_target is None:
                logger.debug(
                    "No valid connection target found for new component. "
                    "Connected to LV station."
                )
                comp_bus = self._connect_to_lv_bus(
                    edisgo_object, lv_grid.station.index[0], comp_type, comp_data
                )
                comp_data.pop("geom", None)
                comp_data.pop("p")
                comp_name = add_func(bus=comp_bus, **comp_data)
            else:
                comp_data.pop("geom", None)
                comp_data.pop("p")
                comp_name = add_func(bus=lv_conn_target, **comp_data)
            return comp_name

    def connect_to_lv_based_on_geolocation(
        self,
        edisgo_object,
        comp_data,
        comp_type,
        max_distance_from_target_bus=0.02,
    ):
        """
        Add and connect new component to LV grid topology based on its geolocation.

        In case the component is integrated in voltage level 6 it is connected to the
        closest MV/LV substation; in case it is integrated in voltage level 7 it is
        connected to the closest LV bus. In contrast to the connection of components
        to the MV level splitting of a line to connect a new component is not conducted.

        A new bus for the new component is only created in case the closest existing
        bus is farther away than what is specified through parameter
        `max_distance_from_target_bus`. Otherwise, the new component is directly
        connected to the nearest bus.

        Parameters
        ----------
        edisgo_object : :class:`~.EDisGo`
        comp_data : dict
            Dictionary with all information on component.
            The dictionary must contain all required arguments of method
            :attr:`~.network.topology.Topology.add_generator` respectively
            :attr:`~.network.topology.Topology.add_load`, except the
            `bus` that is assigned in this function, and may contain all other
            parameters of those methods.
            Additionally, the dictionary must contain the voltage level to
            connect to in key 'voltage_level' and the geolocation
            in key 'geom'. The voltage level must be provided as integer,
            with possible options being 6 (component is connected directly to
            the MV/LV substation) or 7 (component is connected somewhere in the
            LV grid). The geolocation must be provided as
            :shapely:`Shapely Point object<points>`.
        comp_type : str
            Type of new component. Can be 'generator', 'charging_point' or 'heat_pump'.
        max_distance_from_target_bus : int
            Specifies the maximum distance of the component to the target bus in km
            before a new bus is created. If the new component is closer to the target
            bus than the maximum specified distance, it is directly connected to that
            target bus. Default: 0.1.

        Returns
        -------
        str
            The identifier of the newly connected component as in index of
            :attr:`~.network.topology.Topology.generators_df` or
            :attr:`~.network.topology.Topology.loads_df`, depending on component
            type.

        """

        if "p" not in comp_data.keys():
            comp_data["p"] = (
                comp_data["p_set"]
                if "p_set" in comp_data.keys()
                else comp_data["p_nom"]
            )

        voltage_level = comp_data.pop("voltage_level")
        if voltage_level not in [6, 7]:
            raise ValueError(
                f"Voltage level must either be 6 or 7 but given voltage level "
                f"is {voltage_level}."
            )
        geolocation = comp_data.get("geom")

        if comp_type == "generator":
            add_func = self.add_generator
        elif comp_type == "charging_point" or comp_type == "heat_pump":
            add_func = self.add_load
            comp_data["type"] = comp_type
        else:
            logger.error(f"Component type {comp_type} is not a valid option.")
            return

        # find the nearest substation or LV bus
        if voltage_level == 6:
            substations = self.buses_df.loc[self.transformers_df.bus1.unique()]
            target_bus, target_bus_distance = geo.find_nearest_bus(
                geolocation, substations
            )
        else:
            lv_buses = self.buses_df.drop(self.mv_grid.buses_df.index)
            target_bus, target_bus_distance = geo.find_nearest_bus(
                geolocation, lv_buses
            )

        # check distance from target bus
        if target_bus_distance > max_distance_from_target_bus:
            # if target bus is too far away from the component, connect the component
            # via a new bus
            bus = self._connect_to_lv_bus(
                edisgo_object, target_bus, comp_type, comp_data
            )
        else:
            # if target bus is very close to the component, the component is directly
            # connected at the target bus
            bus = target_bus
        comp_data.pop("geom")
        comp_data.pop("p")
        comp_name = add_func(bus=bus, **comp_data)
        return comp_name

    def _connect_mv_bus_to_target_object(
        self, edisgo_object, bus, target_obj, line_type, number_parallel_lines
    ):
        """
        Connects given MV bus to given target object (MV line or bus).

        If the target object is a bus, a new line between the two buses is
        created.
        If the target object is a line, the bus is connected to a newly
        created bus (using perpendicular projection) on this line.
        New lines are created using the line type specified through parameter
        `line_type` and using the number of parallel lines specified through
        parameter `number_parallel_lines`.

        Parameters
        ----------
        edisgo_object : :class:`~.EDisGo`
        bus : :pandas:`pandas.Series<Series>`
            Data of bus to connect.
            Series has same rows as columns of
            :attr:`~.network.topology.Topology.buses_df`.
        target_obj : dict
            Dictionary containing the following necessary target object
            information:

                * repr : str
                    Name of line or bus to connect to.
                * shp : :shapely:`Shapely Point object<points>` or \
                :shapely:`Shapely Line object<linestrings>`
                    Geometry of line or bus to connect to.

        line_type : str
            Line type to use to connect new component with.
        number_parallel_lines : int
            Number of parallel lines to connect new component with.

        Returns
        -------
        str
            Name of the bus the given bus was connected to.

        """

        srid = self.grid_district["srid"]
        bus_shp = transform(geo.proj2equidistant(srid), Point(bus.x, bus.y))

        # MV line is nearest connection point => split old line into 2 segments
        # (delete old line and create 2 new ones)
        if isinstance(target_obj["shp"], LineString):

            line_data = self.lines_df.loc[target_obj["repr"], :]

            # if line that is split is connected to switch, the line name needs
            # to be adapted in the switch information
            if line_data.name in self.switches_df.branch.values:
                # get switch
                switch_data = self.switches_df[
                    self.switches_df.branch == line_data.name
                ].iloc[0]
                # get bus to which the new line will be connected
                switch_bus = (
                    switch_data.bus_open
                    if switch_data.bus_open in line_data.loc[["bus0", "bus1"]].values
                    else switch_data.bus_closed
                )
            else:
                switch_bus = None

            # find nearest point on MV line
            conn_point_shp = target_obj["shp"].interpolate(
                target_obj["shp"].project(bus_shp)
            )
            conn_point_shp = transform(
                geo.proj2equidistant_reverse(srid), conn_point_shp
            )

            # create new branch tee bus
            branch_tee_repr = "BranchTee_{}".format(target_obj["repr"])
            self.add_bus(
                bus_name=branch_tee_repr,
                v_nom=self.mv_grid.nominal_voltage,
                x=conn_point_shp.x,
                y=conn_point_shp.y,
            )

            # add new line between newly created branch tee and line's bus0
            line_length = geo.calc_geo_dist_vincenty(
                grid_topology=self,
                bus_source=line_data.bus0,
                bus_target=branch_tee_repr,
                branch_detour_factor=edisgo_object.config["grid_connection"][
                    "branch_detour_factor"
                ],
            )
            # avoid very short lines by limiting line length to at least 1m
            if line_length < 0.001:
                line_length = 0.001
            line_name_bus0 = self.add_line(
                bus0=branch_tee_repr,
                bus1=line_data.bus0,
                length=line_length,
                kind=line_data.kind,
                type_info=line_data.type_info,
                num_parallel=line_data.num_parallel,
            )
            # if line connected to switch was split, write new line name to
            # switch data
            if switch_bus and switch_bus == line_data.bus0:
                self.switches_df.loc[switch_data.name, "branch"] = line_name_bus0
            # add line to equipment changes
            edisgo_object.results._add_line_to_equipment_changes(
                line=self.lines_df.loc[line_name_bus0, :],
            )

            # add new line between newly created branch tee and line's bus0
            line_length = geo.calc_geo_dist_vincenty(
                grid_topology=self,
                bus_source=line_data.bus1,
                bus_target=branch_tee_repr,
                branch_detour_factor=edisgo_object.config["grid_connection"][
                    "branch_detour_factor"
                ],
            )
            # avoid very short lines by limiting line length to at least 1m
            if line_length < 0.001:
                line_length = 0.001
            line_name_bus1 = self.add_line(
                bus0=branch_tee_repr,
                bus1=line_data.bus1,
                length=line_length,
                kind=line_data.kind,
                type_info=line_data.type_info,
                num_parallel=line_data.num_parallel,
            )
            # if line connected to switch was split, write new line name to
            # switch data
            if switch_bus and switch_bus == line_data.bus1:
                self.switches_df.loc[switch_data.name, "branch"] = line_name_bus1
            # add line to equipment changes
            edisgo_object.results._add_line_to_equipment_changes(
                line=self.lines_df.loc[line_name_bus1, :],
            )

            # add new line for new bus
            line_length = geo.calc_geo_dist_vincenty(
                grid_topology=self,
                bus_source=bus.name,
                bus_target=branch_tee_repr,
                branch_detour_factor=edisgo_object.config["grid_connection"][
                    "branch_detour_factor"
                ],
            )
            # avoid very short lines by limiting line length to at least 1m
            if line_length < 0.001:
                line_length = 0.001
            new_line_name = self.add_line(
                bus0=branch_tee_repr,
                bus1=bus.name,
                length=line_length,
                kind="cable",
                type_info=line_type,
                num_parallel=number_parallel_lines,
            )
            # add line to equipment changes
            edisgo_object.results._add_line_to_equipment_changes(
                line=self.lines_df.loc[new_line_name, :],
            )

            # remove old line from topology and equipment changes
            self.remove_line(line_data.name)
            edisgo_object.results._del_line_from_equipment_changes(
                line_repr=line_data.name
            )

            return branch_tee_repr

        # bus ist nearest connection point
        else:

            # add new branch for satellite (station to station)
            line_length = geo.calc_geo_dist_vincenty(
                grid_topology=self,
                bus_source=bus.name,
                bus_target=target_obj["repr"],
                branch_detour_factor=edisgo_object.config["grid_connection"][
                    "branch_detour_factor"
                ],
            )
            # avoid very short lines by limiting line length to at least 1m
            if line_length < 0.001:
                line_length = 0.001

            new_line_name = self.add_line(
                bus0=target_obj["repr"],
                bus1=bus.name,
                length=line_length,
                kind="cable",
                type_info=line_type,
                num_parallel=number_parallel_lines,
            )

            # add line to equipment changes
            edisgo_object.results._add_line_to_equipment_changes(
                line=self.lines_df.loc[new_line_name, :],
            )

            return target_obj["repr"]

    def _connect_to_lv_bus(self, edisgo_object, target_bus, comp_type, comp_data):
        """
        Sets up new bus and line to connect new component to specified target bus.

        In this function first a new bus is created at the location of the new
        component. Then a line is added connecting the newly crated bus and the
        target bus.

        Parameters
        ----------
        edisgo_object : :class:`~.EDisGo`
        target_bus : str
            Name of bus as in index of :attr:`~.network.topology.Topology.buses_df`
            to connect new component to.
        comp_type : str
            Type of new component. Can be 'generator', 'charging_point' or 'heat_pump'.
        comp_data : dict
            Dictionary with all information on new component. See parameter `comp_data`
            in :attr:`~.network.topology.Topology.connect_to_lv_based_on_geolocation`
            for more information.

        Returns
        --------
        str
            Name of newly created bus as in index of
            :attr:`~.network.topology.Topology.buses_df` to connect new component to.

        """
        # add bus for new component
        if comp_type == "generator":
            if comp_data["generator_id"] is not None:
                b = f"Bus_Generator_{comp_data['generator_id']}"
            else:
                b = f"Bus_Generator_{len(self.generators_df)}"
        elif comp_type == "charging_point":
            b = f"Bus_ChargingPoint_{len(self.charging_points_df)}"
        else:
            b = f"Bus_HeatPump_{len(self.loads_df)}"

        if not isinstance(comp_data["geom"], Point):
            geom = wkt_loads(comp_data["geom"])
        else:
            geom = comp_data["geom"]

        b = self.add_bus(
            bus_name=b,
            v_nom=self.buses_df.at[target_bus, "v_nom"],
            x=geom.x,
            y=geom.y,
            lv_grid_id=self.buses_df.at[target_bus, "lv_grid_id"],
        )

        # add line to connect new component
        line_length = geo.calc_geo_dist_vincenty(
            grid_topology=self,
            bus_source=b,
            bus_target=target_bus,
            branch_detour_factor=edisgo_object.config["grid_connection"][
                "branch_detour_factor"
            ],
        )
        # avoid very short lines by limiting line length to at least 1m
        line_length = max(line_length, 0.001)

        # get suitable line type
        line_type, num_parallel = select_cable(edisgo_object, "lv", comp_data["p"])
        line_name = self.add_line(
            bus0=target_bus,
            bus1=b,
            length=line_length,
            kind="cable",
            type_info=line_type.name,
            num_parallel=num_parallel,
        )

        # add line to equipment changes to track costs
        edisgo_object.results._add_line_to_equipment_changes(
            line=self.lines_df.loc[line_name],
        )

        return b

    def to_graph(self):
        """
        Returns graph representation of the grid.

        Returns
        -------
        :networkx:`networkx.Graph<>`
            Graph representation of the grid as networkx Ordered Graph,
            where lines are represented by edges in the graph, and buses and
            transformers are represented by nodes.

        """
        return networkx_helper.translate_df_to_graph(
            self.buses_df,
            self.lines_df,
            self.transformers_df,
        )

    def to_geopandas(self, mode: str = "mv"):
        """
        Returns components as :geopandas:`GeoDataFrame`\\ s.

        Returns container with :geopandas:`GeoDataFrame`\\ s containing all
        georeferenced components within the grid.

        Parameters
        ----------
        mode : str
            Return mode. If mode is "mv" the mv components are returned. If mode is "lv"
            a generator with a container per lv grid is returned. Default: "mv"

        Returns
        -------
        :class:`~.tools.geopandas_helper.GeoPandasGridContainer` or \
            list(:class:`~.tools.geopandas_helper.GeoPandasGridContainer`)
            Data container with GeoDataFrames containing all georeferenced components
            within the grid(s).

        """
        if mode == "mv":
            return self.mv_grid.geopandas
        elif mode == "lv":
            raise NotImplementedError("LV Grids are not georeferenced yet.")
            # for lv_grid in self.mv_grid.lv_grids:
            #     yield lv_grid.geopandas
        else:
            raise ValueError(f"{mode} is not valid. See docstring for more info.")

    def to_csv(self, directory):
        """
        Exports topology to csv files.

        The following attributes are exported:

        * 'loads_df' : Attribute :py:attr:`~loads_df` is saved to
          `loads.csv`.
        * 'generators_df' : Attribute :py:attr:`~generators_df` is saved to
          `generators.csv`.
        * 'storage_units_df' : Attribute :py:attr:`~storage_units_df` is
          saved to `storage_units.csv`.
        * 'transformers_df' : Attribute :py:attr:`~transformers_df` is saved to
          `transformers.csv`.
        * 'transformers_hvmv_df' : Attribute :py:attr:`~transformers_df` is
          saved to `transformers.csv`.
        * 'lines_df' : Attribute :py:attr:`~lines_df` is saved to
          `lines.csv`.
        * 'buses_df' : Attribute :py:attr:`~buses_df` is saved to
          `buses.csv`.
        * 'switches_df' : Attribute :py:attr:`~switches_df` is saved to
          `switches.csv`.
        * 'grid_district' : Attribute :py:attr:`~grid_district` is saved to
          `network.csv`.

        Attributes are exported in a way that they can be directly imported to
        pypsa.

        Parameters
        ----------
        directory : str
            Path to save topology to.

        """
        os.makedirs(directory, exist_ok=True)
        if not self.loads_df.empty:
            self.loads_df.to_csv(os.path.join(directory, "loads.csv"))
        if not self.generators_df.empty:
            self.generators_df.to_csv(os.path.join(directory, "generators.csv"))
        if not self.storage_units_df.empty:
            self.storage_units_df.to_csv(os.path.join(directory, "storage_units.csv"))
        if not self.transformers_df.empty:
            self.transformers_df.rename({"x_pu": "x", "r_pu": "r"}, axis=1).to_csv(
                os.path.join(directory, "transformers.csv")
            )
        if not self.transformers_hvmv_df.empty:
            self.transformers_hvmv_df.rename({"x_pu": "x", "r_pu": "r"}, axis=1).to_csv(
                os.path.join(directory, "transformers_hvmv.csv")
            )
        self.lines_df.to_csv(os.path.join(directory, "lines.csv"))
        self.buses_df.to_csv(os.path.join(directory, "buses.csv"))
        if not self.switches_df.empty:
            self.switches_df.to_csv(os.path.join(directory, "switches.csv"))

        network = {"name": self.mv_grid.id}
        network.update(self._grid_district)
        pd.DataFrame([network]).set_index("name").rename(
            {
                "geom": "mv_grid_district_geom",
                "population": "mv_grid_district_population",
            },
            axis=1,
        ).to_csv(os.path.join(directory, "network.csv"))

    def from_csv(self, data_path, edisgo_obj, from_zip_archive=False):
        """
        Restores topology from csv files.

        Parameters
        ----------
        data_path : str
            Path to topology csv files or zip archive.
        edisgo_obj : :class:`~.EDisGo`
        from_zip_archive : bool
            Set to True if data is archived in a zip archive. Default: False.

        """

        def _get_matching_dict_of_attributes_and_file_names():
            """
            Helper function that matches attribute names to file names.

            Is used in function :attr:`~.network.topology.Topology.from_csv` to set
            which attribute of :class:`~.network.topology.Topology` is saved under
            which file name.

            Returns
            -------
            dict
                Dictionary matching attribute names and file names with attribute
                names as keys and corresponding file names as values.

            """
            return {
                "buses_df": "buses.csv",
                "lines_df": "lines.csv",
                "loads_df": "loads.csv",
                "generators_df": "generators.csv",
                "charging_points_df": "charging_points.csv",
                "storage_units_df": "storage_units.csv",
                "transformers_df": "transformers.csv",
                "transformers_hvmv_df": "transformers_hvmv.csv",
                "switches_df": "switches.csv",
                "network": "network.csv",
            }

        # get all attributes and corresponding file names
        attrs = _get_matching_dict_of_attributes_and_file_names()

        if from_zip_archive:
            # read from zip archive
            # setup ZipFile Class
            zip = ZipFile(data_path)

            # get all directories and files within zip archive
            files = zip.namelist()

            # add directory to attributes to match zip archive
            attrs = {k: f"topology/{v}" for k, v in attrs.items()}

        else:
            # read from directory
            # check files within the directory
            files = os.listdir(data_path)

        attrs_to_read = {k: v for k, v in attrs.items() if v in files}

        for attr, file in attrs_to_read.items():
            if from_zip_archive:
                # open zip file to make it readable for pandas
                with zip.open(file) as f:
                    df = pd.read_csv(f, index_col=0)
            else:
                path = os.path.join(data_path, file)
                df = pd.read_csv(path, index_col=0)

            if attr == "generators_df":
                # delete slack if it was included
                df = df.loc[df.control != "Slack"]
            elif "transformers" in attr:
                # rename columns to match convention
                df = df.rename(columns={"x": "x_pu", "r": "r_pu"})
            elif attr == "network":
                # rename columns to match convention
                df = df.rename(
                    columns={
                        "mv_grid_district_geom": "geom",
                        "mv_grid_district_population": "population",
                    }
                )

                # set grid district information
                setattr(
                    self,
                    "grid_district",
                    {
                        "population": df.population.iat[0],
                        "geom": wkt_loads(df.geom.iat[0]),
                        "srid": df.srid.iat[0],
                    },
                )

                # set up medium voltage grid
                setattr(self, "mv_grid", MVGrid(edisgo_obj=edisgo_obj, id=df.index[0]))

                continue

            # set attribute
            setattr(self, attr, df)

        if from_zip_archive:
            # make sure to destroy ZipFile Class to close any open connections
            zip.close()

        # Check data integrity
        self.check_integrity()

    def check_integrity(self):
        """
        Check data integrity.

        Checks for duplicated labels and isolated components. Further checks for very
        small impedances that can cause stability problems in the power flow calculation
        and large line lengths that might be implausible.

        """
        # check for duplicate labels (of components)
        duplicated_labels = []
        duplicated_comps = []

        for comp in [
            "buses",
            "generators",
            "loads",
            "transformers",
            "lines",
            "switches",
        ]:
            df = getattr(self, f"{comp}_df")
            if any(df.index.duplicated()):
                duplicated_comps.append(comp)
                duplicated_labels.append(df.index[df.index.duplicated()].values)

        if duplicated_labels:
            logger.warning(
                "{labels} have duplicate entry in one of the following components' "
                "dataframes: {comps}.".format(
                    labels=", ".join(
                        np.concatenate([list.tolist() for list in duplicated_labels])
                    ),
                    comps=", ".join(duplicated_comps),
                )
            )

        # check for isolated or not defined buses
        buses = []

        for nodal_component in [
            "loads",
            "generators",
            "storage_units",
        ]:
            df = getattr(self, f"{nodal_component}_df")
            missing = df.index[~df.bus.isin(self.buses_df.index)]
            buses.append(df.bus.values)

            if len(missing) > 0:
                logger.warning(
                    f"The following {nodal_component} have buses which are not defined:"
                    f" {', '.join(missing.values)}."
                )

        for branch_component in ["lines", "transformers"]:
            df = getattr(self, f"{branch_component}_df")

            for attr in ["bus0", "bus1"]:
                buses.append(df[attr].values)
                missing = df.index[~df[attr].isin(self.buses_df.index)]

                if len(missing) > 0:
                    logger.warning(
                        f"The following {branch_component} have {attr} which are not "
                        f"defined: {', '.join(missing.values)}."
                    )

        for attr in ["bus_open", "bus_closed"]:
            missing = self.switches_df.index[
                ~self.switches_df[attr].isin(self.buses_df.index)
            ]
            buses.append(self.switches_df[attr].values)

            if len(missing) > 0:
                logger.warning(
                    f"The following switches have {attr} which are not defined: "
                    f"{', '.join(missing.values)}."
                )

        all_buses = np.unique(np.concatenate(buses, axis=None))
        missing = self.buses_df.index[~self.buses_df.index.isin(all_buses)]
        if len(missing) > 0:
            logger.warning(
                f"The following buses are isolated: {', '.join(missing.values)}."
            )

        # check for subgraphs
        subgraphs = list(
            self.to_graph().subgraph(c)
            for c in nx.connected_components(self.to_graph())
        )
        if len(subgraphs) > 1:
            logger.warning("The network has isolated nodes or edges.")

        # check impedance
        for branch_component in ["lines", "transformers"]:
            if branch_component == "lines":
                z = getattr(self, branch_component + "_df").apply(
                    lambda x: np.sqrt(np.square(x.r) + np.square(x.x)), axis=1
                )
            else:
                z = getattr(self, branch_component + "_df").apply(
                    lambda x: np.sqrt(np.square(x.r_pu) + np.square(x.x_pu)), axis=1
                )
            if not z.empty and (z < 1e-6).any():
                logger.warning(
                    f"Very small values for impedance of {branch_component}: "
                    f"{z[z < 1e-6].index.values}. This might cause problems in the "
                    f"power flow or optimisation."
                )

        # check line length
        if (self.lines_df.length > 10.0).any():
            max_length = max(self.lines_df.length)
            logger.warning(
                f"There are lines with very large line lengths (largest line length "
                f"{max_length} km). This might be due to grid integration of a "
                f"component that is outside the grid district or whose coordinates "
                f"are in a different reference system."
            )
        if (self.lines_df.length <= 0.001).any():
            min_length = min(self.lines_df.length)
            logger.warning(
                f"There are lines with very short line lengths (shortest line length "
                f"{min_length} km). This might cause problems in the power flow or "
                f"optimisation."
            )

<<<<<<< HEAD
    def aggregate_lv_grid_buses_on_station(self, lv_grid_id: int | str) -> None:
        """
        Aggregates all lv grid buses on secondary station side bus. Drop all lines of
        lv grid and replaces bus names in "loads_df", "storages_df",
        "charging_points_df" and "storages_df".

        Parameters
        ----------
        lv_grid_id : int or str
        """
        lv_grid = self.get_lv_grid(name=lv_grid_id)
        lines_to_drop = lv_grid.lines_df.index.to_list()
        station_bus = lv_grid.station.index[0]
        buses_to_drop = lv_grid.buses_df.loc[
            lv_grid.buses_df.index != station_bus
        ].index.to_list()

        self.buses_df = self.buses_df[~self.buses_df.index.isin(buses_to_drop)]
        self.lines_df = self.lines_df[~self.lines_df.index.isin(lines_to_drop)]
        self.loads_df.loc[self.loads_df.bus.isin(buses_to_drop), "bus"] = station_bus
        self.generators_df.loc[
            self.generators_df.bus.isin(buses_to_drop), "bus"
        ] = station_bus
        self.charging_points_df.loc[
            self.charging_points_df.bus.isin(buses_to_drop), "bus"
        ] = station_bus
        self.storage_units_df.loc[
            self.storage_units_df.bus.isin(buses_to_drop), "bus"
        ] = station_bus
=======
    def assign_feeders(self):
        """Assign the feeder to all grids."""
        for grid in self.grids:
            grid.assign_grid_feeder()
>>>>>>> 9f7947c4

    def __repr__(self):
        return f"Network topology {self.id}"<|MERGE_RESOLUTION|>--- conflicted
+++ resolved
@@ -3008,7 +3008,6 @@
                 f"optimisation."
             )
 
-<<<<<<< HEAD
     def aggregate_lv_grid_buses_on_station(self, lv_grid_id: int | str) -> None:
         """
         Aggregates all lv grid buses on secondary station side bus. Drop all lines of
@@ -3038,12 +3037,11 @@
         self.storage_units_df.loc[
             self.storage_units_df.bus.isin(buses_to_drop), "bus"
         ] = station_bus
-=======
+
     def assign_feeders(self):
         """Assign the feeder to all grids."""
         for grid in self.grids:
             grid.assign_grid_feeder()
->>>>>>> 9f7947c4
 
     def __repr__(self):
         return f"Network topology {self.id}"