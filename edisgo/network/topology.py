--- conflicted
+++ resolved
@@ -1023,26 +1023,6 @@
         load_names = []
         i = 0
         # generate load name and check uniqueness
-<<<<<<< HEAD
-        if bus_df.lv_grid_id is not None and not np.isnan(bus_df.lv_grid_id):
-            grid_name = "LVGrid_" + str(int(bus_df.lv_grid_id))
-        else:
-            grid_name = "MVGrid_" + str(int(bus_df.mv_grid_id))
-        tmp = grid_name
-        sector = kwargs.get("sector", None)
-        if sector is not None:
-            tmp = tmp + "_" + sector
-        load_id = kwargs.pop("load_id", None)
-        if load_id is not None:
-            tmp = tmp + "_" + str(load_id)
-        load_name = "Load_{}".format(tmp)
-        if load_name in self.loads_df.index:
-            nr_loads = len(self._grids[grid_name].loads_df)
-            load_name = "Load_{}_{}".format(tmp, nr_loads)
-            while load_name in self.loads_df.index:
-                random.seed(a=load_name)
-                load_name = "Load_{}_{}".format(tmp, random.randint(10**8, 10**9))
-=======
         for name, bus_df in buses_df.iterrows():
             if bus_df.lv_grid_id is not None and not np.isnan(bus_df.lv_grid_id):
                 grid_name = "LVGrid_" + str(int(bus_df.lv_grid_id))
@@ -1062,11 +1042,10 @@
                 while load_name in self.loads_df.index:
                     random.seed(a=load_name)
                     load_name = "Load_{}_{}".format(
-                        tmp, random.randint(10 ** 8, 10 ** 9)
+                        tmp, random.randint(10**8, 10**9)
                     )
             load_names.append(load_name)
             i += 1
->>>>>>> b838e88f
 
         # create new load dataframe
         data = {
@@ -1075,28 +1054,14 @@
             "annual_consumption": annual_consumptions,
         }
         data.update(kwargs)
-<<<<<<< HEAD
-        new_df = (
-            pd.Series(
-                data,
-                name=load_name,
-            )
-            .to_frame()
-            .T
-        )
-=======
         new_df = pd.DataFrame(
             data,
             index=load_names,
         )
-        new_df.rename(columns={'sectors ': 'sector'}, inplace=True)
->>>>>>> b838e88f
+        new_df.rename(columns={"sectors ": "sector"}, inplace=True)
         self._loads_df = self.loads_df.append(new_df)
         return load_names
 
-<<<<<<< HEAD
-    def add_generator(self, bus, p_nom, generator_type, control="PQ", **kwargs):
-=======
     def add_load(self, bus, peak_load, annual_consumption, **kwargs):
         """
         Adds load to topology.
@@ -1139,14 +1104,15 @@
             load_ids = [load_id]
         else:
             load_ids = None
-        return self.add_loads(buses=[bus], peak_loads=[peak_load],
-                              annual_consumptions=[annual_consumption], sectors=sectors,
-                              load_ids=load_ids)[0]
-
-    def add_generators(
-            self, buses, p_noms, generator_types, controls="PQ", **kwargs
-    ):
->>>>>>> b838e88f
+        return self.add_loads(
+            buses=[bus],
+            peak_loads=[peak_load],
+            annual_consumptions=[annual_consumption],
+            sectors=sectors,
+            load_ids=load_ids,
+        )[0]
+
+    def add_generators(self, buses, p_noms, generator_types, controls="PQ", **kwargs):
         """
         Adds generator to topology.
 
@@ -1195,33 +1161,6 @@
         i = 0
 
         # generate generator name and check uniqueness
-<<<<<<< HEAD
-        if not np.isnan(bus_df.lv_grid_id) and bus_df.lv_grid_id is not None:
-            tmp = "LVGrid_" + str(int(bus_df.lv_grid_id))
-        else:
-            tmp = "MVGrid_" + str(int(bus_df.mv_grid_id))
-        tmp = tmp + "_" + generator_type
-        generator_id = kwargs.pop("generator_id", None)
-        if generator_id is not None:
-            tmp = tmp + "_" + str(generator_id)
-        generator_name = "Generator_{}".format(tmp)
-        while generator_name in self.generators_df.index:
-            random.seed(a=generator_name)
-            generator_name = "Generator_{}_{}".format(
-                tmp, random.randint(10**8, 10**9)
-            )
-
-        # create new generator dataframe
-        data = {"bus": bus, "p_nom": p_nom, "type": generator_type, "control": control}
-        data.update(kwargs)
-        new_df = (
-            pd.Series(
-                data,
-                name=generator_name,
-            )
-            .to_frame()
-            .T
-=======
         for name, bus_df in buses_df.iterrows():
             if not np.isnan(bus_df.lv_grid_id) and bus_df.lv_grid_id is not None:
                 tmp = "LVGrid_" + str(int(bus_df.lv_grid_id))
@@ -1234,7 +1173,7 @@
             while generator_name in self.generators_df.index:
                 random.seed(a=generator_name)
                 generator_name = "Generator_{}_{}".format(
-                    tmp, random.randint(10 ** 8, 10 ** 9)
+                    tmp, random.randint(10**8, 10**9)
                 )
             generator_names.append(generator_name)
             i += 1
@@ -1244,21 +1183,18 @@
             "bus": buses,
             "p_nom": p_noms,
             "type": generator_types,
-            "control": controls
+            "control": controls,
         }
         data.update(kwargs)
         new_df = pd.DataFrame(
             data,
             index=generator_names,
->>>>>>> b838e88f
         )
 
         self.generators_df = self.generators_df.append(new_df)
         return generator_names
 
-    def add_generator(
-            self, bus, p_nom, generator_type, control="PQ", **kwargs
-    ):
+    def add_generator(self, bus, p_nom, generator_type, control="PQ", **kwargs):
         """
         Adds generator to topology.
 
@@ -1299,10 +1235,13 @@
             generator_ids = [generator_id]
         else:
             generator_ids = None
-        return self.add_generators(buses=[bus], p_noms=[p_nom],
-                                   generator_types=[generator_type],
-                                   controls=[control],
-                                   generator_ids=generator_ids)[0]
+        return self.add_generators(
+            buses=[bus],
+            p_noms=[p_nom],
+            generator_types=[generator_type],
+            controls=[control],
+            generator_ids=generator_ids,
+        )[0]
 
     def add_charging_point(self, bus, p_nom, use_case, **kwargs):
         """
@@ -1728,10 +1667,7 @@
         force_remove=True, can force a bus or line to be removed even
             though resulting topology has isolated buses or components.
         """
-<<<<<<< HEAD
-=======
-        force_remove = kwargs.get('force_remove', False)
->>>>>>> b838e88f
+        force_remove = kwargs.get("force_remove", False)
 
         # backup buses of line and check if buses can be removed as well
         bus0 = self.lines_df.at[name, "bus0"]
@@ -1739,8 +1675,6 @@
         bus1 = self.lines_df.at[name, "bus1"]
         remove_bus1 = self._check_bus_for_removal(bus1)
 
-<<<<<<< HEAD
-        force_remove = kwargs.get("force_remove", False)
         if not force_remove:
             if not (remove_bus1 or remove_bus0):
                 raise AssertionError(
@@ -1752,19 +1686,6 @@
                 "The resulting topology cannot be fully utilised. Try to remove connected "
                 "components and isolated bus first to avoid this warning.".format(name)
             )
-=======
-
-        if not force_remove:
-            if not (remove_bus1 or remove_bus0):
-                raise AssertionError(
-                    "Removal of line {} would create isolated "
-                    "node.".format(name)
-                )
-        else:
-            print('Line {} is forced to be removed even though it creates isolated buses.'
-                  'The resulting topology cannot be fully utilised. Try to remove connected '
-                  'components and isolated bus first to avoid this warning.'.format(name))
->>>>>>> b838e88f
 
         # drop line
         self._lines_df.drop(name, inplace=True)
