import logging
import math
import os

from abc import ABC, abstractmethod
from math import acos, tan

from edisgo.tools.geo import find_nearest_bus
from edisgo.io.electromobility_import import determine_grid_connection_capacity

if "READTHEDOCS" not in os.environ:
    from shapely.geometry import Point

logger = logging.getLogger(__name__)


class BasicComponent(ABC):
    """
    Generic component

    Can be initialized with EDisGo object or Topology object. In case of
    Topology object component time series attributes currently will raise an
    error.

    """

    def __init__(self, **kwargs):
        self._id = kwargs.get("id", None)
        self._edisgo_obj = kwargs.get("edisgo_obj", None)
        self._topology = kwargs.get("topology", None)
        if self._topology is None and self._edisgo_obj is not None:
            self._topology = self._edisgo_obj.topology

    @property
    def id(self):
        """
        Unique identifier of component as used in component dataframes in
        :class:`~.network.topology.Topology`.

        Returns
        --------
        :obj:`str`
            Unique identifier of component.

        """
        return self._id

    @property
    def edisgo_obj(self):
        """
        EDisGo container

        Returns
        --------
        :class:`~.EDisGo`

        """
        return self._edisgo_obj

    @property
    def topology(self):
        """
        Network topology container

        Returns
        --------
        :class:`~.network.topology.Topology`

        """
        return self._topology

    @property
    def voltage_level(self):
        """
        Voltage level the component is connected to ('mv' or 'lv').

        Returns
        --------
        :obj:`str`
            Voltage level. Returns 'lv' if component connected to the low
            voltage and 'mv' if component is connected to the medium voltage.

        """
        return "lv" if self.grid.nominal_voltage < 1 else "mv"

    @property
    @abstractmethod
    def grid(self):
        """
        Grid component is in.

        Returns
        --------
        :class:`~.network.components.Grid`
            Grid component is in.

        """

    def __repr__(self):
        return "_".join([self.__class__.__name__, str(self._id)])


class Component(BasicComponent):
    """
    Generic component for all components that can be considered nodes,
    e.g. generators and loads.

    """

    @property
    @abstractmethod
    def _network_component_df(self):
        """
        Dataframe in :class:`~.network.topology.Topology` containing all components
        of same type, e.g. for loads this is
        :attr:`~.network.topology.Topology.loads_df`.

        """

    @property
    def bus(self):
        """
        Bus component is connected to.

        Parameters
        -----------
        bus : :obj:`str`
            ID of bus to connect component to.

        Returns
        --------
        :obj:`str`
            Bus component is connected to.

        """
        return self._network_component_df.at[self.id, "bus"]

    @bus.setter
    def bus(self, bus):
        self._set_bus(bus)

    def _set_bus(self, bus):
        raise NotImplementedError

    @property
    def grid(self):
        """
        Grid component is in.

        Returns
        --------
        :class:`~.network.components.Grid`
            Grid component is in.

        """
        grid = self.topology.buses_df.loc[
            self._network_component_df.loc[self.id, "bus"],
            ["mv_grid_id", "lv_grid_id"],
        ]
        if math.isnan(grid.lv_grid_id):
            return self.topology.mv_grid
        else:
            return self.topology._grids["LVGrid_{}".format(int(grid.lv_grid_id))]

    @property
    def geom(self):
        """
        Geo location of component.

        Returns
        --------
        :shapely:`Point`

        """
        [x, y] = self.topology.buses_df.loc[
            self._network_component_df.loc[self.id, "bus"], ["x", "y"]
        ]
        if math.isnan(x) or math.isnan(y):
            return None
        else:
            return Point(x, y)

    def __repr__(self):
        return "_".join([self.__class__.__name__, str(self._id)])


class Load(Component):
    """
    Load object

    """

    def __init__(self, **kwargs):
        super().__init__(**kwargs)

    @property
    def _network_component_df(self):
        """
        Dataframe in :class:`~.network.topology.Topology` containing all loads.

        For loads this is :attr:`~.network.topology.Topology.loads_df`.

        Returns
        --------
        :pandas:`pandas.DataFrame<dataframe>`
            See :attr:`~.network.topology.Topology.loads_df` for more information.

        """
        return self.topology.loads_df

    @property
    def p_set(self):
        """
        Peak load in MW.

        Parameters
        -----------
        p_nom : :obj:`float`
            Peak load in MW.

        Returns
        --------
        :obj:`float`
            Peak load in MW.

        """
        return self.topology.loads_df.at[self.id, "p_set"]

    @p_set.setter
    def p_set(self, p_set):
        self.topology._loads_df.at[self.id, "p_set"] = float(p_set)

    @property
    def annual_consumption(self):
        """
        Annual consumption of load in MWh.

        Parameters
        -----------
        annual_consumption : :obj:`float`
            Annual consumption in MWh.

        Returns
        --------
        :obj:`float`
            Annual consumption of load in MWh.

        """
        return self.topology.loads_df.at[self.id, "annual_consumption"]

    @annual_consumption.setter
    def annual_consumption(self, annual_consumption):
        self.topology._loads_df.at[self.id, "annual_consumption"] = annual_consumption

    @property
    def sector(self):
        """
        Sector load is associated with.

        The sector is e.g. used to assign load time series to a load using the
        demandlib. The following four sectors are considered:
        'agricultural', 'retail', 'residential', 'industrial'.

        Parameters
        -----------
        sector : :obj:`str`

        Returns
        --------
        :obj:`str`
            Load sector

        #ToDo: Maybe return 'not specified' in case sector is None?

        """
        return self.topology.loads_df.at[self.id, "sector"]

    @sector.setter
    def sector(self, sector):
        # ToDo: Maybe perform type check before setting it.
        self.topology._loads_df.at[self.id, "sector"] = sector

    @property
    def active_power_timeseries(self):
        """
        Active power time series of load in MW.

        Returns
        --------
        :pandas:`pandas.Series<Series>`
            Active power time series of load in MW.

        """
        return self.edisgo_obj.timeseries.loads_active_power.loc[:, self.id]

    @property
    def reactive_power_timeseries(self):
        """
        Reactive power time series of load in Mvar.

        Returns
        --------
        :pandas:`pandas.Series<Series>`
            Reactive power time series of load in Mvar.

        """
        return self.edisgo_obj.timeseries.loads_reactive_power.loc[:, self.id]

    def _set_bus(self, bus):
        # check if bus is valid
        if bus in self.topology.buses_df.index:
            self.topology._loads_df.at[self.id, "bus"] = bus
            # reset topology
            self._grid = None
        else:
            raise AttributeError("Given bus ID does not exist.")


class Generator(Component):
    """
    Generator object

    """

    def __init__(self, **kwargs):
        super().__init__(**kwargs)

    @property
    def _network_component_df(self):
        """
        Dataframe in :class:`~.network.topology.Topology` containing generators.

        For generators this is :attr:`~.network.topology.Topology.generators_df`.

        Returns
        --------
        :pandas:`pandas.DataFrame<dataframe>`
            See :attr:`~.network.topology.Topology.generators_df` for more
            information.

        """
        return self.topology.generators_df

    @property
    def nominal_power(self):
        """
        Nominal power of generator in MW.

        Parameters
        -----------
        nominal_power : :obj:`float`
            Nominal power of generator in MW.

        Returns
        --------
        :obj:`float`
            Nominal power of generator in MW.

        """
        # TODO: Should this change the time series as well?
        #  (same for loads, and type setter...)
        return self.topology.generators_df.at[self.id, "p_nom"]

    @nominal_power.setter
    def nominal_power(self, nominal_power):
        # ToDo: Maybe perform type check before setting it.
        self.topology._generators_df.at[self.id, "p_nom"] = nominal_power

    @property
    def type(self):
        """
        Technology type of generator (e.g. 'solar').

        Parameters
        -----------
        type : :obj:`str`

        Returns
        --------
        :obj:`str`
            Technology type

        #ToDo: Maybe return 'not specified' in case type is None?

        """
        return self.topology.generators_df.at[self.id, "type"]

    @type.setter
    def type(self, type):
        # ToDo: Maybe perform type check before setting it.
        self.topology._generators_df.at[self.id, "type"] = type

    @property
    def subtype(self):
        """
        Technology subtype of generator (e.g. 'solar_roof_mounted').

        Parameters
        -----------
        subtype : :obj:`str`

        Returns
        --------
        :obj:`str`
            Technology subtype

        #ToDo: Maybe return 'not specified' in case subtype is None?

        """
        return self.topology.generators_df.at[self.id, "subtype"]

    @subtype.setter
    def subtype(self, subtype):
        self.topology._generators_df.at[self.id, "subtype"] = subtype

    @property
    def active_power_timeseries(self):
        """
        Active power time series of generator in MW.

        Returns
        --------
        :pandas:`pandas.Series<Series>`
            Active power time series of generator in MW.

        """
        return self.edisgo_obj.timeseries.generators_active_power.loc[:, self.id]

    @property
    def reactive_power_timeseries(self):
        """
        Reactive power time series of generator in Mvar.

        Returns
        --------
        :pandas:`pandas.Series<Series>`
            Reactive power time series of generator in Mvar.

        """
        return self.edisgo_obj.timeseries.generators_reactive_power.loc[:, self.id]

    @property
    def weather_cell_id(self):
        """
        Weather cell ID of generator.

        The weather cell ID is only used to obtain generator feed-in time
        series for solar and wind generators.

        Parameters
        -----------
        weather_cell_id : int
            Weather cell ID of generator.

        Returns
        --------
        :obj:`int`
            Weather cell ID of generator.

        """
        return self.topology.generators_df.at[self.id, "weather_cell_id"]

    @weather_cell_id.setter
    def weather_cell_id(self, weather_cell_id):
        self.topology._generators_df.at[self.id, "weather_cell_id"] = weather_cell_id

    def _set_bus(self, bus):
        # check if bus is valid
        if bus in self.topology.buses_df.index:
            self.topology._generators_df.at[self.id, "bus"] = bus
            # reset topology
            self._grid = None
        else:
            raise AttributeError("Given bus ID does not exist.")


class Storage(Component):
    """
    Storage object

    ToDo: adapt to refactored code!

    Describes a single storage instance in the eDisGo network. Includes technical
    parameters such as :attr:`Storage.efficiency_in` or
    :attr:`Storage.standing_loss` as well as its time series of operation
    :meth:`Storage.timeseries`.

    """

    def __init__(self, **kwargs):
        super().__init__(**kwargs)

        raise NotImplementedError

        self._timeseries = kwargs.get("timeseries", None)
        self._nominal_power = kwargs.get("nominal_power", None)
        self._power_factor = kwargs.get("power_factor", None)
        self._reactive_power_mode = kwargs.get("reactive_power_mode", None)

        self._max_hours = kwargs.get("max_hours", None)
        self._soc_initial = kwargs.get("soc_initial", None)
        self._efficiency_in = kwargs.get("efficiency_in", None)
        self._efficiency_out = kwargs.get("efficiency_out", None)
        self._standing_loss = kwargs.get("standing_loss", None)
        self._operation = kwargs.get("operation", None)
        self._reactive_power_mode = kwargs.get("reactive_power_mode", None)
        self._q_sign = None

    @property
    def _network_component_df(self):
        """
        Dataframe in :class:`~.network.topology.Topology` containing all switches.

        For switches this is :attr:`~.network.topology.Topology.switches_df`.

        Returns
        --------
        :pandas:`pandas.DataFrame<dataframe>`
            See :attr:`~.network.topology.Topology.switches_df` for more
            information.

        """
        return self.topology.switches_df

    @property
    def timeseries(self):
        """
        Time series of storage operation

        Parameters
        ----------
        ts : :pandas:`pandas.DataFrame<dataframe>`
            DataFrame containing active power the storage is charged (negative)
            and discharged (positive) with (on the topology side) in kW in column
            'p' and reactive power in kvar in column 'q'. When 'q' is positive,
            reactive power is supplied (behaving as a capacitor) and when 'q'
            is negative reactive power is consumed (behaving as an inductor).

        Returns
        -------
        :pandas:`pandas.DataFrame<dataframe>`
            See parameter `timeseries`.

        """
        # check if time series for reactive power is given, otherwise
        # calculate it
        if "q" in self._timeseries.columns:
            return self._timeseries
        else:
            self._timeseries["q"] = (
                abs(self._timeseries.p) * self.q_sign * tan(acos(self.power_factor))
            )
            return self._timeseries.loc[self.grid.edisgo_obj.timeseries.timeindex, :]

    @property
    def nominal_power(self):
        """
        Nominal charging and discharging power of storage instance in kW.

        Returns
        -------
        float
            Storage nominal power

        """
        return self._nominal_power

    @property
    def max_hours(self):
        """
        Maximum state of charge capacity in terms of hours at full discharging
        power `nominal_power`.

        Returns
        -------
        float
            Hours storage can be discharged for at nominal power

        """
        return self._max_hours

    @property
    def nominal_capacity(self):
        """
        Nominal storage capacity in kWh.

        Returns
        -------
        float
            Storage nominal capacity

        """
        return self._max_hours * self._nominal_power

    @property
    def soc_initial(self):
        """Initial state of charge in kWh.

        Returns
        -------
        float
            Initial state of charge

        """
        return self._soc_initial

    @property
    def efficiency_in(self):
        """Storage charging efficiency in per unit.

        Returns
        -------
        float
            Charging efficiency in range of 0..1

        """
        return self._efficiency_in

    @property
    def efficiency_out(self):
        """Storage discharging efficiency in per unit.

        Returns
        -------
        float
            Discharging efficiency in range of 0..1

        """
        return self._efficiency_out

    @property
    def standing_loss(self):
        """Standing losses of storage in %/100 / h

        Losses relative to SoC per hour. The unit is pu (%/100%). Hence, it
        ranges from 0..1.

        Returns
        -------
        float
            Standing losses in pu.

        """
        return self._standing_loss

    @property
    def operation(self):
        """
        Storage operation definition

        Returns
        -------
        :obj:`str`

        """
        self._operation

    # @property
    # def power_factor(self):
    #     """
    #     Power factor of storage
    #
    #     If power factor is not set it is retrieved from the topology config
    #     object depending on the topology level the storage is in.
    #
    #     Returns
    #     --------
    #     :obj:`float` : Power factor
    #         Ratio of real power to apparent power.
    #
    #     """
    #     if self._power_factor is None:
    #         if isinstance(self.topology, MVGrid):
    #             self._power_factor = self.topology.topology.config[
    #                 'reactive_power_factor']['mv_storage']
    #         elif isinstance(self.topology, LVGrid):
    #             self._power_factor = self.topology.topology.config[
    #                 'reactive_power_factor']['lv_storage']
    #     return self._power_factor
    #
    # @power_factor.setter
    # def power_factor(self, power_factor):
    #     self._power_factor = power_factor

    # @property
    # def reactive_power_mode(self):
    #     """
    #     Power factor mode of storage.
    #
    #     If the power factor is set, then it is necessary to know whether
    #     it is leading or lagging. In other words this information is necessary
    #     to make the storage behave in an inductive or capacitive manner.
    #     Essentially this changes the sign of the reactive power Q.
    #
    #     The convention used here in a storage is that:
    #     - when `reactive_power_mode` is 'capacitive' then Q is positive
    #     - when `reactive_power_mode` is 'inductive' then Q is negative
    #
    #     In the case that this attribute is not set, it is retrieved from the
    #     topology config object depending on the voltage level the storage
    #     is in.
    #
    #     Returns
    #     -------
    #     :obj: `str` : Power factor mode
    #         Either 'inductive' or 'capacitive'
    #
    #     """
    #     if self._reactive_power_mode is None:
    #         if isinstance(self.topology, MVGrid):
    #             self._reactive_power_mode = self.topology.topology.config[
    #                 'reactive_power_mode']['mv_storage']
    #         elif isinstance(self.topology, LVGrid):
    #             self._reactive_power_mode = self.topology.topology.config[
    #                 'reactive_power_mode']['lv_storage']
    #
    #     return self._reactive_power_mode

    # @reactive_power_mode.setter
    # def reactive_power_mode(self, reactive_power_mode):
    #     """
    #     Set the power factor mode of the generator.
    #     Should be either 'inductive' or 'capacitive'
    #     """
    #     self._reactive_power_mode = reactive_power_mode

    @property
    def q_sign(self):
        """
        Get the sign reactive power based on the
        :attr: `_reactive_power_mode`

        Returns
        -------
        :obj: `int` : +1 or -1
        """
        if self.reactive_power_mode.lower() == "inductive":
            return -1
        elif self.reactive_power_mode.lower() == "capacitive":
            return 1
        else:
            raise ValueError(
                "Unknown value {} in reactive_power_mode".format(
                    self.reactive_power_mode
                )
            )

    def __repr__(self):
        return str(self._id)


class Switch(BasicComponent):
    """
    Switch object

    Switches are for example medium voltage disconnecting points (points
    where MV rings are split under normal operation conditions). They are
    represented as branches and can have two states: 'open' or 'closed'. When
    the switch is open the branch it is represented by connects some bus and
    the bus specified in `bus_open`. When it is closed bus `bus_open` is
    substitued by the bus specified in `bus_closed`.


    """

    def __init__(self, **kwargs):
        super().__init__(**kwargs)

        self._state = kwargs.get("state", None)

    @property
    def _network_component_df(self):
        """
        Dataframe in :class:`~.network.topology.Topology` containing all switches.

        For switches this is :attr:`~.network.topology.Topology.switches_df`.

        Returns
        --------
        :pandas:`pandas.DataFrame<dataframe>`
            See :attr:`~.network.topology.Topology.switches_df` for more
            information.

        """
        return self.topology.switches_df

    @property
    def type(self):
        """
        Type of switch.

        So far edisgo only considers switch disconnectors.

        Parameters
        -----------
        type : :obj:`str`
            Type of switch.

        Returns
        --------
        :obj:`str`
            Type of switch.

        """
        return self.topology.switches_df.at[self.id, "type_info"]

    @type.setter
    def type(self, type):
        self.topology._switches_df.at[self.id, "type_info"] = type

    @property
    def bus_open(self):
        """
        Bus ID of bus the switch is 'connected' to when state is 'open'.

        As switches are represented as branches they connect two buses.
        `bus_open` specifies the bus the branch is connected to in the open
        state.

        Returns
        --------
        :obj:`str`
            Bus in 'open' state.

        """
        return self.topology.switches_df.at[self.id, "bus_open"]

    @property
    def bus_closed(self):
        """
        Bus ID of bus the switch is 'connected' to when state is 'closed'.

        As switches are represented as branches they connect two buses.
        `bus_closed` specifies the bus the branch is connected to in the closed
        state.

        Returns
        --------
        :obj:`str`
            Bus in 'closed' state.

        """
        return self.topology.switches_df.at[self.id, "bus_closed"]

    @property
    def state(self):
        """
        State of switch (open or closed).

        Returns
        -------
        str
            State of switch: 'open' or 'closed'.

        """
        if self._state is None:
            col_closed = self._get_bus_column(self.bus_closed)
            col_open = self._get_bus_column(self.bus_open)
            if col_closed is None and col_open is not None:
                self._state = "open"
            elif col_closed is not None and col_open is None:
                self._state = "closed"
            else:
                raise AttributeError("State of switch could not be determined.")
        return self._state

    @property
    def branch(self):
        """
        Branch the switch is represented by.

        Returns
        -------
        str
            Branch the switch is represented by.

        """
        return self.topology.switches_df.at[self.id, "branch"]

    @property
    def grid(self):
        """
        Grid switch is in.

        Returns
        --------
        :class:`~.topology.components.Grid`
            Grid switch is in.

        """
        grid = self.topology.buses_df.loc[self.bus_closed, ["mv_grid_id", "lv_grid_id"]]
        if math.isnan(grid.lv_grid_id):
            return self.topology.mv_grid
        else:
            return self.topology._grids["LVGrid_{}".format(int(grid.lv_grid_id))]

    def open(self):
        """
        Open switch.

        """
        if self.state != "open":
            self._state = "open"
            col = self._get_bus_column(self.bus_closed)
            if col is not None:
                self.topology.lines_df.at[self.branch, col] = self.bus_open
            else:
                raise AttributeError(
                    "Could not open switch {}. Specified branch {} of switch "
                    "has no bus {}. Please check the switch.".format(
                        self.id, self.branch, self.bus_closed
                    )
                )

    def close(self):
        """
        Close switch.

        """
        if self.state != "closed":
            self._state = "closed"
            col = self._get_bus_column(self.bus_open)
            if col is not None:
                self.topology.lines_df.at[self.branch, col] = self.bus_closed
            else:
                raise AttributeError(
                    "Could not close switch {}. Specified branch {} of switch "
                    "has no bus {}. Please check the switch.".format(
                        self.id, self.branch, self.bus_closed
                    )
                )

    def _get_bus_column(self, bus):
        """
        Returns column name of lines_df given bus is in.

        """
        if bus == self.topology.lines_df.at[self.branch, "bus0"]:
            col = "bus0"
        elif bus == self.topology.lines_df.at[self.branch, "bus1"]:
            col = "bus1"
        else:
            return None
<<<<<<< HEAD
        return col


# ToDo implement if needed
# class MVStation(Station):
#     """MV Station object"""
#
#     def __init__(self, **kwargs):
#         super().__init__(**kwargs)
#
#     def __repr__(self, side=None):
#         repr_base = super().__repr__()
#
#         # As we don't consider HV-MV transformers in PFA, we don't have to care
#         # about primary side bus of MV station. Hence, the general repr()
#         # currently returned, implicitely refers to the secondary side (MV level)
#         # if side == 'hv':
#         #     return '_'.join(['primary', repr_base])
#         # elif side == 'mv':
#         #     return '_'.join(['secondary', repr_base])
#         # else:
#         #     return repr_base
#         return repr_base
#
#
# class LVStation(Station):
#     """LV Station object"""
#
#     def __init__(self, **kwargs):
#         super().__init__(**kwargs)
#         self._mv_grid = kwargs.get('mv_grid', None)
#
#     @property
#     def mv_grid(self):
#         return self._mv_grid
#
#     def __repr__(self, side=None):
#         repr_base = super().__repr__()
#
#         if side == 'mv':
#             return '_'.join(['primary', repr_base])
#         elif side == 'lv':
#             return '_'.join(['secondary', repr_base])
#         else:
#             return repr_base

# ToDo Implement if necessary
# class Line(Component):
#     """
#     Line object
#
#     Parameters
#     ----------
#     _type: :pandas:`pandas.Series<Series>`
#         Equipment specification including R and X for power flow analysis
#         Columns:
#
#         ======== ================== ====== =========
#         Column   Description        Unit   Data type
#         ======== ================== ====== =========
#         name     Name (e.g. NAYY..) -      str
#         U_n      Nominal voltage    kV     int
#         I_max_th Max. th. current   A      float
#         R        Resistance         Ohm/km float
#         L        Inductance         mH/km  float
#         C        Capacitance        uF/km  float
#         Source   Data source        -      str
#         ============================================
#
#     _length: float
#         Length of the line calculated in linear distance. Unit: m
#     _quantity: float
#         Quantity of parallel installed lines.
#     _kind: String
#         Specifies whether the line is an underground cable ('cable') or an
#         overhead line ('line').
#     """
#
#     def __init__(self, **kwargs):
#         super().__init__(**kwargs)
#         self._type = kwargs.get('type', None)
#         self._length = kwargs.get('length', None)
#         self._quantity = kwargs.get('quantity', 1)
#         self._kind = kwargs.get('kind', None)
#
#     @property
#     def geom(self):
#         """Provide :shapely:`Shapely LineString object<linestrings>` geometry of
#         :class:`Line`"""
#         adj_nodes = self._grid._graph.nodes_from_line(self)
#
#         return LineString([adj_nodes[0].geom, adj_nodes[1].geom])
#
#     @property
#     def type(self):
#         return self._type
#
#     @type.setter
#     def type(self, new_type):
#         self._type = new_type
#
#     @property
#     def length(self):
#         return self._length
#
#     @length.setter
#     def length(self, new_length):
#         self._length = new_length
#
#     @property
#     def quantity(self):
#         return self._quantity
#
#     @quantity.setter
#     def quantity(self, new_quantity):
#         self._quantity = new_quantity


class PotentialChargingParks(BasicComponent):
    def __init__(self, **kwargs):
        super().__init__(**kwargs)

    @property
    def voltage_level(self):
        """
        Voltage level the component is connected to ('mv' or 'lv').

        Returns
        --------
        :obj:`str`
            Voltage level. Returns 'lv' if component connected to the low
            voltage and 'mv' if component is connected to the medium voltage.

        """
        try:
            return "lv" if self.grid.nominal_voltage < 1 else "mv"
        except Exception:
            return None

    @property
    def grid(self):
        """
        Grid component is in.

        Returns
        --------
        :class:`~.network.components.Grid`
            Grid component is in.

        """
        try:
            bus = self.topology.charging_points_df.at[self.edisgo_id, "bus"]
            lv_grid_id = self.topology.buses_df.at[bus, "lv_grid_id"]
            if math.isnan(lv_grid_id):
                return self.topology.mv_grid
            else:
                return self.topology._grids[
                    "LVGrid_{}".format(int(lv_grid_id))]
        except Exception:
            return None

    @property
    def ags(self):
        """
        8-digit AGS (Amtlicher Gemeindeschlüssel, eng. Community Identification
        Number) number the potential charging park is in. Number is given as
        :obj:`int` and leading zeros are therefore missing.

        Returns
        --------
        :obj:`int`
            AGS number

        """
        return self._edisgo_obj.electromobility.grid_connections_gdf.at[
            self._id, "ags"]

    @property
    def use_case(self):
        """
        Charging use case (home, work, public or hpc) of the potential
        charging park.

        Returns
        --------
        :obj:`str`
            Charging use case

        """
        return self._edisgo_obj.electromobility.grid_connections_gdf.at[
            self._id, "use_case"
        ]

    @property
    def designated_charging_point_capacity(self):
        """
        Total gross designated charging park capacity.
        This is not necessarily equal to the connection rating.

        Returns
        --------
        :obj:`float`
            Total gross designated charging park capacity

        """
        return round(
            self.charging_processes_df.groupby("charging_point_id")
            .max()
            .netto_charging_capacity.sum()
            / self._edisgo_obj.electromobility.eta_charging_points,
            1,
        )

    @property
    def user_centric_weight(self):
        """
        User centric weight of the potential charging park
        determined by `SimBEV <https://github.com/rl-institut/simbev>`_.

        Returns
        --------
        :obj:`float`
            User centric weight

        """
        return self._edisgo_obj.electromobility.grid_connections_gdf.at[
            self._id, "user_centric_weight"
        ]

    @property
    def geometry(self):
        """
        Location of the potential charging park as
        :shapely:`Shapely Point object<points>`.

        Returns
        --------
        :shapely:`Shapely Point object<points>`.
            Location of the potential charging park

        """
        return self._edisgo_obj.electromobility.grid_connections_gdf.at[
            self._id, "geometry"
        ]

    @property
    def nearest_substation(self):
        """
        Determines the nearest LV Grid, substation and distance.

        Returns
        --------
        :obj:`dict`
            :obj:`int`
                LV Grid ID
            :obj:`str`
                ID of the nearest substation
            :obj:`float`
                Distance to nearest substation

        """
        substations = self._topology.buses_df.loc[
            self._topology.transformers_df.bus1]

        nearest_substation, distance = find_nearest_bus(
            self.geometry, substations)

        lv_grid_id = int(self._topology.buses_df.at[
                             nearest_substation, "lv_grid_id"])

        return {
            "lv_grid_id": lv_grid_id,
            "nearest_substation": nearest_substation,
            "distance": distance,
        }

    @property
    def edisgo_id(self):
        try:
            return self._edisgo_obj.electromobility.\
                integrated_charging_parks_df.at[self.id, "edisgo_id"]
        except Exception:
            return None

    @property
    def charging_processes_df(self):
        """
        Determines designated charging processes for the potential charging
        park.

        Returns
        --------
        :pandas:`pandas.DataFrame<DataFrame>`
            DataFrame with AGS, car ID, trip destination, charging use case
            (private or public), netto charging capacity, charging demand,
            charge start, charge end, grid connection point and charging point
            ID.

        """
        return self._edisgo_obj.electromobility.charging_processes_df.loc[
            self._edisgo_obj.electromobility.charging_processes_df.
            charging_park_id == self._id
        ]

    @property
    def grid_connection_capacity(self):
        if self.use_case == "hpc":
            return self.designated_charging_point_capacity / 10 ** 3
        else:
            return determine_grid_connection_capacity(
                self.designated_charging_point_capacity / 10 ** 3
            )

    @property
    def within_grid(self):
        """
        Deetermines if the potential charging park lays within the grid
        district.
        """
        return self._edisgo_obj.topology.grid_district["geom"].contains(
            self.geometry)

    @property
    def _last_charging_process_and_netto_charging_capacity_per_charging_point(
            self):
        return (
            self.charging_processes_df[
                ["charging_point_id", "park_end", "netto_charging_capacity"]
            ]
            .groupby(by="charging_point_id")
            .max()
        )

    @property
    def _load_and_generator_capacity_weight(self, **kwargs):
        """
        Determines grid centric weight regarding load and generator capacity
        in LV Grid.

        Returns
        --------
        :obj:`float`
            Grid centric weight regarding load and generator capacity in LV
            Grid
        """
        generators_weight_factor = kwargs.get(
            "generators_weight_factor", 1 / 2)
        loads_weight_factor = kwargs.get("loads_weight_factor", 1 / 2)

        weights = (loads_weight_factor, generators_weight_factor)

        if not round(sum(weights), 3) == 1:
            f = 1 / sum(weights)
            generators_weight_factor *= f
            loads_weight_factor *= f

        generators_weight_value = self._topology.lv_grids_df.at[
            self.nearest_substation["lv_grid_id"], "generators_weight"
        ]

        loads_weight_value = self._topology.lv_grids_df.at[
            self.nearest_substation["lv_grid_id"], "loads_weight"
        ]

        return (
            generators_weight_value * generators_weight_factor
            + loads_weight_value * loads_weight_factor
        )
=======
        return col
>>>>>>> dde7668b
<|MERGE_RESOLUTION|>--- conflicted
+++ resolved
@@ -4,9 +4,6 @@
 
 from abc import ABC, abstractmethod
 from math import acos, tan
-
-from edisgo.tools.geo import find_nearest_bus
-from edisgo.io.electromobility_import import determine_grid_connection_capacity
 
 if "READTHEDOCS" not in os.environ:
     from shapely.geometry import Point
@@ -941,375 +938,4 @@
             col = "bus1"
         else:
             return None
-<<<<<<< HEAD
-        return col
-
-
-# ToDo implement if needed
-# class MVStation(Station):
-#     """MV Station object"""
-#
-#     def __init__(self, **kwargs):
-#         super().__init__(**kwargs)
-#
-#     def __repr__(self, side=None):
-#         repr_base = super().__repr__()
-#
-#         # As we don't consider HV-MV transformers in PFA, we don't have to care
-#         # about primary side bus of MV station. Hence, the general repr()
-#         # currently returned, implicitely refers to the secondary side (MV level)
-#         # if side == 'hv':
-#         #     return '_'.join(['primary', repr_base])
-#         # elif side == 'mv':
-#         #     return '_'.join(['secondary', repr_base])
-#         # else:
-#         #     return repr_base
-#         return repr_base
-#
-#
-# class LVStation(Station):
-#     """LV Station object"""
-#
-#     def __init__(self, **kwargs):
-#         super().__init__(**kwargs)
-#         self._mv_grid = kwargs.get('mv_grid', None)
-#
-#     @property
-#     def mv_grid(self):
-#         return self._mv_grid
-#
-#     def __repr__(self, side=None):
-#         repr_base = super().__repr__()
-#
-#         if side == 'mv':
-#             return '_'.join(['primary', repr_base])
-#         elif side == 'lv':
-#             return '_'.join(['secondary', repr_base])
-#         else:
-#             return repr_base
-
-# ToDo Implement if necessary
-# class Line(Component):
-#     """
-#     Line object
-#
-#     Parameters
-#     ----------
-#     _type: :pandas:`pandas.Series<Series>`
-#         Equipment specification including R and X for power flow analysis
-#         Columns:
-#
-#         ======== ================== ====== =========
-#         Column   Description        Unit   Data type
-#         ======== ================== ====== =========
-#         name     Name (e.g. NAYY..) -      str
-#         U_n      Nominal voltage    kV     int
-#         I_max_th Max. th. current   A      float
-#         R        Resistance         Ohm/km float
-#         L        Inductance         mH/km  float
-#         C        Capacitance        uF/km  float
-#         Source   Data source        -      str
-#         ============================================
-#
-#     _length: float
-#         Length of the line calculated in linear distance. Unit: m
-#     _quantity: float
-#         Quantity of parallel installed lines.
-#     _kind: String
-#         Specifies whether the line is an underground cable ('cable') or an
-#         overhead line ('line').
-#     """
-#
-#     def __init__(self, **kwargs):
-#         super().__init__(**kwargs)
-#         self._type = kwargs.get('type', None)
-#         self._length = kwargs.get('length', None)
-#         self._quantity = kwargs.get('quantity', 1)
-#         self._kind = kwargs.get('kind', None)
-#
-#     @property
-#     def geom(self):
-#         """Provide :shapely:`Shapely LineString object<linestrings>` geometry of
-#         :class:`Line`"""
-#         adj_nodes = self._grid._graph.nodes_from_line(self)
-#
-#         return LineString([adj_nodes[0].geom, adj_nodes[1].geom])
-#
-#     @property
-#     def type(self):
-#         return self._type
-#
-#     @type.setter
-#     def type(self, new_type):
-#         self._type = new_type
-#
-#     @property
-#     def length(self):
-#         return self._length
-#
-#     @length.setter
-#     def length(self, new_length):
-#         self._length = new_length
-#
-#     @property
-#     def quantity(self):
-#         return self._quantity
-#
-#     @quantity.setter
-#     def quantity(self, new_quantity):
-#         self._quantity = new_quantity
-
-
-class PotentialChargingParks(BasicComponent):
-    def __init__(self, **kwargs):
-        super().__init__(**kwargs)
-
-    @property
-    def voltage_level(self):
-        """
-        Voltage level the component is connected to ('mv' or 'lv').
-
-        Returns
-        --------
-        :obj:`str`
-            Voltage level. Returns 'lv' if component connected to the low
-            voltage and 'mv' if component is connected to the medium voltage.
-
-        """
-        try:
-            return "lv" if self.grid.nominal_voltage < 1 else "mv"
-        except Exception:
-            return None
-
-    @property
-    def grid(self):
-        """
-        Grid component is in.
-
-        Returns
-        --------
-        :class:`~.network.components.Grid`
-            Grid component is in.
-
-        """
-        try:
-            bus = self.topology.charging_points_df.at[self.edisgo_id, "bus"]
-            lv_grid_id = self.topology.buses_df.at[bus, "lv_grid_id"]
-            if math.isnan(lv_grid_id):
-                return self.topology.mv_grid
-            else:
-                return self.topology._grids[
-                    "LVGrid_{}".format(int(lv_grid_id))]
-        except Exception:
-            return None
-
-    @property
-    def ags(self):
-        """
-        8-digit AGS (Amtlicher Gemeindeschlüssel, eng. Community Identification
-        Number) number the potential charging park is in. Number is given as
-        :obj:`int` and leading zeros are therefore missing.
-
-        Returns
-        --------
-        :obj:`int`
-            AGS number
-
-        """
-        return self._edisgo_obj.electromobility.grid_connections_gdf.at[
-            self._id, "ags"]
-
-    @property
-    def use_case(self):
-        """
-        Charging use case (home, work, public or hpc) of the potential
-        charging park.
-
-        Returns
-        --------
-        :obj:`str`
-            Charging use case
-
-        """
-        return self._edisgo_obj.electromobility.grid_connections_gdf.at[
-            self._id, "use_case"
-        ]
-
-    @property
-    def designated_charging_point_capacity(self):
-        """
-        Total gross designated charging park capacity.
-        This is not necessarily equal to the connection rating.
-
-        Returns
-        --------
-        :obj:`float`
-            Total gross designated charging park capacity
-
-        """
-        return round(
-            self.charging_processes_df.groupby("charging_point_id")
-            .max()
-            .netto_charging_capacity.sum()
-            / self._edisgo_obj.electromobility.eta_charging_points,
-            1,
-        )
-
-    @property
-    def user_centric_weight(self):
-        """
-        User centric weight of the potential charging park
-        determined by `SimBEV <https://github.com/rl-institut/simbev>`_.
-
-        Returns
-        --------
-        :obj:`float`
-            User centric weight
-
-        """
-        return self._edisgo_obj.electromobility.grid_connections_gdf.at[
-            self._id, "user_centric_weight"
-        ]
-
-    @property
-    def geometry(self):
-        """
-        Location of the potential charging park as
-        :shapely:`Shapely Point object<points>`.
-
-        Returns
-        --------
-        :shapely:`Shapely Point object<points>`.
-            Location of the potential charging park
-
-        """
-        return self._edisgo_obj.electromobility.grid_connections_gdf.at[
-            self._id, "geometry"
-        ]
-
-    @property
-    def nearest_substation(self):
-        """
-        Determines the nearest LV Grid, substation and distance.
-
-        Returns
-        --------
-        :obj:`dict`
-            :obj:`int`
-                LV Grid ID
-            :obj:`str`
-                ID of the nearest substation
-            :obj:`float`
-                Distance to nearest substation
-
-        """
-        substations = self._topology.buses_df.loc[
-            self._topology.transformers_df.bus1]
-
-        nearest_substation, distance = find_nearest_bus(
-            self.geometry, substations)
-
-        lv_grid_id = int(self._topology.buses_df.at[
-                             nearest_substation, "lv_grid_id"])
-
-        return {
-            "lv_grid_id": lv_grid_id,
-            "nearest_substation": nearest_substation,
-            "distance": distance,
-        }
-
-    @property
-    def edisgo_id(self):
-        try:
-            return self._edisgo_obj.electromobility.\
-                integrated_charging_parks_df.at[self.id, "edisgo_id"]
-        except Exception:
-            return None
-
-    @property
-    def charging_processes_df(self):
-        """
-        Determines designated charging processes for the potential charging
-        park.
-
-        Returns
-        --------
-        :pandas:`pandas.DataFrame<DataFrame>`
-            DataFrame with AGS, car ID, trip destination, charging use case
-            (private or public), netto charging capacity, charging demand,
-            charge start, charge end, grid connection point and charging point
-            ID.
-
-        """
-        return self._edisgo_obj.electromobility.charging_processes_df.loc[
-            self._edisgo_obj.electromobility.charging_processes_df.
-            charging_park_id == self._id
-        ]
-
-    @property
-    def grid_connection_capacity(self):
-        if self.use_case == "hpc":
-            return self.designated_charging_point_capacity / 10 ** 3
-        else:
-            return determine_grid_connection_capacity(
-                self.designated_charging_point_capacity / 10 ** 3
-            )
-
-    @property
-    def within_grid(self):
-        """
-        Deetermines if the potential charging park lays within the grid
-        district.
-        """
-        return self._edisgo_obj.topology.grid_district["geom"].contains(
-            self.geometry)
-
-    @property
-    def _last_charging_process_and_netto_charging_capacity_per_charging_point(
-            self):
-        return (
-            self.charging_processes_df[
-                ["charging_point_id", "park_end", "netto_charging_capacity"]
-            ]
-            .groupby(by="charging_point_id")
-            .max()
-        )
-
-    @property
-    def _load_and_generator_capacity_weight(self, **kwargs):
-        """
-        Determines grid centric weight regarding load and generator capacity
-        in LV Grid.
-
-        Returns
-        --------
-        :obj:`float`
-            Grid centric weight regarding load and generator capacity in LV
-            Grid
-        """
-        generators_weight_factor = kwargs.get(
-            "generators_weight_factor", 1 / 2)
-        loads_weight_factor = kwargs.get("loads_weight_factor", 1 / 2)
-
-        weights = (loads_weight_factor, generators_weight_factor)
-
-        if not round(sum(weights), 3) == 1:
-            f = 1 / sum(weights)
-            generators_weight_factor *= f
-            loads_weight_factor *= f
-
-        generators_weight_value = self._topology.lv_grids_df.at[
-            self.nearest_substation["lv_grid_id"], "generators_weight"
-        ]
-
-        loads_weight_value = self._topology.lv_grids_df.at[
-            self.nearest_substation["lv_grid_id"], "loads_weight"
-        ]
-
-        return (
-            generators_weight_value * generators_weight_factor
-            + loads_weight_value * loads_weight_factor
-        )
-=======
-        return col
->>>>>>> dde7668b
+        return col