--- conflicted
+++ resolved
@@ -8,11 +8,7 @@
 import numpy as np
 import pandas as pd
 
-<<<<<<< HEAD
-from edisgo.io import timeseries_import
-=======
 from edisgo.io import heat_pump_import, timeseries_import
->>>>>>> 18118019
 from edisgo.tools import tools
 
 logger = logging.getLogger(__name__)
@@ -133,7 +129,6 @@
     def set_cop(self, edisgo_object, ts_cop, **kwargs):
         """
         Write COP time series for heat pumps to py:attr:`~cop_df`.
-<<<<<<< HEAD
 
         COP time series can either be given to this function or be obtained from the
         `OpenEnergy DataBase <https://openenergy-platform.org/dataedit/schemas>`_.
@@ -141,15 +136,6 @@
         already be integrated into the grid, i.e. given in
         :attr:`~.network.topology.Topology.loads_df`.
 
-=======
-
-        COP time series can either be given to this function or be obtained from the
-        `OpenEnergy DataBase <https://openenergy-platform.org/dataedit/schemas>`_.
-        In case they are obtained from the OpenEnergy DataBase the heat pumps need to
-        already be integrated into the grid, i.e. given in
-        :attr:`~.network.topology.Topology.loads_df`.
-
->>>>>>> 18118019
         In case COP time series are set for heat pumps that were already
         assigned a COP time series, their existing COP time series is
         overwritten by this function.
@@ -163,14 +149,6 @@
 
             * 'oedb'
 
-<<<<<<< HEAD
-                Weather cell specific hourly COP time series for one year are obtained
-                from the `OpenEnergy DataBase
-                <https://openenergy-platform.org/dataedit/schemas>`_ (see
-                :func:`edisgo.io.timeseries_import.cop_oedb` for more information).
-                Using information on which weather cell each heat pump is in, the
-                weather cell specific time series are mapped to each heat pump.
-=======
                 COP / efficiency data are obtained from the `OpenEnergy DataBase
                 <https://openenergy-platform.org/dataedit/schemas>`_.
                 In case of heat pumps weather cell specific hourly COP time series
@@ -191,18 +169,6 @@
                 This option requires that the parameter `engine` is provided as keyword
                 argument. For further settings, the parameters `timeindex` and
                 `heat_pump_names` can also be provided as keyword arguments.
->>>>>>> 18118019
-
-                Weather cell information of heat pumps is obtained from column
-                'weather_cell_id' in :attr:`~.network.topology.Topology.loads_df`. In
-                case no heat pump has weather cell information, this function will throw
-                an error. In case only some heat pumps are missing weather cell
-                information, a random existing weather cell is used to fill missing
-                information.
-
-                This option requires that the parameter `engine` is provided as keyword
-                argument. For further settings, the parameters `year` and
-                `heat_pump_names` can also be provided as keyword arguments.
 
             * :pandas:`pandas.DataFrame<DataFrame>`
 
@@ -218,17 +184,6 @@
             'oedb'. If None, all heat pumps in
             :attr:`~.network.topology.Topology.loads_df` (type is 'heat_pump') are
             used. Default: None.
-<<<<<<< HEAD
-        year : int or None
-            Year to index COP data by in case `ts_heat_demand` is 'oedb'.
-            If :py:attr:`~.network.timeseries.TimeSeries.timeindex` is already set
-            COP data is indexed by the same year, otherwise time index will be set
-            for the year 2011 which is the weather year the data was generated with.
-            In case :py:attr:`~.network.timeseries.TimeSeries.timeindex` contains a
-            leap year, the COP data will as well be indexed using the year 2011, as
-            leap years can currently not be handled. See
-            :func:`edisgo.io.timeseries_import.cop_oedb` for more information.
-=======
         timeindex : :pandas:`pandas.DatetimeIndex<DatetimeIndex>` or None
             Specifies time steps for which to set data in case `ts_cop` is
             'oedb'. Leap years can currently not be handled. In case the given
@@ -238,7 +193,6 @@
             :py:attr:`~.network.timeseries.TimeSeries.timeindex` is used.
             If :py:attr:`~.network.timeseries.TimeSeries.timeindex` is not set, the data
             is indexed using the default year 2011 and returned for the whole year.
->>>>>>> 18118019
 
         """
         if isinstance(ts_cop, str) and ts_cop == "oedb":
@@ -249,11 +203,6 @@
                     edisgo_object.topology.loads_df.type == "heat_pump"
                 ].index
 
-<<<<<<< HEAD
-            if len(heat_pump_names) > 0:
-                # check weather cell information of heat pumps
-                hp_df = edisgo_object.topology.loads_df.loc[heat_pump_names, :]
-=======
             pth_df = edisgo_object.topology.loads_df.loc[heat_pump_names, :]
             hp_df = pth_df[
                 ~pth_df.sector.isin(
@@ -267,7 +216,6 @@
             # set COP of heat pumps
             if len(hp_df) > 0:
                 # check weather cell information of heat pumps
->>>>>>> 18118019
                 # if no heat pump has weather cell information, throw an error
                 if (
                     "weather_cell_id" not in hp_df.columns
@@ -295,25 +243,12 @@
                     ] = random_weather_cell_id
                 weather_cells = hp_df.weather_cell_id.dropna().unique()
 
-<<<<<<< HEAD
-                # set up year to index COP data by
-                year = kwargs.get("year", None)
-                if year is None:
-                    year = tools.get_year_based_on_timeindex(edisgo_object)
-
-                # get COP per weather cell
-                ts_cop_per_weather_cell = timeseries_import.cop_oedb(
-                    engine=kwargs.get("engine", None),
-                    weather_cell_ids=weather_cells,
-                    year=year,
-=======
                 # get COP per weather cell
                 ts_cop_per_weather_cell = timeseries_import.cop_oedb(
                     edisgo_object=edisgo_object,
                     engine=kwargs.get("engine", None),
                     weather_cell_ids=weather_cells,
                     timeindex=kwargs.get("timeindex", None),
->>>>>>> 18118019
                 )
                 # assign COP time series to each heat pump
                 cop_df = pd.DataFrame(
@@ -326,8 +261,6 @@
                 )
             else:
                 cop_df = pd.DataFrame()
-<<<<<<< HEAD
-=======
 
             # set efficiency of resistive heaters
             rh_df = pth_df[
@@ -370,7 +303,6 @@
             else:
                 eta_df = pd.DataFrame()
             cop_df = pd.concat([cop_df, eta_df], axis=1)
->>>>>>> 18118019
         elif isinstance(ts_cop, pd.DataFrame):
             cop_df = ts_cop
         else:
@@ -411,12 +343,8 @@
                 into the grid.
                 This option requires that the parameters `engine` and `scenario` are
                 provided as keyword arguments. For further settings, the parameters
-<<<<<<< HEAD
-                `year` and `heat_pump_names` can also be provided as keyword arguments.
-=======
                 `timeindex` and `heat_pump_names` can also be provided as keyword
                 arguments.
->>>>>>> 18118019
 
             * :pandas:`pandas.DataFrame<DataFrame>`
 
@@ -438,16 +366,6 @@
             case `ts_heat_demand` is 'oedb'. If None, all heat pumps in
             :attr:`~.network.topology.Topology.loads_df` (type is 'heat_pump') are
             used. Default: None.
-<<<<<<< HEAD
-        year : int or None
-            Year to index heat demand data by in case `ts_heat_demand` is 'oedb'.
-            If none is provided and :py:attr:`~.network.timeseries.TimeSeries.timeindex`
-            is already set, data is indexed by the same year. Otherwise, time index will
-            be set according to the scenario (2035 in case of the 'eGon2035' scenario
-            and 2045 in case of the 'eGon100RE' scenario).
-            A leap year can currently not be handled. In case a leap year is given, the
-            time index is set according to the chosen scenario.
-=======
         timeindex : :pandas:`pandas.DatetimeIndex<DatetimeIndex>` or None
             Specifies time steps for which to set data in case `ts_heat_demand` is
             'oedb'. Leap years can currently not be handled. In case the given
@@ -458,7 +376,6 @@
             :py:attr:`~.network.timeseries.TimeSeries.timeindex` is used.
             If :py:attr:`~.network.timeseries.TimeSeries.timeindex` is not set, the data
             is indexed using the default year and returned for the whole year.
->>>>>>> 18118019
 
         """
         # in case time series from oedb are used, retrieve oedb time series
@@ -471,24 +388,12 @@
                 ].index
 
             if len(heat_pump_names) > 0:
-<<<<<<< HEAD
-                # set up year to index data by
-                year = kwargs.get("year", None)
-                if year is None:
-                    year = tools.get_year_based_on_timeindex(edisgo_object)
-
-=======
->>>>>>> 18118019
                 # get heat demand per heat pump
                 heat_demand_df = timeseries_import.heat_demand_oedb(
                     edisgo_object,
                     scenario=kwargs.get("scenario", ""),
                     engine=kwargs.get("engine", None),
-<<<<<<< HEAD
-                    year=year,
-=======
                     timeindex=kwargs.get("timeindex", None),
->>>>>>> 18118019
                 )
                 heat_pump_names_select = [
                     _ for _ in heat_demand_df.columns if _ in heat_pump_names
@@ -679,9 +584,6 @@
                 )
             else:
                 freq_orig = attr_index[1] - attr_index[0]
-<<<<<<< HEAD
-                tools.resample(self, freq_orig, method, freq, attr_to_resample=[attr])
-=======
                 tools.resample(self, freq_orig, method, freq, attr_to_resample=[attr])
 
     def check_integrity(self):
@@ -712,5 +614,4 @@
                 logger.warning(
                     f"HeatPump timeseries {ts} is missing the following "
                     f"entries: {missing_entries}."
-                )
->>>>>>> 18118019
+                )