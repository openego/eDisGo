from __future__ import annotations

import itertools
import logging
import os

<<<<<<< HEAD
from zipfile import ZipFile
from workalendar.europe import Germany
from demandlib import bdew as bdew, particular_profiles as profiles
from edisgo.io.timeseries_import import import_feedin_timeseries
from edisgo.tools.tools import assign_voltage_level_to_component,\
    drop_duplicated_columns, get_weather_cells_intersecting_with_grid_district


logger = logging.getLogger("edisgo")


def _get_attributes_to_save():
    """
    Helper function to specify which TimeSeries attributes to save and restore.

    Is used in functions :attr:`~.network.timeseries.TimeSeries.to_csv`
    and :attr:`~.network.timeseries.TimeSeries.from_csv`.
=======
import numpy as np
import pandas as pd
>>>>>>> dde7668b

from edisgo.flex_opt import q_control
from edisgo.io import timeseries_import
from edisgo.tools.tools import (
    assign_voltage_level_to_component,
    get_weather_cells_intersecting_with_grid_district,
)

logger = logging.getLogger(__name__)


class TimeSeries:
    """
    Holds component-specific active and reactive power time series.

    All time series are fixed time series that in case of flexibilities result after
    application of a heuristic or optimisation. They can be used for power flow
    calculations.

    Also holds any raw time series data that was used to generate component-specific
    time series in attribute `time_series_raw`. See
    :class:`~.network.timeseries.TimeSeriesRaw` for more information.

    Other Parameters
    -----------------
    timeindex : :pandas:`pandas.DatetimeIndex<DatetimeIndex>`, optional
        Can be used to define a time range for which to obtain the provided
        time series and run power flow analysis. Default: None.

    Attributes
    -----------
    time_series_raw : :class:`~.network.timeseries.TimeSeriesRaw`
        Raw time series. See :class:`~.network.timeseries.TimeSeriesRaw` for  more
        information.

    """

    def __init__(self, **kwargs):

        self._timeindex = kwargs.get("timeindex", pd.DatetimeIndex([]))
        self.time_series_raw = TimeSeriesRaw()

    @property
    def is_worst_case(self) -> bool:
        """
        Time series mode.

        Is used to distinguish between normal time series analysis and worst-case
        analysis. Is determined by checking if the timindex starts before 1971 as the
        default for worst-case is 1970. Be mindful when creating your own worst-cases.

        Returns
        -------
        bool
            Indicates if current time series is worst-case time series with different
            assumptions for mv and lv simultaneities.
        """
        if len(self.timeindex) > 0:
            return self.timeindex[0] < pd.Timestamp("1971-01-01")
        return False

    @property
    def timeindex(self):
        """
        Time index all time-dependent attributes are indexed by.

        Is used as default time steps in e.g. power flow analysis.

        Parameters
        -----------
        ind : :pandas:`pandas.DatetimeIndex<DatetimeIndex>`
            Time index all time-dependent attributes are indexed by.

        Returns
        -------
        :pandas:`pandas.DatetimeIndex<DatetimeIndex>`
            Time index all time-dependent attributes are indexed by.

        """
        return self._timeindex

    @timeindex.setter
    def timeindex(self, ind):
        if len(self._timeindex) > 0 and not ind.isin(self._timeindex).all():
            logger.warning(
                "Not all time steps of new time index lie within existing "
                "time index. This may cause problems later on."
            )
        self._timeindex = ind

    def _internal_getter(self, attribute):
        try:
            return getattr(self, f"_{attribute}").loc[self.timeindex, :]
        except AttributeError:
            return pd.DataFrame(index=self.timeindex)
        except KeyError:
            logger.warning(
                f"Timeindex and {attribute} have deviating indices. "
                "Empty dataframe will be returned."
            )
            return pd.DataFrame(index=self.timeindex)

    @property
    def generators_active_power(self):
        """
        Active power time series of generators in MW.

        Parameters
        ----------
        df : :pandas:`pandas.DataFrame<DataFrame>`
            Active power time series of all generators in topology in MW. Index of the
            dataframe is a time index and column names are names of generators.

        Returns
        -------
        :pandas:`pandas.DataFrame<DataFrame>`
            Active power time series of all generators in topology in MW for time steps
            given in :py:attr:`~timeindex`. For more information on the dataframe see
            input parameter `df`.

        """
        return self._internal_getter("generators_active_power")

    @generators_active_power.setter
    def generators_active_power(self, df):
        self._generators_active_power = df

    @property
    def generators_reactive_power(self):
        """
        Reactive power time series of generators in MVA.

        Parameters
        ----------
        df : :pandas:`pandas.DataFrame<DataFrame>`
            Reactive power time series of all generators in topology in MVA. Index of
            the dataframe is a time index and column names are names of generators.

        Returns
        -------
        :pandas:`pandas.DataFrame<DataFrame>`
            Reactive power time series of all generators in topology in MVA for time
            steps given in :py:attr:`~timeindex`. For more information on the dataframe
            see input parameter `df`.

        """
        return self._internal_getter("generators_reactive_power")

    @generators_reactive_power.setter
    def generators_reactive_power(self, df):
        self._generators_reactive_power = df

    @property
    def loads_active_power(self):
        """
        Active power time series of loads in MW.

        Parameters
        ----------
        df : :pandas:`pandas.DataFrame<DataFrame>`
            Active power time series of all loads in topology in MW. Index of the
            dataframe is a time index and column names are names of loads.

        Returns
        -------
        :pandas:`pandas.DataFrame<DataFrame>`
            Active power time series of all loads in topology in MW for time steps
            given in :py:attr:`~timeindex`. For more information on the dataframe see
            input parameter `df`.

        """
        return self._internal_getter("loads_active_power")

    @loads_active_power.setter
    def loads_active_power(self, df):
        self._loads_active_power = df

    @property
    def loads_reactive_power(self):
        """
        Reactive power time series of loads in MVA.

        Parameters
        ----------
        df : :pandas:`pandas.DataFrame<DataFrame>`
            Reactive power time series of all loads in topology in MVA. Index of
            the dataframe is a time index and column names are names of loads.

        Returns
        -------
        :pandas:`pandas.DataFrame<DataFrame>`
            Reactive power time series of all loads in topology in MVA for time
            steps given in :py:attr:`~timeindex`. For more information on the dataframe
            see input parameter `df`.

        """
        return self._internal_getter("loads_reactive_power")

    @loads_reactive_power.setter
    def loads_reactive_power(self, df):
        self._loads_reactive_power = df

    @property
    def storage_units_active_power(self):
        """
        Active power time series of storage units in MW.

        Parameters
        ----------
        df : :pandas:`pandas.DataFrame<DataFrame>`
            Active power time series of all storage units in topology in MW. Index of
            the dataframe is a time index and column names are names of storage units.

        Returns
        -------
        :pandas:`pandas.DataFrame<DataFrame>`
            Active power time series of all storage units in topology in MW for time
            steps given in :py:attr:`~timeindex`. For more information on the dataframe
            see input parameter `df`.

        """
        return self._internal_getter("storage_units_active_power")

    @storage_units_active_power.setter
    def storage_units_active_power(self, df):
        self._storage_units_active_power = df

    @property
    def storage_units_reactive_power(self):
        """
        Reactive power time series of storage units in MVA.

        Parameters
        ----------
        df : :pandas:`pandas.DataFrame<DataFrame>`
            Reactive power time series of all storage units in topology in MVA. Index of
            the dataframe is a time index and column names are names of storage units.

        Returns
        -------
        :pandas:`pandas.DataFrame<DataFrame>`
            Reactive power time series of all storage units in topology in MVA for time
            steps given in :py:attr:`~timeindex`. For more information on the dataframe
            see input parameter `df`.

        """
        return self._internal_getter("storage_units_reactive_power")

    @storage_units_reactive_power.setter
    def storage_units_reactive_power(self, df):
        self._storage_units_reactive_power = df

    def reset(self):
        """
        Resets all time series.

        Active and reactive power time series of all loads, generators and storage units
        are deleted, as well as everything stored in :py:attr:`~time_series_raw`.

        """
        self.generators_active_power = None
        self.loads_active_power = None
        self.storage_units_active_power = None
        self.generators_reactive_power = None
        self.loads_reactive_power = None
        self.storage_units_reactive_power = None
        self.time_series_raw = TimeSeriesRaw()

    def set_active_power_manual(
        self, edisgo_object, ts_generators=None, ts_loads=None, ts_storage_units=None
    ):
        """
        Sets given component active power time series.

        If time series for a component were already set before, they are overwritten.

        Parameters
        ----------
        edisgo_object : :class:`~.EDisGo`
        ts_generators : :pandas:`pandas.DataFrame<DataFrame>`
            Active power time series in MW of generators. Index of the data frame is
            a datetime index. Columns contain generators names of generators to set
            time series for.
        ts_loads : :pandas:`pandas.DataFrame<DataFrame>`
            Active power time series in MW of loads. Index of the data frame is
            a datetime index. Columns contain load names of loads to set
            time series for.
        ts_storage_units : :pandas:`pandas.DataFrame<DataFrame>`
            Active power time series in MW of storage units. Index of the data frame is
            a datetime index. Columns contain storage unit names of storage units to set
            time series for.

        """
        self._set_manual(
            edisgo_object,
            "active",
            ts_generators=ts_generators,
            ts_loads=ts_loads,
            ts_storage_units=ts_storage_units,
        )

    def set_reactive_power_manual(
        self, edisgo_object, ts_generators=None, ts_loads=None, ts_storage_units=None
    ):
        """
        Sets given component reactive power time series.

        If time series for a component were already set before, they are overwritten.

        Parameters
        ----------
        edisgo_object : :class:`~.EDisGo`
        ts_generators : :pandas:`pandas.DataFrame<DataFrame>`
            Reactive power time series in MVA of generators. Index of the data frame is
            a datetime index. Columns contain generators names of generators to set
            time series for.
        ts_loads : :pandas:`pandas.DataFrame<DataFrame>`
            Reactive power time series in MVA of loads. Index of the data frame is
            a datetime index. Columns contain load names of loads to set
            time series for.
        ts_storage_units : :pandas:`pandas.DataFrame<DataFrame>`
            Reactive power time series in MVA of storage units. Index of the data frame
            is a datetime index. Columns contain storage unit names of storage units to
            set time series for.

        """
        self._set_manual(
            edisgo_object,
            "reactive",
            ts_generators=ts_generators,
            ts_loads=ts_loads,
            ts_storage_units=ts_storage_units,
        )

    def _set_manual(
        self,
        edisgo_object,
        mode,
        ts_generators=None,
        ts_loads=None,
        ts_storage_units=None,
    ):
        """
        Sets given component time series.

        If time series for a component were already set before, they are overwritten.

        Parameters
        ----------
        edisgo_object : :class:`~.EDisGo`
        mode : str
            Defines whether to set active or reactive power time series. Possible
            options are "active" and "reactive".
        ts_generators : :pandas:`pandas.DataFrame<DataFrame>`
            Active or reactive power time series in MW or MVA of generators.
            Index of the data frame is a datetime index. Columns contain generator
            names of generators to set time series for.
        ts_loads : :pandas:`pandas.DataFrame<DataFrame>`
            Active or reactive power time series in MW or MVA of loads.
            Index of the data frame is a datetime index. Columns contain load names of
            loads to set time series for.
        ts_storage_units : :pandas:`pandas.DataFrame<DataFrame>`
            Active or reactive power time series in MW or MVA of storage units.
            Index of the data frame is a datetime index. Columns contain storage unit
            names of storage units to set time series for.

        """
        if ts_generators is not None:
            # check if all generators time series are provided for exist in the network
            # and only set time series for those that do
            comps_in_network = _check_if_components_exist(
                edisgo_object, ts_generators.columns, "generators"
            )
            ts_generators = ts_generators.loc[:, comps_in_network]

            # drop generators time series from self.generators_(re)active_power that may
            # already exist for some of the given generators
            df_name = f"generators_{mode}_power"
            drop_component_time_series(
                obj=self, df_name=df_name, comp_names=ts_generators.columns
            )
            # set (re)active power
            _add_component_time_series(obj=self, df_name=df_name, ts_new=ts_generators)

        if ts_loads is not None:
            # check if all loads time series are provided for exist in the network
            # and only set time series for those that do
            comps_in_network = _check_if_components_exist(
                edisgo_object, ts_loads.columns, "loads"
            )
            ts_loads = ts_loads.loc[:, comps_in_network]

            # drop load time series from self.loads_(re)active_power that may
            # already exist for some of the given loads
            df_name = f"loads_{mode}_power"
            drop_component_time_series(
                obj=self, df_name=df_name, comp_names=ts_loads.columns
            )
            # set (re)active power
            _add_component_time_series(obj=self, df_name=df_name, ts_new=ts_loads)

        if ts_storage_units is not None:
            # check if all storage units time series are provided for exist in the
            # network and only set time series for those that do
            comps_in_network = _check_if_components_exist(
                edisgo_object, ts_storage_units.columns, "storage_units"
            )
            ts_storage_units = ts_storage_units.loc[:, comps_in_network]

            # drop storage unit time series from self.storage_units_(re)active_power
            # that may already exist for some of the given storage units
            df_name = f"storage_units_{mode}_power"
            drop_component_time_series(
                obj=self, df_name=df_name, comp_names=ts_storage_units.columns
            )
            # set (re)active power
            _add_component_time_series(
                obj=self, df_name=df_name, ts_new=ts_storage_units
            )

    def set_worst_case(
        self,
        edisgo_object,
        cases,
        generators_names=None,
        loads_names=None,
        storage_units_names=None,
    ):
        """
        Sets demand and feed-in of loads, generators and storage units for the
        specified worst cases.

        Per default time series are set for all loads, generators and storage units
        in the network.

        Possible worst cases are 'load_case' (heavy load flow case) and 'feed-in_case'
        (reverse power flow case). Each case is set up once for dimensioning of the MV
        grid ('load_case_mv'/'feed-in_case_mv') and once for the dimensioning of the LV
        grid ('load_case_lv'/'feed-in_case_lv'), as different simultaneity factors are
        assumed for the different voltage levels.

        Assumed simultaneity factors specified in the config section
        `worst_case_scale_factor` are used to generate active power demand or feed-in.
        For the reactive power behavior fixed cosphi is assumed. The power factors
        set in the config section `reactive_power_factor` and the power factor
        mode, defining whether components behave inductive or capacitive, given
        in the config section `reactive_power_mode`, are used.

        Component specific information is given below:

        * Generators

            Worst case feed-in time series are distinguished by technology (PV, wind
            and all other) and whether it is a load or feed-in case.
            In case of generator worst case time series it is not distinguished by
            whether it is used to analyse the MV or LV. However, both options are
            generated as it is distinguished in the case of loads.
            Worst case scaling factors for generators are specified in
            the config section `worst_case_scale_factor` through the parameters:
            'feed-in_case_feed-in_pv', 'feed-in_case_feed-in_wind',
            'feed-in_case_feed-in_other',
            'load_case_feed-in_pv', load_case_feed-in_wind', and
            'load_case_feed-in_other'.

            For reactive power a fixed cosphi is assumed. A different reactive power
            factor is used for generators in the MV and generators in the LV.
            The reactive power factors for generators are specified in
            the config section `reactive_power_factor` through the parameters:
            'mv_gen' and 'lv_gen'.

        * Conventional loads

            Worst case load time series are distinguished by whether it
            is a load or feed-in case and whether it used to analyse the MV or LV.
            Worst case scaling factors for conventional loads are specified in
            the config section `worst_case_scale_factor` through the parameters:
            'mv_feed-in_case_load', 'lv_feed-in_case_load', 'mv_load_case_load', and
            'lv_load_case_load'.

            For reactive power a fixed cosphi is assumed. A different reactive power
            factor is used for loads in the MV and loads in the LV.
            The reactive power factors for conventional loads are specified in
            the config section `reactive_power_factor` through the parameters:
            'mv_load' and 'lv_load'.

        * Charging points

            Worst case demand time series are distinguished by use case (home charging,
            work charging, public (slow) charging and HPC), by whether it is a load or
            feed-in case and by whether it used to analyse the MV or LV.
            Worst case scaling factors for charging points are specified in
            the config section `worst_case_scale_factor` through the parameters:
            'mv_feed-in_case_cp_home', 'mv_feed-in_case_cp_work',
            'mv_feed-in_case_cp_public', and 'mv_feed-in_case_cp_hpc',
            'lv_feed-in_case_cp_home', 'lv_feed-in_case_cp_work',
            'lv_feed-in_case_cp_public', and 'lv_feed-in_case_cp_hpc',
            'mv_load-in_case_cp_home', 'mv_load-in_case_cp_work',
            'mv_load-in_case_cp_public', and 'mv_load-in_case_cp_hpc',
            'lv_load-in_case_cp_home', 'lv_load-in_case_cp_work',
            'lv_load-in_case_cp_public', and 'lv_load-in_case_cp_hpc'.

            For reactive power a fixed cosphi is assumed. A different reactive power
            factor is used for charging points in the MV and charging points in the LV.
            The reactive power factors for charging points are specified in
            the config section `reactive_power_factor` through the parameters:
            'mv_cp' and 'lv_cp'.

        * Heat pumps

            Worst case demand time series are distinguished by whether it is a load or
            feed-in case and by whether it used to analyse the MV or LV.
            Worst case scaling factors for heat pumps are specified in
            the config section `worst_case_scale_factor` through the parameters:
            'mv_feed-in_case_hp', 'lv_feed-in_case_hp', 'mv_load_case_hp', and
            'lv_load_case_hp'.

            For reactive power a fixed cosphi is assumed. A different reactive power
            factor is used for heat pumps in the MV and heat pumps in the LV.
            The reactive power factors for heat pumps are specified in
            the config section `reactive_power_factor` through the parameters:
            'mv_hp' and 'lv_hp'.

        * Storage units

            Worst case feed-in time series are distinguished by whether it is a load or
            feed-in case.
            In case of storage units worst case time series it is not distinguished by
            whether it is used to analyse the MV or LV. However, both options are
            generated as it is distinguished in the case of loads.
            Worst case scaling factors for storage units are specified in
            the config section `worst_case_scale_factor` through the parameters:
            'feed-in_case_storage' and 'load_case_storage'.

            For reactive power a fixed cosphi is assumed. A different reactive power
            factor is used for storage units in the MV and storage units in the LV.
            The reactive power factors for storage units are specified in
            the config section `reactive_power_factor` through the parameters:
            'mv_storage' and 'lv_storage'.

        Parameters
        ----------
        edisgo_object : :class:`~.EDisGo`
        cases : list(str)
            List with worst-cases to generate time series for. Can be
            'feed-in_case', 'load_case' or both.
        generators_names : list(str)
            Defines for which generators to set worst case time series. If None,
            time series are set for all generators. Default: None.
        loads_names : list(str)
            Defines for which loads to set worst case time series. If None,
            time series are set for all loads. Default: None.
        storage_units_names : list(str)
            Defines for which storage units to set worst case time series. If None,
            time series are set for all storage units. Default: None.

        Notes
        -----
        Be careful, this function overwrites all previously set time series in the case
        that these are not worst case time series. If previously set time series are
        worst case time series is checked using :attr:`is_worst_case`.

        Further, if this function is called for a component whose worst-case time series
        are already set, they are overwritten, even if previously set time series
        were set for a different worst-case.

        Also be aware that loads for which type information is not set are handled
        as conventional loads.

        """

        def _overwrite_time_series(p, q, comp_type):
            ts_dict = {f"{comp_type}_active_power": p, f"{comp_type}_reactive_power": q}
            for k, v in ts_dict.items():
                # drop previously set time series
                drop_component_time_series(obj=self, df_name=k, comp_names=v.columns)
                # set time series
                _add_component_time_series(
                    obj=self,
                    df_name=k,
                    ts_new=v.rename(index=self.timeindex_worst_cases),
                )

        if self.is_worst_case is False:
            # reset all time series
            self.reset()

            # create a mapping from worst case cases to time stamps needed for pypsa
            worst_cases = [
                "_".join(case) for case in itertools.product(cases, ["mv", "lv"])
            ]
<<<<<<< HEAD
        for attr in attr_to_reduce:
            setattr(
                self,
                attr,
                getattr(self, attr).astype(to_type)
=======
            time_stamps = pd.date_range("1/1/1970", periods=len(worst_cases), freq="H")
            self.timeindex_worst_cases = pd.Series(time_stamps, index=worst_cases)
            self.timeindex = time_stamps
        else:
            # check if cases previously set are the same as set now or if additional
            # cases are set
            if not hasattr(self, "timeindex_worst_cases"):
                logger.warning(
                    "Worst case time series were previously set but attribute "
                    "'TimeSeries.timeindex_worst_cases' was not set, so it is not "
                    "known which time step corresponds to which case. Additional worst "
                    "case time series can therefore not be set. Please either set "
                    "'TimeSeries.timeindex_worst_cases' or use 'TimeSeries.reset()' "
                    "to reset all time series and set new ones."
                )
                return
            set_cases = [
                _
                for _ in ["feed-in_case", "load_case"]
                if any(_ in element for element in self.timeindex_worst_cases.index)
            ]
            new_cases = [_ for _ in cases if _ not in set_cases]
            if len(new_cases) > 0:
                worst_cases = [
                    "_".join(case)
                    for case in itertools.product(new_cases, ["mv", "lv"])
                ]
                time_stamps = pd.date_range(
                    self.timeindex.max() + pd.Timedelta(1, unit="hours"),
                    periods=len(worst_cases),
                    freq="H",
                )
                self.timeindex_worst_cases = self.timeindex_worst_cases.append(
                    pd.Series(time_stamps, index=worst_cases)
                )
                self.timeindex = self.timeindex.append(time_stamps)

        if generators_names is None:
            generators_df = edisgo_object.topology.generators_df
        else:
            generators_names = _check_if_components_exist(
                edisgo_object, generators_names, "generators"
            )
            generators_df = edisgo_object.topology.generators_df.loc[
                generators_names, :
            ]
        if not generators_df.empty:
            # assign voltage level for reactive power
            df = assign_voltage_level_to_component(
                generators_df, edisgo_object.topology.buses_df
>>>>>>> dde7668b
            )
            p, q = self._worst_case_generators(cases, df, edisgo_object.config)
            _overwrite_time_series(p, q, "generators")

        if loads_names is None:
            loads_df = edisgo_object.topology.loads_df
        else:
            loads_names = _check_if_components_exist(
                edisgo_object, loads_names, "loads"
            )
            loads_df = edisgo_object.topology.loads_df.loc[loads_names, :]
        if not loads_df.empty:
            # assign voltage level for reactive power
            df = assign_voltage_level_to_component(
                loads_df, edisgo_object.topology.buses_df
            )
            # conventional loads
            df_tmp = df[df.type == "conventional_load"]
            if not df_tmp.empty:
                p, q = self._worst_case_conventional_load(
                    cases, df_tmp, edisgo_object.config
                )
                _overwrite_time_series(p, q, "loads")
            # charging points
            df_tmp = df[df.type == "charging_point"]
            if not df_tmp.empty:
                p, q = self._worst_case_charging_points(
                    cases, df_tmp, edisgo_object.config
                )
                _overwrite_time_series(p, q, "loads")
            # heat pumps
            df_tmp = df[df.type == "heat_pump"]
            if not df_tmp.empty:
                p, q = self._worst_case_heat_pumps(cases, df_tmp, edisgo_object.config)
                _overwrite_time_series(p, q, "loads")
            # check if there are loads without time series remaining and if so, handle
            # them as conventional loads
            loads_without_ts = list(
                set(df.index) - set(self.loads_active_power.columns)
            )
            if loads_without_ts:
                logging.warning(
                    "There are loads where information on type of load is missing. "
                    "Handled types are 'conventional_load', 'charging_point', and "
                    "'heat_pump'. Loads with missing type information are handled as "
                    "conventional loads. If this is not the wanted behavior, please "
                    "set type information. This concerns the following "
                    f"loads: {loads_without_ts}."
                )
                p, q = self._worst_case_conventional_load(
                    cases, df.loc[loads_without_ts, :], edisgo_object.config
                )
                _overwrite_time_series(p, q, "loads")

        if storage_units_names is None:
            storage_units_df = edisgo_object.topology.storage_units_df
        else:
            storage_units_names = _check_if_components_exist(
                edisgo_object, storage_units_names, "storage_units"
            )
            storage_units_df = edisgo_object.topology.storage_units_df.loc[
                storage_units_names, :
            ]
        if not storage_units_df.empty:
            # assign voltage level for reactive power
            df = assign_voltage_level_to_component(
                storage_units_df, edisgo_object.topology.buses_df
            )
            p, q = self._worst_case_storage_units(cases, df, edisgo_object.config)
            _overwrite_time_series(p, q, "storage_units")

    def _worst_case_generators(self, cases, df, configs):
        """
        Get feed-in of generators for worst case analyses.

        See :py:attr:`~set_worst_case` for further information.

        Parameters
        ----------
        cases : list(str)
            List with worst-cases to generate time series for. Can be
            'feed-in_case', 'load_case' or both.
        df : :pandas:`pandas.DataFrame<DataFrame>`
            Dataframe with information on generators in the format of
            :attr:`~.network.topology.Topology.generators_df` with additional column
            "voltage_level".
        configs : :class:`~.tools.config.Config`
            Configuration data with assumed simultaneity factors and reactive power
            behavior.

        Returns
        -------
        (:pandas:`pandas.DataFrame<DataFrame>`, :pandas:`pandas.DataFrame<DataFrame>`)
            Active and reactive power (in MW and MVA, respectively) in each case for
            each generator. The index of the dataframe contains the case and the columns
            are the generator names.

        """
        # check that all generators have information on nominal power, technology type,
        # and voltage level they are in
        df = df.loc[:, ["p_nom", "voltage_level", "type"]]
        check = df.isnull().any(axis=1)
        if check.any():
            raise AttributeError(
                f"The following generators have missing information on nominal power, "
                f"technology type or voltage level: {check[check].index.values}."
            )

        # active power
        # get worst case configurations
        worst_case_scale_factors = configs["worst_case_scale_factor"]
        # get power scaling factors for different technologies, voltage levels and
        # feed-in/load case
        types = ["pv", "wind", "other"]
        power_scaling = pd.DataFrame(columns=types)
        for t in types:
            for case in cases:
                power_scaling.at[f"{case}_mv", t] = worst_case_scale_factors[
                    f"{case}_feed-in_{t}"
                ]

                power_scaling.at[f"{case}_lv", t] = power_scaling.at[f"{case}_mv", t]

        # calculate active power of generators
        active_power = pd.concat(
            [
                power_scaling.pv.to_frame("p_nom").dot(
                    df[df.type == "solar"].loc[:, ["p_nom"]].T
                ),
                power_scaling.wind.to_frame("p_nom").dot(
                    df[df.type == "wind"].loc[:, ["p_nom"]].T
                ),
                power_scaling.other.to_frame("p_nom").dot(
                    df[~df.type.isin(["solar", "wind"])].loc[:, ["p_nom"]].T
                ),
            ],
            axis=1,
        )

<<<<<<< HEAD
    def from_csv(
            self, data_path, dtype=None, from_zip_archive=False):
=======
        # reactive power
        # get worst case configurations for each generator
        power_factor = q_control._fixed_cosphi_default_power_factor(
            df, "generators", configs
        )
        q_sign = q_control._fixed_cosphi_default_reactive_power_sign(
            df, "generators", configs
        )
        # write reactive power configuration to TimeSeriesRaw
        self.time_series_raw.q_control.drop(df.index, errors="ignore", inplace=True)
        self.time_series_raw.q_control = pd.concat(
            [
                self.time_series_raw.q_control,
                pd.DataFrame(
                    index=df.index,
                    data={
                        "type": "fixed_cosphi",
                        "q_sign": q_sign,
                        "power_factor": power_factor,
                    },
                ),
            ]
        )
        # calculate reactive power of generators
        reactive_power = q_control.fixed_cosphi(active_power, q_sign, power_factor)
        return active_power, reactive_power

    def _worst_case_conventional_load(self, cases, df, configs):
>>>>>>> dde7668b
        """
        Get demand of conventional loads for worst case analyses.

        See :py:attr:`~set_worst_case` for further information.

        Parameters
        ----------
<<<<<<< HEAD
        data_path : str
            Data path time series are saved in. Must be a directory or zip
            archive.
        dtype : str, optional
            Numerical data type for data to be loaded from csv. E.g. "float32".
            Default: None.
        from_zip_archive : bool, optional
            Set True if data is archived in a zip archive. Default: False

        """
        timeindex = None

        # get all attributes
        attrs = _get_attributes_to_save()

        if from_zip_archive:
            # read from zip archive
            # setup ZipFile Class
            zip = ZipFile(data_path)

            # get all directories and files within zip archive
            files = zip.namelist()

            # add directory and .csv to files to match zip archive
            attrs = {v: f"timeseries/{v}.csv" for v in attrs}

        else:
            # read from directory
            # check files within the directory
            files = os.listdir(data_path)

            # add .csv to files to match directory structure
            attrs = {v: f"{v}.csv" for v in attrs}

        attrs_to_read = {k: v for k, v in attrs.items() if v in files}

        for attr, file in attrs_to_read.items():
            if from_zip_archive:
                # open zip file to make it readable for pandas
                with zip.open(file) as f:
                    df = pd.read_csv(
                        f, index_col=0, parse_dates=True, dtype=dtype)
            else:
                path = os.path.join(data_path, file)
                df = pd.read_csv(
                    path, index_col=0, parse_dates=True, dtype=dtype)

            setattr(
                self, attr, df)

            if timeindex is None:
                timeindex = getattr(
                    self,
                    f"_{attr}").index

        if from_zip_archive:
            # make sure to destroy ZipFile Class to close any open connections
            zip.close()

        if timeindex is None:
            timeindex = pd.DatetimeIndex([])

        self._timeindex = timeindex
=======
        cases : list(str)
            List with worst-cases to generate time series for. Can be
            'feed-in_case', 'load_case' or both.
        df : :pandas:`pandas.DataFrame<DataFrame>`
            Dataframe with information on conventional loads in the format of
            :attr:`~.network.topology.Topology.loads_df` with additional column
            "voltage_level".
        configs : :class:`~.tools.config.Config`
            Configuration data with assumed simultaneity factors and reactive power
            behavior.

        Returns
        -------
        (:pandas:`pandas.DataFrame<DataFrame>`, :pandas:`pandas.DataFrame<DataFrame>`)
            Active and reactive power (in MW and MVA, respectively) in each case for
            each load. The index of the dataframe contains the case and the columns
            are the load names.

        """
        # check that all loads have information on nominal power (grid connection power)
        # and voltage level they are in
        df = df.loc[:, ["p_set", "voltage_level"]]
        check = df.isnull().any(axis=1)
        if check.any():
            raise AttributeError(
                f"The following loads have missing information on grid connection power"
                f" or voltage level: {check[check].index.values}."
            )
>>>>>>> dde7668b

        # active power
        # get worst case configurations
        worst_case_scale_factors = configs["worst_case_scale_factor"]
        # get power scaling factors for different voltage levels and feed-in/load case
        power_scaling = pd.Series(dtype=float)
        for case in cases:
            for voltage_level in ["mv", "lv"]:
                power_scaling.at[f"{case}_{voltage_level}"] = worst_case_scale_factors[
                    f"{voltage_level}_{case}_load"
                ]

        # calculate active power of loads
        active_power = power_scaling.to_frame("p_set").dot(df.loc[:, ["p_set"]].T)

        # reactive power
        # get worst case configurations for each load
        power_factor = q_control._fixed_cosphi_default_power_factor(
            df, "loads", configs
        )
        q_sign = q_control._fixed_cosphi_default_reactive_power_sign(
            df, "loads", configs
        )
        # write reactive power configuration to TimeSeriesRaw
        self.time_series_raw.q_control.drop(df.index, errors="ignore", inplace=True)
        self.time_series_raw.q_control = pd.concat(
            [
                self.time_series_raw.q_control,
                pd.DataFrame(
                    index=df.index,
                    data={
                        "type": "fixed_cosphi",
                        "q_sign": q_sign,
                        "power_factor": power_factor,
                    },
                ),
            ]
        )
        # calculate reactive power of loads
        reactive_power = q_control.fixed_cosphi(active_power, q_sign, power_factor)
        return active_power, reactive_power

    def _worst_case_charging_points(self, cases, df, configs):
        """
        Get demand of charging points for worst case analyses.

        See :py:attr:`~set_worst_case` for further information.

        Parameters
        ----------
        cases : list(str)
            List with worst-cases to generate time series for. Can be
            'feed-in_case', 'load_case' or both.
        df : :pandas:`pandas.DataFrame<DataFrame>`
            Dataframe with information on charging points in the format of
            :attr:`~.network.topology.Topology.loads_df` with additional column
            "voltage_level".
        configs : :class:`~.tools.config.Config`
            Configuration data with assumed simultaneity factors and reactive power
            behavior.

        Returns
        -------
        (:pandas:`pandas.DataFrame<DataFrame>`, :pandas:`pandas.DataFrame<DataFrame>`)
            Active and reactive power (in MW and MVA, respectively) in each case for
            each charging point. The index of the dataframe contains the case and the
            columns are the charging point names.

        """
        # check that all charging points have information on nominal power,
        # sector (use case), and voltage level they are in
        df = df.loc[:, ["p_set", "voltage_level", "sector"]]
        check = df.isnull().any(axis=1)
        if check.any():
            raise AttributeError(
                "The following charging points have missing information on nominal "
                f"power, use case or voltage level: {check[check].index.values}."
            )

        # check that there is no invalid sector (only "home", "work", "public", and
        # "hpc" allowed)
        use_cases = ["home", "work", "public", "hpc"]
        sectors = df.sector.unique()
        diff = list(set(sectors) - set(use_cases))
        if diff:
            raise AttributeError(
                "The following charging points have a use case no worst case "
                "simultaneity factor is defined for: "
                f"{df[df.sector.isin(diff)].index.values}."
            )

        # active power
        # get worst case configurations
        worst_case_scale_factors = configs["worst_case_scale_factor"]
        # get power scaling factors for different use cases, voltage levels and
        # feed-in/load case
        power_scaling = pd.DataFrame(columns=sectors)
        for s in sectors:
            for case in cases:
                for voltage_level in ["mv", "lv"]:
                    power_scaling.at[
                        f"{case}_{voltage_level}", s
                    ] = worst_case_scale_factors[f"{voltage_level}_{case}_cp_{s}"]

        # calculate active power of charging points
        active_power = pd.concat(
            [
                power_scaling.loc[:, s]
                .to_frame("p_set")
                .dot(df[df.sector == s].loc[:, ["p_set"]].T)
                for s in sectors
            ],
            axis=1,
        )

        # reactive power
        # get worst case configurations for each charging point
        power_factor = q_control._fixed_cosphi_default_power_factor(
            df, "charging_points", configs
        )
        q_sign = q_control._fixed_cosphi_default_reactive_power_sign(
            df, "charging_points", configs
        )
        # write reactive power configuration to TimeSeriesRaw
        self.time_series_raw.q_control.drop(df.index, errors="ignore", inplace=True)
        self.time_series_raw.q_control = pd.concat(
            [
                self.time_series_raw.q_control,
                pd.DataFrame(
                    index=df.index,
                    data={
                        "type": "fixed_cosphi",
                        "q_sign": q_sign,
                        "power_factor": power_factor,
                    },
                ),
            ]
        )
        # calculate reactive power of charging points
        reactive_power = q_control.fixed_cosphi(active_power, q_sign, power_factor)
        return active_power, reactive_power

    def _worst_case_heat_pumps(self, cases, df, configs):
        """
        Get demand of heat pumps for worst case analyses.

        See :py:attr:`~set_worst_case` for further information.

        Parameters
        ----------
        cases : list(str)
            List with worst-cases to generate time series for. Can be
            'feed-in_case', 'load_case' or both.
        df : :pandas:`pandas.DataFrame<DataFrame>`
            Dataframe with information on heat pumps in the format of
            :attr:`~.network.topology.Topology.loads_df` with additional column
            "voltage_level".
        configs : :class:`~.tools.config.Config`
            Configuration data with assumed simultaneity factors and reactive power
            behavior.

        Returns
        -------
        (:pandas:`pandas.DataFrame<DataFrame>`, :pandas:`pandas.DataFrame<DataFrame>`)
            Active and reactive power (in MW and MVA, respectively) in each case for
            each heat pump. The index of the dataframe contains the case and the columns
            are the heat pump names.

        """
        # check that all heat pumps have information on nominal power, and voltage level
        # they are in
        df = df.loc[:, ["p_set", "voltage_level"]]
        check = df.isnull().any(axis=1)
        if check.any():
            raise AttributeError(
                f"The following heat pumps have missing information on nominal power or"
                f" voltage level: {check[check].index.values}."
            )

        # active power
        # get worst case configurations
        worst_case_scale_factors = configs["worst_case_scale_factor"]
        # get power scaling factors for different voltage levels and feed-in/load case
        power_scaling = pd.Series()
        for case in cases:
            for voltage_level in ["mv", "lv"]:
                power_scaling.at[f"{case}_{voltage_level}"] = worst_case_scale_factors[
                    f"{voltage_level}_{case}_hp"
                ]

        # calculate active power of heat pumps
        active_power = power_scaling.to_frame("p_set").dot(df.loc[:, ["p_set"]].T)

        # reactive power
        # get worst case configurations for each heat pump
        power_factor = q_control._fixed_cosphi_default_power_factor(
            df, "heat_pumps", configs
        )
        q_sign = q_control._fixed_cosphi_default_reactive_power_sign(
            df, "heat_pumps", configs
        )
        # write reactive power configuration to TimeSeriesRaw
        self.time_series_raw.q_control.drop(df.index, errors="ignore", inplace=True)
        self.time_series_raw.q_control = pd.concat(
            [
                self.time_series_raw.q_control,
                pd.DataFrame(
                    index=df.index,
                    data={
                        "type": "fixed_cosphi",
                        "q_sign": q_sign,
                        "power_factor": power_factor,
                    },
                ),
            ]
        )
        # calculate reactive power of heat pumps
        reactive_power = q_control.fixed_cosphi(active_power, q_sign, power_factor)
        return active_power, reactive_power

    def _worst_case_storage_units(self, cases, df, configs):
        """
        Get charging and discharging of storage units for worst case analyses.

        See :py:attr:`~set_worst_case` for further information.

        Parameters
        ----------
        cases : list(str)
            List with worst-cases to generate time series for. Can be
            'feed-in_case', 'load_case' or both.
        df : :pandas:`pandas.DataFrame<DataFrame>`
            Dataframe with information on generators in the format of
            :attr:`~.network.topology.Topology.generators_df` with additional column
            "voltage_level".
        configs : :class:`~.tools.config.Config`
            Configuration data with assumed simultaneity factors and reactive power
            behavior.

        Returns
        -------
        (:pandas:`pandas.DataFrame<DataFrame>`, :pandas:`pandas.DataFrame<DataFrame>`)
            Active and reactive power (in MW and MVA, respectively) in each case for
            each storage. The index of the dataframe contains the case and the columns
            are the storage names.

        """
        # check that all storage units have information on nominal power
        # and voltage level they are in
        df = df.loc[:, ["p_nom", "voltage_level"]]
        check = df.isnull().any(axis=1)
        if check.any():
            raise AttributeError(
                "The following storage units have missing information on nominal power"
                f" or voltage level: {check[check].index.values}."
            )

        # active power
        # get worst case configurations
        worst_case_scale_factors = configs["worst_case_scale_factor"]
        # get power scaling factors for different voltage levels and feed-in/load case
        power_scaling = pd.Series()
        for case in cases:
            power_scaling.at[f"{case}_mv"] = worst_case_scale_factors[f"{case}_storage"]
            power_scaling.at[f"{case}_lv"] = power_scaling.at[f"{case}_mv"]

        # calculate active power of loads
        active_power = power_scaling.to_frame("p_nom").dot(df.loc[:, ["p_nom"]].T)

        # reactive power
        # get worst case configurations for each load
        power_factor = q_control._fixed_cosphi_default_power_factor(
            df, "storage_units", configs
        )
        q_sign = q_control._fixed_cosphi_default_reactive_power_sign(
            df, "storage_units", configs
        )
        # write reactive power configuration to TimeSeriesRaw
        self.time_series_raw.q_control.drop(df.index, errors="ignore", inplace=True)
        self.time_series_raw.q_control = pd.concat(
            [
                self.time_series_raw.q_control,
                pd.DataFrame(
                    index=df.index,
                    data={
                        "type": "fixed_cosphi",
                        "q_sign": q_sign,
                        "power_factor": power_factor,
                    },
                ),
            ]
        )
        # calculate reactive power of loads
        reactive_power = q_control.fixed_cosphi(active_power, q_sign, power_factor)
        return active_power, reactive_power

    def predefined_fluctuating_generators_by_technology(
        self, edisgo_object, ts_generators, generator_names=None
    ):
        """
        Set active power feed-in time series for fluctuating generators by technology.

        In case time series are provided per technology and weather cell ID, active
        power feed-in time series are also set by technology and weather cell ID.

        Parameters
        ----------
        edisgo_object : :class:`~.EDisGo`
        ts_generators : str or :pandas:`pandas.DataFrame<dataframe>`
            Defines which technology-specific or technology and weather cell specific
            active power time series to use.
            Possible options are:

            * 'oedb'

                Technology and weather cell specific hourly feed-in time series are
                obtained from the
                `OpenEnergy DataBase
                <https://openenergy-platform.org/dataedit/schemas>`_
                for the weather year 2011. See
                :func:`edisgo.io.timeseries_import.import_feedin_timeseries` for more
                information.

            * :pandas:`pandas.DataFrame<dataframe>`

                DataFrame with self-provided feed-in time series per technology or
                per technology and weather cell ID normalized to a nominal capacity
                of 1.
                In case time series are provided only by technology, columns of the
                DataFrame contain the technology type as string.
                In case time series are provided by technology and weather cell ID
                columns need to be a :pandas:`pandas.MultiIndex<MultiIndex>` with the
                first level containing the technology as string and the second level
                the weather cell ID as integer.
                Index needs to be a :pandas:`pandas.DatetimeIndex<DatetimeIndex>`.

                When importing a ding0 grid and/or using predefined scenarios
                of the future generator park,
                each generator has an assigned weather cell ID that identifies the
                weather data cell from the weather data set used in the research
                project `open_eGo <https://openegoproject.wordpress.com/>`_ to
                determine feed-in profiles. The weather cell ID can be retrieved
                from column `weather_cell_id` in
                :attr:`~.network.topology.Topology.generators_df` and could be
                overwritten to use own weather cells.

        generator_names : list(str)
            Defines for which fluctuating generators to use technology-specific time
            series. If None, all generators technology (and weather cell) specific time
            series are provided for are used. In case the time series are retrieved from
            the oedb, all solar and wind generators are used. Default: None.

        """
        # in case time series from oedb are used, retrieve oedb time series
        if isinstance(ts_generators, str) and ts_generators == "oedb":
            weather_cell_ids = get_weather_cells_intersecting_with_grid_district(
                edisgo_object
            )
            ts_generators = timeseries_import.feedin_oedb(
                edisgo_object.config, weather_cell_ids, self.timeindex
            )
        elif not isinstance(ts_generators, pd.DataFrame):
            raise ValueError(
                "'ts_generators' must either be a pandas DataFrame or 'oedb'."
            )

        # set generator_names if None
        if generator_names is None:
            if isinstance(ts_generators.columns, pd.MultiIndex):
                groups = edisgo_object.topology.generators_df.groupby(
                    ["type", "weather_cell_id"]
                ).groups
                combinations = ts_generators.columns
                generator_names = np.concatenate(
                    [groups[_].values for _ in combinations if _ in groups.keys()]
                )
            else:
                technologies = ts_generators.columns.unique()
                generator_names = edisgo_object.topology.generators_df[
                    edisgo_object.topology.generators_df.type.isin(technologies)
                ].index
        generator_names = _check_if_components_exist(
            edisgo_object, generator_names, "generators"
        )
        generators_df = edisgo_object.topology.generators_df.loc[generator_names, :]

        # drop existing time series
        drop_component_time_series(
            obj=self, df_name="generators_active_power", comp_names=generator_names
        )

        # scale time series by nominal power
        if isinstance(ts_generators.columns, pd.MultiIndex):
            ts_scaled = generators_df.apply(
                lambda x: ts_generators[x.type][x.weather_cell_id].T * x.p_nom,
                axis=1,
            ).T
        else:
            ts_scaled = generators_df.apply(
                lambda x: ts_generators[x.type].T * x.p_nom,
                axis=1,
            ).T
        if not ts_scaled.empty:
            self.generators_active_power = pd.concat(
                [
                    self.generators_active_power,
                    ts_scaled,
                ],
                axis=1,
                sort=False,
            )

        # write to TimeSeriesRaw
        if not isinstance(ts_generators.columns, pd.MultiIndex):
            # make columns a multiindex, otherwise columns are not a multiindex anymore
            # after concatenation and duplicates not correctly identified
            ts_generators = ts_generators.copy()
            ts_generators.columns = pd.MultiIndex.from_product(
                [ts_generators.columns, [None]]
            )
        tmp = pd.concat(
            [
                self.time_series_raw.fluctuating_generators_active_power_by_technology,
                ts_generators,
            ],
            axis=1,
        )
        tmp = tmp.loc[:, ~tmp.columns.duplicated(keep="last")]
        self.time_series_raw.fluctuating_generators_active_power_by_technology = tmp

    def predefined_dispatchable_generators_by_technology(
        self, edisgo_object, ts_generators, generator_names=None
    ):
        """
        Set active power feed-in time series for dispatchable generators by technology.

        Parameters
        ----------
        edisgo_object : :class:`~.EDisGo`
        ts_generators : :pandas:`pandas.DataFrame<dataframe>`
            DataFrame with self-provided active power time series of each
            type of dispatchable generator normalized to a nominal capacity of 1.
            Columns contain the technology type as string, e.g. 'gas', 'coal'.
            Use 'other' if you don't want to explicitly provide a time series for every
            possible technology. In the current grid existing generator technologies
            can be retrieved from column `type` in
            :attr:`~.network.topology.Topology.generators_df`.
            Index needs to be a :pandas:`pandas.DatetimeIndex<DatetimeIndex>`.
        generator_names : list(str)
            Defines for which dispatchable generators to use technology-specific time
            series. If None, all dispatchable generators technology-specific time series
            are provided for are used. In case `ts_generators` contains a column
            'other', all dispatchable generators in the network (i.e. all but solar and
            wind generators) are used.

        """
        if not isinstance(ts_generators, pd.DataFrame):
            raise ValueError("'ts_generators' must be a pandas DataFrame.")

        # write to TimeSeriesRaw
        for col in ts_generators:
            self.time_series_raw.dispatchable_generators_active_power_by_technology[
                col
            ] = ts_generators[col]

        # set generator_names if None
        if generator_names is None:
            if "other" in ts_generators.columns:
                generator_names = edisgo_object.topology.generators_df[
                    ~edisgo_object.topology.generators_df.type.isin(["solar", "wind"])
                ].index
            else:
                generator_names = edisgo_object.topology.generators_df[
                    edisgo_object.topology.generators_df.type.isin(
                        ts_generators.columns
                    )
                ].index
        generator_names = _check_if_components_exist(
            edisgo_object, generator_names, "generators"
        )
        generators_df = edisgo_object.topology.generators_df.loc[generator_names, :]

        # drop existing time series
        drop_component_time_series(
            obj=self, df_name="generators_active_power", comp_names=generator_names
        )

        # scale time series by nominal power
        ts_scaled = generators_df.apply(
            lambda x: ts_generators[x.type] * x.p_nom
            if x.type in ts_generators.columns
            else ts_generators["other"] * x.p_nom,
            axis=1,
        ).T
        if not ts_scaled.empty:
            self.generators_active_power = pd.concat(
                [
                    self.generators_active_power,
                    ts_scaled,
                ],
                axis=1,
                sort=False,
            )

    def predefined_conventional_loads_by_sector(
        self, edisgo_object, ts_loads, load_names=None
    ):
        """
        Set active power demand time series for conventional loads by sector.

        Parameters
        ----------
        edisgo_object : :class:`~.EDisGo`
        ts_loads : str or :pandas:`pandas.DataFrame<DataFrame>`
            Defines which sector-specific active power time series to use.
            Possible options are:

            * 'demandlib'

                Time series for the year specified :py:attr:`~timeindex` are
                generated using standard electric load profiles from the oemof
                `demandlib <https://github.com/oemof/demandlib/>`_.
                The demandlib provides sector-specific time series for the sectors
                'residential', 'retail', 'industrial', and 'agricultural'.

            * :pandas:`pandas.DataFrame<DataFrame>`

                DataFrame with load time series per sector normalized to an annual
                consumption of 1. Index needs to
                be a :pandas:`pandas.DatetimeIndex<DatetimeIndex>`.
                Columns contain the sector as string.
                In the current grid existing load types can be retrieved from column
                `sector` in :attr:`~.network.topology.Topology.loads_df` (make sure to
                select `type` 'conventional_load').
                In ding0 grid the differentiated sectors are 'residential', 'retail',
                'industrial', and 'agricultural'.
        load_names : list(str)
            Defines for which conventional loads to use sector-specific time series.
            If None, all loads of sectors for which sector-specific time series are
            provided are used. In case the demandlib is used, all loads of sectors
            'residential', 'retail', 'industrial', and 'agricultural' are used.

        """
        # in case time series from demandlib are used, retrieve demandlib time series
        if isinstance(ts_loads, str) and ts_loads == "demandlib":
            ts_loads = timeseries_import.load_time_series_demandlib(
                edisgo_object.config, timeindex=self.timeindex
            )
        elif not isinstance(ts_loads, pd.DataFrame):
            raise ValueError(
                "'ts_loads' must either be a pandas DataFrame or 'demandlib'."
            )
        elif ts_loads.empty:
            logger.warning("The profile you entered is empty. Method is skipped.")
            return

        # write to TimeSeriesRaw
        for col in ts_loads:
            self.time_series_raw.conventional_loads_active_power_by_sector[
                col
            ] = ts_loads[col]

        # set load_names if None
        if load_names is None:
            sectors = ts_loads.columns.unique()
            load_names = edisgo_object.topology.loads_df[
                edisgo_object.topology.loads_df.sector.isin(sectors)
            ].index
        load_names = _check_if_components_exist(edisgo_object, load_names, "loads")
        loads_df = edisgo_object.topology.loads_df.loc[load_names, :]

        # drop existing time series
        drop_component_time_series(
            obj=self, df_name="loads_active_power", comp_names=load_names
        )

        # scale time series by annual consumption
        self.loads_active_power = pd.concat(
            [
                self.loads_active_power,
                loads_df.apply(
                    lambda x: ts_loads[x.sector] * x.annual_consumption,
                    axis=1,
                ).T,
            ],
            axis=1,
        )

    def predefined_charging_points_by_use_case(
        self, edisgo_object, ts_loads, load_names=None
    ):
        """
        Set active power demand time series for charging points by their use case.

        Parameters
        ----------
        edisgo_object : :class:`~.EDisGo`
        ts_loads : :pandas:`pandas.DataFrame<DataFrame>`
            DataFrame with self-provided load time series per use case normalized to
            a nominal power of the charging point of 1.
            Index needs to be a :pandas:`pandas.DatetimeIndex<DatetimeIndex>`.
            Columns contain the use case as string.
            In the current grid existing use case types can be retrieved from column
            `sector` in :attr:`~.network.topology.Topology.loads_df` (make sure to
            select `type` 'charging_point').
            When using charging point input from SimBEV the differentiated use cases are
            'home', 'work', 'public' and 'hpc'.
        load_names : list(str)
            Defines for which charging points to use use-case-specific time series.
            If None, all charging points of use cases for which use-case-specific time
            series are provided are used.

        """
        if not isinstance(ts_loads, pd.DataFrame):
            raise ValueError("'ts_loads' must be a pandas DataFrame.")
        elif ts_loads.empty:
            logger.warning("The profile you entered is empty. Method is skipped.")
            return

        # write to TimeSeriesRaw
        for col in ts_loads:
            self.time_series_raw.charging_points_active_power_by_use_case[
                col
            ] = ts_loads[col]

        # set load_names if None
        if load_names is None:
            sectors = ts_loads.columns.unique()
            load_names = edisgo_object.topology.loads_df[
                edisgo_object.topology.loads_df.sector.isin(sectors)
            ].index
        load_names = _check_if_components_exist(edisgo_object, load_names, "loads")
        loads_df = edisgo_object.topology.loads_df.loc[load_names, :]

        # check if all loads are charging points and throw warning if not
        if not all(loads_df.type.isin(["charging_point"])):
            raise Warning(
                "Not all affected loads are charging points. Please check and"
                " adapt if necessary."
            )

        # drop existing time series
        drop_component_time_series(
            obj=self, df_name="loads_active_power", comp_names=load_names
        )

        # scale time series by nominal power
        self.loads_active_power = pd.concat(
            [
                self.loads_active_power,
                loads_df.apply(
                    lambda x: ts_loads[x.sector] * x.p_set,
                    axis=1,
                ).T,
            ],
            axis=1,
        )

    def fixed_cosphi(
        self,
        edisgo_object,
        generators_parametrisation=None,
        loads_parametrisation=None,
        storage_units_parametrisation=None,
    ):
        """
        Sets reactive power of specified components assuming a fixed power factor.

        Overwrites reactive power time series in case they already exist.

        Parameters
        -----------
        generators_parametrisation : str or :pandas:`pandas.DataFrame<dataframe>` or \
            None
            Sets fixed cosphi parameters for generators.
            Possible options are:

            * 'default'

                Default configuration is used for all generators in the grid.
                To this end, the power factors set in the config section
                `reactive_power_factor` and the power factor mode, defining whether
                components behave inductive or capacitive, given in the config section
                `reactive_power_mode`, are used.

            * :pandas:`pandas.DataFrame<dataframe>`

                DataFrame with fix cosphi parametrisation for specified generators.
                Columns are:

                    * 'components' : list(str)
                        List with generators to apply parametrisation for.

                    * 'mode' : str
                        Defines whether generators behave inductive or capacitive.
                        Possible options are 'inductive', 'capacitive' or 'default'.
                        In case of 'default', configuration from config section
                        `reactive_power_mode` is used.

                    * 'power_factor' : float or str
                        Defines the fixed cosphi power factor. The power factor can
                        either be directly provided as float or it can be set to
                        'default', in which case configuration from config section
                        `reactive_power_factor` is used.

                Index of the dataframe is ignored.

            * None

                No reactive power time series are set.

            Default: None.
        loads_parametrisation : str or :pandas:`pandas.DataFrame<dataframe>` or None
            Sets fixed cosphi parameters for loads. The same options as for parameter
            `generators_parametrisation` apply.
        storage_units_parametrisation : str or :pandas:`pandas.DataFrame<dataframe>` \
            or None
            Sets fixed cosphi parameters for storage units. The same options as for
            parameter `generators_parametrisation` apply.

        Notes
        ------
        This function requires active power time series to be previously set.

        """

        def _get_q_sign_and_power_factor_per_component(
            parametrisation, components_df, type, q_sign_func
        ):
            # default configuration
            if isinstance(parametrisation, str) and parametrisation == "default":
                # get default parametrisation from config
                df = assign_voltage_level_to_component(
                    components_df, edisgo_object.topology.buses_df
                )
                components_names = df.index
                q_sign = q_control._fixed_cosphi_default_reactive_power_sign(
                    df, type, edisgo_object.config
                )
                power_factor = q_control._fixed_cosphi_default_power_factor(
                    df, type, edisgo_object.config
                )
            elif isinstance(parametrisation, pd.DataFrame):
                # check if all given components exist in network and only use existing
                components_names = list(
                    itertools.chain.from_iterable(parametrisation.components)
                )
                components_names = _check_if_components_exist(
                    edisgo_object, components_names, type
                )
                # set up series with sign of reactive power and power factors
                q_sign = pd.Series()
                power_factor = pd.Series()
                for index, row in parametrisation.iterrows():
                    # get only components that exist in the network
                    comps = [_ for _ in row["components"] if _ in components_names]
                    if len(comps) > 0:
                        # get q_sign (default or given)
                        if row["mode"] == "default":
                            df = assign_voltage_level_to_component(
                                components_df.loc[comps, :],
                                edisgo_object.topology.buses_df,
                            )
                            q_sign = pd.concat(
                                [
                                    q_sign,
                                    q_control._fixed_cosphi_default_reactive_power_sign(
                                        df, type, edisgo_object.config
                                    ),
                                ]
                            )
                        else:
                            q_sign = pd.concat(
                                [
                                    q_sign,
                                    pd.Series(q_sign_func(row["mode"]), index=comps),
                                ]
                            )
                        # get power factor (default or given)
                        if row["power_factor"] == "default":
                            df = assign_voltage_level_to_component(
                                components_df.loc[comps, :],
                                edisgo_object.topology.buses_df,
                            )
                            power_factor = pd.concat(
                                [
                                    power_factor,
                                    q_control._fixed_cosphi_default_power_factor(
                                        df, type, edisgo_object.config
                                    ),
                                ]
                            )
                        else:
                            power_factor = pd.concat(
                                [
                                    power_factor,
                                    pd.Series(row["power_factor"], index=comps),
                                ]
                            )
            else:
                raise ValueError(
                    f"'{type}_parametrisation' must either be a pandas DataFrame or "
                    f"'default'."
                )

            # write reactive power configuration to TimeSeriesRaw
            # delete existing previous settings
            self.time_series_raw.q_control.drop(
                index=self.time_series_raw.q_control.index[
                    self.time_series_raw.q_control.index.isin(components_names)
                ],
                inplace=True,
            )
            self.time_series_raw.q_control = pd.concat(
                [
                    self.time_series_raw.q_control,
                    pd.DataFrame(
                        index=components_names,
                        data={
                            "type": "fixed_cosphi",
                            "q_sign": q_sign,
                            "power_factor": power_factor,
                        },
                    ),
                ]
            )

            # drop existing time series
            drop_component_time_series(
                obj=self, df_name=f"{type}_reactive_power", comp_names=components_names
            )

            return q_sign, power_factor

        # set reactive power for generators
        if (
            generators_parametrisation is not None
            and not edisgo_object.topology.generators_df.empty
        ):
            q_sign, power_factor = _get_q_sign_and_power_factor_per_component(
                parametrisation=generators_parametrisation,
                components_df=edisgo_object.topology.generators_df,
                type="generators",
                q_sign_func=q_control.get_q_sign_generator,
            )
            # calculate reactive power
            reactive_power = q_control.fixed_cosphi(
                self.generators_active_power.loc[:, q_sign.index], q_sign, power_factor
            )
            self.generators_reactive_power = pd.concat(
                [self.generators_reactive_power, reactive_power], axis=1
            )
        if (
            loads_parametrisation is not None
            and not edisgo_object.topology.loads_df.empty
        ):
            q_sign, power_factor = _get_q_sign_and_power_factor_per_component(
                parametrisation=loads_parametrisation,
                components_df=edisgo_object.topology.loads_df,
                type="loads",
                q_sign_func=q_control.get_q_sign_load,
            )
            # calculate reactive power
            reactive_power = q_control.fixed_cosphi(
                self.loads_active_power.loc[:, q_sign.index], q_sign, power_factor
            )
            self.loads_reactive_power = pd.concat(
                [self.loads_reactive_power, reactive_power], axis=1
            )
        if (
            storage_units_parametrisation is not None
            and not edisgo_object.topology.storage_units_df.empty
        ):
            q_sign, power_factor = _get_q_sign_and_power_factor_per_component(
                parametrisation=storage_units_parametrisation,
                components_df=edisgo_object.topology.storage_units_df,
                type="storage_units",
                q_sign_func=q_control.get_q_sign_generator,
            )
            # calculate reactive power
            reactive_power = q_control.fixed_cosphi(
                self.storage_units_active_power.loc[:, q_sign.index],
                q_sign,
                power_factor,
            )
            self.storage_units_reactive_power = pd.concat(
                [self.storage_units_reactive_power, reactive_power], axis=1
            )

    @property
    def residual_load(self):
        """
        Returns residual load in network.

        Residual load for each time step is calculated from total load
        minus total generation minus storage active power (discharge is
        positive).
        A positive residual load represents a load case while a negative
        residual load here represents a feed-in case.
        Grid losses are not considered.

        Returns
        -------
        :pandas:`pandas.Series<Series>`
            Series with residual load in MW.

        """
        return (
            self.loads_active_power.sum(axis=1)
            - self.generators_active_power.sum(axis=1)
            - self.storage_units_active_power.sum(axis=1)
        )

    @property
    def timesteps_load_feedin_case(self):
        """
        Contains residual load and information on feed-in and load case.

        Residual load is calculated from total (load - generation) in the
        network. Grid losses are not considered.

        Feed-in and load case are identified based on the
        generation, load and storage time series and defined as follows:

        1. Load case: positive (load - generation - storage) at HV/MV
           substation
        2. Feed-in case: negative (load - generation - storage) at HV/MV
           substation

        Returns
        -------
        :pandas:`pandas.Series<Series>`

            Series with information on whether time step is handled as load
            case ('load_case') or feed-in case ('feed-in_case') for each time
            step in :py:attr:`~timeindex`.

        """

        return self.residual_load.apply(
            lambda _: "feed-in_case" if _ < 0.0 else "load_case"
        )

    @property
    def _attributes(self):
        return [
            "loads_active_power",
            "loads_reactive_power",
            "generators_active_power",
            "generators_reactive_power",
            "storage_units_active_power",
            "storage_units_reactive_power",
        ]

    def reduce_memory(
        self, attr_to_reduce=None, to_type="float32", time_series_raw=True, **kwargs
    ):
        """
        Reduces size of dataframes to save memory.

        See :attr:`EDisGo.reduce_memory` for more information.

        Parameters
        -----------
        attr_to_reduce : list(str), optional
            List of attributes to reduce size for. Per default, all active
            and reactive power time series of generators, loads, and storage units
            are reduced.
        to_type : str, optional
            Data type to convert time series data to. This is a tradeoff
            between precision and memory. Default: "float32".
        time_series_raw : bool, optional
            If True raw time series data in :py:attr:`~time_series_raw` is reduced
            as well. Default: True.

        Other Parameters
        ------------------
        attr_to_reduce_raw : list(str), optional
            List of attributes in :class:`~.network.timeseries.TimeSeriesRaw` to reduce
            size for. See :attr:`~.network.timeseries.TimeSeriesRaw.reduce_memory`
            for default.

        """
        if attr_to_reduce is None:
            attr_to_reduce = self._attributes
        for attr in attr_to_reduce:
            setattr(
                self,
                attr,
                getattr(self, attr).apply(lambda _: _.astype(to_type)),
            )
        if time_series_raw:
            self.time_series_raw.reduce_memory(
                kwargs.get("attr_to_reduce_raw", None), to_type=to_type
            )

    def to_csv(self, directory, reduce_memory=False, time_series_raw=False, **kwargs):
        """
        Saves component time series to csv.

        Saves the following time series to csv files with the same file name
        (if the time series dataframe is not empty):

        * loads_active_power and loads_reactive_power
        * generators_active_power and generators_reactive_power
        * storage_units_active_power and  storage_units_reactive_power

        If parameter `time_series_raw` is set to True, raw time series data is saved
        to csv as well. See :attr:`~.network.timeseries.TimeSeriesRaw.to_csv`
        for more information.

        Parameters
        ----------
        directory : str
            Directory to save time series in.
        reduce_memory : bool, optional
            If True, size of dataframes is reduced using
            :attr:`~.network.timeseries.TimeSeries.reduce_memory`.
            Optional parameters of
            :attr:`~.network.timeseries.TimeSeries.reduce_memory`
            can be passed as kwargs to this function. Default: False.
        time_series_raw : bool, optional
            If True raw time series data in :py:attr:`~time_series_raw` is saved to csv
            as well. Per default all raw time series data is then stored in a
            subdirectory of the specified `directory` called "time_series_raw". Further,
            if `reduce_memory` is set to True, raw time series data is reduced as well.
            To change this default behavior please call
            :attr:`~.network.timeseries.TimeSeriesRaw.to_csv` separately.
            Default: False.

        Other Parameters
        ------------------
        kwargs :
            Kwargs may contain arguments of
            :attr:`~.network.timeseries.TimeSeries.reduce_memory`.

        """
        if reduce_memory is True:
            self.reduce_memory(**kwargs)

        os.makedirs(directory, exist_ok=True)

        for attr in self._attributes:
            if not getattr(self, attr).empty:
                getattr(self, attr).to_csv(os.path.join(directory, f"{attr}.csv"))

        if time_series_raw:
            self.time_series_raw.to_csv(
                directory=os.path.join(directory, "time_series_raw"),
                reduce_memory=reduce_memory,
            )

    def from_csv(self, directory, time_series_raw=False, **kwargs):
        """
        Restores time series from csv files.

        See :func:`~to_csv` for more information on which time series can be saved and
        thus restored.

        Parameters
        ----------
        directory : str
            Directory time series are saved in.
        time_series_raw : bool, optional
            If True raw time series data is as well read in (see
            :attr:`~.network.timeseries.TimeSeriesRaw.from_csv` for further
            information). Directory data is restored from can be specified through
            kwargs.
            Default: False.

        Other Parameters
        ------------------
        directory_raw : str, optional
            Directory to read raw time series data from. Per default this is a
            subdirectory of the specified `directory` called "time_series_raw".

        """
        timeindex = None
        for attr in self._attributes:
            path = os.path.join(directory, f"{attr}.csv")
            if os.path.exists(path):
                setattr(
                    self,
                    attr,
                    pd.read_csv(path, index_col=0, parse_dates=True),
                )
                if timeindex is None:
                    timeindex = getattr(self, f"_{attr}").index
        if timeindex is None:
            timeindex = pd.DatetimeIndex([])
        self._timeindex = timeindex

        if time_series_raw:
            self.time_series_raw.from_csv(
                directory=kwargs.get(
                    "directory_raw", os.path.join(directory, "time_series_raw")
                )
            )

    def check_integrity(self):
        """
        Check for NaN, duplicated indices or columns and if time series is empty.
        """
        if len(self.timeindex) == 0:
            logger.warning("No time index set. Empty time series will be returned.")
        else:
            for attr in self._attributes:
                df = getattr(self, attr)

                if df.isnull().any().any():
                    logger.warning(f"There are null values in {attr}")

                if any(df.index.duplicated()):
                    duplicated_labels = df.index[df.index.duplicated()].values
                    logger.warning(
                        f"{attr} has duplicated indices: {duplicated_labels}"
                    )

                if any(df.columns.duplicated()):
                    duplicated_labels = df.columns[df.columns.duplicated()].values
                    logger.warning(
                        f"{attr} has duplicated columns: {duplicated_labels}"
                    )


class TimeSeriesRaw:
    """
    Holds raw time series data, e.g. sector-specific demand and standing times of EV.

    Normalised time series are e.g. sector-specific demand time series or
    technology-specific feed-in time series. Time series needed for
    flexibilities are e.g. heat time series or curtailment time series.

    Attributes
    ------------
    q_control : :pandas:`pandas.DataFrame<DataFrame>`
        Dataframe with information on applied reactive power control or in case of
        conventional loads assumed reactive power behavior. Index of the dataframe are
        the component names as in index of
        :attr:`~.network.topology.Topology.generators_df`,
        :attr:`~.network.topology.Topology.loads_df`, and
        :attr:`~.network.topology.Topology.storage_units_df`. Columns are
        "type" with the type of Q-control applied (can be "fixed_cosphi", "cosphi(P)",
        or "Q(V)"),
        "power_factor" with the (maximum) power factor,
        "q_sign" giving the sign of the reactive power (only applicable to
        "fixed_cosphi"),
        "parametrisation" with the parametrisation of the
        respective Q-control (only applicable to "cosphi(P)" and "Q(V)").
    fluctuating_generators_active_power_by_technology : \
    :pandas:`pandas.DataFrame<DataFrame>`
        DataFrame with feed-in time series per technology or technology and
        weather cell ID normalized to a nominal capacity of 1.
        Columns can either just contain the technology type as string or
        be a :pandas:`pandas.MultiIndex<MultiIndex>` with the
        first level containing the technology as string and the second level
        the weather cell ID as integer.
        Index is a :pandas:`pandas.DatetimeIndex<DatetimeIndex>`.
    dispatchable_generators_active_power_by_technology : \
    :pandas:`pandas.DataFrame<DataFrame>`
        DataFrame with feed-in time series per technology normalized to a nominal
        capacity of 1.
        Columns contain the technology type as string.
        Index is a :pandas:`pandas.DatetimeIndex<DatetimeIndex>`.
    conventional_loads_active_power_by_sector : :pandas:`pandas.DataFrame<DataFrame>`
        DataFrame with load time series of each type of conventional load
        normalized to an annual consumption of 1. Index needs to
        be a :pandas:`pandas.DatetimeIndex<DatetimeIndex>`.
        Columns represent load type. In ding0 grids the
        differentiated sectors are 'residential', 'retail', 'industrial', and
        'agricultural'.
    charging_points_active_power_by_use_case : :pandas:`pandas.DataFrame<DataFrame>`
        DataFrame with charging demand time series per use case normalized to a nominal
        capacity of 1.
        Columns contain the use case as string.
        Index is a :pandas:`pandas.DatetimeIndex<DatetimeIndex>`.

    """

    def __init__(self):
        self.q_control = pd.DataFrame(
            columns=["type", "q_sign", "power_factor", "parametrisation"]
        )
        self.fluctuating_generators_active_power_by_technology = pd.DataFrame(
            dtype=float
        )
        self.dispatchable_generators_active_power_by_technology = pd.DataFrame(
            dtype=float
        )
        self.conventional_loads_active_power_by_sector = pd.DataFrame(dtype=float)
        self.charging_points_active_power_by_use_case = pd.DataFrame(dtype=float)

    @property
    def _attributes(self):
        return [
            "q_control",
            "fluctuating_generators_active_power_by_technology",
            "dispatchable_generators_active_power_by_technology",
            "conventional_loads_active_power_by_sector",
            "charging_points_active_power_by_use_case",
        ]

    def reduce_memory(self, attr_to_reduce=None, to_type="float32"):
        """
        Reduces size of dataframes to save memory.

        See :attr:`EDisGo.reduce_memory` for more information.

        Parameters
        -----------
        attr_to_reduce : list(str), optional
            List of attributes to reduce size for. Attributes need to be
            dataframes containing only time series. Per default, all active
            and reactive power time series of generators, loads, storage units
            and charging points are reduced.
        to_type : str, optional
            Data type to convert time series data to. This is a tradeoff
            between precision and memory. Default: "float32".

        """
        if attr_to_reduce is None:
            attr_to_reduce = self._attributes
        # remove attributes that do not contain only floats
        if "q_control" in attr_to_reduce:
            attr_to_reduce.remove("q_control")
        for attr in attr_to_reduce:
            if hasattr(self, attr) and getattr(self, attr) is not None:
                setattr(
                    self, attr, getattr(self, attr).apply(lambda _: _.astype(to_type))
                )

    def to_csv(self, directory, reduce_memory=False, **kwargs):
        """
        Saves time series to csv.

        Saves all attributes that are set to csv files with the same file name.
        See class definition for possible attributes.

        Parameters
        ----------
        directory: str
            Directory to save time series in.
        reduce_memory : bool, optional
            If True, size of dataframes is reduced using
            :attr:`~.network.timeseries.TimeSeriesRaw.reduce_memory`. Optional
            parameters of
            :attr:`~.network.timeseries.TimeSeriesRaw.reduce_memory`
            can be passed as kwargs to this function. Default: False.

        Other Parameters
        ------------------
        kwargs :
            Kwargs may contain optional arguments of
            :attr:`~.network.timeseries.TimeSeriesRaw.reduce_memory`.

        """
        if reduce_memory is True:
            self.reduce_memory(**kwargs)

        os.makedirs(directory, exist_ok=True)

        for attr in self._attributes:
            if hasattr(self, attr) and not getattr(self, attr).empty:
                getattr(self, attr).to_csv(os.path.join(directory, f"{attr}.csv"))

    def from_csv(self, directory):
        """
        Restores time series from csv files.

        See :func:`~to_csv` for more information on which time series are
        saved.

        Parameters
        ----------
        directory : str
            Directory time series are saved in.

        """
        timeindex = None
        for attr in self._attributes:
            path = os.path.join(directory, f"{attr}.csv")
            if os.path.exists(path):
                setattr(
                    self,
                    attr,
                    pd.read_csv(path, index_col=0, parse_dates=True),
                )
                if timeindex is None:
                    timeindex = getattr(self, f"{attr}").index
        if timeindex is None:
            timeindex = pd.DatetimeIndex([])
        self._timeindex = timeindex


def drop_component_time_series(obj, df_name, comp_names):
    """
    Drop component time series.

    Parameters
    ----------
    obj : obj
        Object with attr `df_name` to remove columns from. Can e.g. be
        :class:`~.network.timeseries.TimeSeries`.
    df_name : str
        Name of attribute of given object holding the dataframe to remove columns from.
        Can e.g. be "generators_active_power" if time series should be removed from
        :attr:`~.network.timeseries.TimeSeries.generators_active_power`.
    comp_names: str or list(str)
        Names of components to drop.

    """
    if isinstance(comp_names, str):
        comp_names = [comp_names]
    # drop existing time series of component
    setattr(
        obj,
        df_name,
        getattr(obj, df_name).drop(
            getattr(obj, df_name).columns[
                getattr(obj, df_name).columns.isin(comp_names)
            ],
            axis=1,
        ),
    )


def _add_component_time_series(obj, df_name, ts_new):
    """
    Add component time series.

    Parameters
    ----------
    obj : obj
        Object with attr `df_name` to add columns to. Can e.g. be
        :class:`~.network.timeseries.TimeSeries`.
    df_name : str
        Name of attribute of given object holding the dataframe to add columns to.
        Can e.g. be "generators_active_power" if time series should be added to
        :attr:`~.network.timeseries.TimeSeries.generators_active_power`.
    ts_new : :pandas:`pandas.DataFrame<DataFrame>`
        Dataframe with new time series to add to existing time series dataframe.

    """
    setattr(
        obj,
        df_name,
        pd.concat(
            [getattr(obj, df_name), ts_new],
            axis=1,
        ),
    )


def _check_if_components_exist(edisgo_object, component_names, component_type):
    """
    Checks if all provided components exist in the network.

    Raises warning if there any provided components that are not in the network.

    Parameters
    ----------
    edisgo_object : :class:`~.EDisGo`
    component_names : list(str)
        Names of components for which time series are added.
    component_type : str
        The component type for which time series are added.
        Possible options are 'generators', 'storage_units', 'loads'.

    Returns
    --------
    set(str)
        Returns a set of all provided components that are in the network.

    """
    comps_in_network = getattr(edisgo_object.topology, f"{component_type}_df").index

<<<<<<< HEAD
    """
    if df.empty:
        return

    # assign voltage level to generators
    df = assign_voltage_level_to_component(edisgo_obj, df)

    # get default configurations
    reactive_power_mode = edisgo_obj.config["reactive_power_mode"]
    reactive_power_factor = edisgo_obj.config["reactive_power_factor"]
    voltage_levels = df.voltage_level.unique()

    # write series with sign of reactive power and power factor
    # for each component
    q_sign = pd.Series(dtype=int, index=df.index)
    power_factor = pd.Series(dtype=float, index=df.index)
    if component_type in ["generators", "storage_units"]:
        get_q_sign = _get_q_sign_generator
    elif component_type == "loads":
        get_q_sign = _get_q_sign_load
    else:
        raise ValueError(
            "Given 'component_type' is not valid. Valid options are "
            "'generators','storage_units' and 'loads'.")
    for voltage_level in voltage_levels:
        cols = df.index[df.voltage_level == voltage_level]
        if len(cols) > 0:
            q_sign[cols] = get_q_sign(
                reactive_power_mode[
                    "{}_gen".format(voltage_level)
                ]
            )
            power_factor[cols] = reactive_power_factor[
                "{}_gen".format(voltage_level)
            ]
=======
    comps_not_in_network = list(set(component_names) - set(comps_in_network))
>>>>>>> dde7668b

    if comps_not_in_network:
        logging.warning(
            f"Some of the provided {component_type} are not in the network. This "
            f"concerns the following components: {comps_not_in_network}."
        )

        return set(component_names) - set(comps_not_in_network)
    return component_names<|MERGE_RESOLUTION|>--- conflicted
+++ resolved
@@ -4,28 +4,8 @@
 import logging
 import os
 
-<<<<<<< HEAD
-from zipfile import ZipFile
-from workalendar.europe import Germany
-from demandlib import bdew as bdew, particular_profiles as profiles
-from edisgo.io.timeseries_import import import_feedin_timeseries
-from edisgo.tools.tools import assign_voltage_level_to_component,\
-    drop_duplicated_columns, get_weather_cells_intersecting_with_grid_district
-
-
-logger = logging.getLogger("edisgo")
-
-
-def _get_attributes_to_save():
-    """
-    Helper function to specify which TimeSeries attributes to save and restore.
-
-    Is used in functions :attr:`~.network.timeseries.TimeSeries.to_csv`
-    and :attr:`~.network.timeseries.TimeSeries.from_csv`.
-=======
 import numpy as np
 import pandas as pd
->>>>>>> dde7668b
 
 from edisgo.flex_opt import q_control
 from edisgo.io import timeseries_import
@@ -616,13 +596,6 @@
             worst_cases = [
                 "_".join(case) for case in itertools.product(cases, ["mv", "lv"])
             ]
-<<<<<<< HEAD
-        for attr in attr_to_reduce:
-            setattr(
-                self,
-                attr,
-                getattr(self, attr).astype(to_type)
-=======
             time_stamps = pd.date_range("1/1/1970", periods=len(worst_cases), freq="H")
             self.timeindex_worst_cases = pd.Series(time_stamps, index=worst_cases)
             self.timeindex = time_stamps
@@ -673,7 +646,6 @@
             # assign voltage level for reactive power
             df = assign_voltage_level_to_component(
                 generators_df, edisgo_object.topology.buses_df
->>>>>>> dde7668b
             )
             p, q = self._worst_case_generators(cases, df, edisgo_object.config)
             _overwrite_time_series(p, q, "generators")
@@ -813,10 +785,6 @@
             axis=1,
         )
 
-<<<<<<< HEAD
-    def from_csv(
-            self, data_path, dtype=None, from_zip_archive=False):
-=======
         # reactive power
         # get worst case configurations for each generator
         power_factor = q_control._fixed_cosphi_default_power_factor(
@@ -845,7 +813,6 @@
         return active_power, reactive_power
 
     def _worst_case_conventional_load(self, cases, df, configs):
->>>>>>> dde7668b
         """
         Get demand of conventional loads for worst case analyses.
 
@@ -853,71 +820,6 @@
 
         Parameters
         ----------
-<<<<<<< HEAD
-        data_path : str
-            Data path time series are saved in. Must be a directory or zip
-            archive.
-        dtype : str, optional
-            Numerical data type for data to be loaded from csv. E.g. "float32".
-            Default: None.
-        from_zip_archive : bool, optional
-            Set True if data is archived in a zip archive. Default: False
-
-        """
-        timeindex = None
-
-        # get all attributes
-        attrs = _get_attributes_to_save()
-
-        if from_zip_archive:
-            # read from zip archive
-            # setup ZipFile Class
-            zip = ZipFile(data_path)
-
-            # get all directories and files within zip archive
-            files = zip.namelist()
-
-            # add directory and .csv to files to match zip archive
-            attrs = {v: f"timeseries/{v}.csv" for v in attrs}
-
-        else:
-            # read from directory
-            # check files within the directory
-            files = os.listdir(data_path)
-
-            # add .csv to files to match directory structure
-            attrs = {v: f"{v}.csv" for v in attrs}
-
-        attrs_to_read = {k: v for k, v in attrs.items() if v in files}
-
-        for attr, file in attrs_to_read.items():
-            if from_zip_archive:
-                # open zip file to make it readable for pandas
-                with zip.open(file) as f:
-                    df = pd.read_csv(
-                        f, index_col=0, parse_dates=True, dtype=dtype)
-            else:
-                path = os.path.join(data_path, file)
-                df = pd.read_csv(
-                    path, index_col=0, parse_dates=True, dtype=dtype)
-
-            setattr(
-                self, attr, df)
-
-            if timeindex is None:
-                timeindex = getattr(
-                    self,
-                    f"_{attr}").index
-
-        if from_zip_archive:
-            # make sure to destroy ZipFile Class to close any open connections
-            zip.close()
-
-        if timeindex is None:
-            timeindex = pd.DatetimeIndex([])
-
-        self._timeindex = timeindex
-=======
         cases : list(str)
             List with worst-cases to generate time series for. Can be
             'feed-in_case', 'load_case' or both.
@@ -946,7 +848,6 @@
                 f"The following loads have missing information on grid connection power"
                 f" or voltage level: {check[check].index.values}."
             )
->>>>>>> dde7668b
 
         # active power
         # get worst case configurations
@@ -2323,45 +2224,7 @@
     """
     comps_in_network = getattr(edisgo_object.topology, f"{component_type}_df").index
 
-<<<<<<< HEAD
-    """
-    if df.empty:
-        return
-
-    # assign voltage level to generators
-    df = assign_voltage_level_to_component(edisgo_obj, df)
-
-    # get default configurations
-    reactive_power_mode = edisgo_obj.config["reactive_power_mode"]
-    reactive_power_factor = edisgo_obj.config["reactive_power_factor"]
-    voltage_levels = df.voltage_level.unique()
-
-    # write series with sign of reactive power and power factor
-    # for each component
-    q_sign = pd.Series(dtype=int, index=df.index)
-    power_factor = pd.Series(dtype=float, index=df.index)
-    if component_type in ["generators", "storage_units"]:
-        get_q_sign = _get_q_sign_generator
-    elif component_type == "loads":
-        get_q_sign = _get_q_sign_load
-    else:
-        raise ValueError(
-            "Given 'component_type' is not valid. Valid options are "
-            "'generators','storage_units' and 'loads'.")
-    for voltage_level in voltage_levels:
-        cols = df.index[df.voltage_level == voltage_level]
-        if len(cols) > 0:
-            q_sign[cols] = get_q_sign(
-                reactive_power_mode[
-                    "{}_gen".format(voltage_level)
-                ]
-            )
-            power_factor[cols] = reactive_power_factor[
-                "{}_gen".format(voltage_level)
-            ]
-=======
     comps_not_in_network = list(set(component_names) - set(comps_in_network))
->>>>>>> dde7668b
 
     if comps_not_in_network:
         logging.warning(
