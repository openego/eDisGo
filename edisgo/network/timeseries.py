import datetime
import logging
import os

import numpy as np
import pandas as pd

from demandlib import bdew as bdew
from demandlib import particular_profiles as profiles
from workalendar.europe import Germany
<<<<<<< HEAD
=======
from demandlib import bdew as bdew, particular_profiles as profiles
from edisgo.io.timeseries_import import import_feedin_timeseries
from edisgo.tools.tools import (
    assign_voltage_level_to_component,
    drop_duplicated_columns,
    get_weather_cells_intersecting_with_grid_district,
)
>>>>>>> 4ecfc961

from edisgo.io.timeseries_import import import_feedin_timeseries
from edisgo.tools.tools import (
    assign_voltage_level_to_component,
    drop_duplicated_columns,
    get_weather_cells_intersecting_with_grid_district,
)

logger = logging.getLogger("edisgo")


def _get_attributes_to_save():
    """
    Helper function to specify which TimeSeries attributes to save and restore.

    Is used in functions :attr:`~.network.timeseries.TimeSeries.to_csv`
    and :attr:`~.network.timeseries.TimeSeries.from_csv`.

    Returns
    -------
    list
        List of TimeSeries attributes to save and restore.

    """
    return [
        "loads_active_power",
        "loads_reactive_power",
        "generators_active_power",
        "generators_reactive_power",
        "charging_points_active_power",
        "charging_points_reactive_power",
        "storage_units_active_power",
        "storage_units_reactive_power",
    ]


class TimeSeries:
    """
    Defines time series for all loads, generators and storage units in network
    (if set).

    Can also contain time series for loads (sector-specific), generators
    (technology-specific), and curtailment (technology-specific).

    Parameters
    -----------
    timeindex : :pandas:`pandas.DatetimeIndex<DatetimeIndex>`, optional
        Can be used to define a time range for which to obtain the provided
        time series and run power flow analysis. Default: None.
    generators_active_power : :pandas:`pandas.DataFrame<DataFrame>`, optional
        Active power timeseries of all generators in topology. Index of
        DataFrame has to contain timeindex and column names are names of
        generators.
    generators_reactive_power : :pandas:`pandas.DataFrame<DataFrame>`, optional
        Reactive power timeseries of all generators in topology. Format is the
        same as for generators_active power.
    loads_active_power : :pandas:`pandas.DataFrame<DataFrame>`, optional
        Active power timeseries of all loads in topology. Index of DataFrame
        has to contain timeindex and column names are names of loads.
    loads_reactive_power : :pandas:`pandas.DataFrame<DataFrame>`, optional
        Reactive power timeseries of all loads in topology. Format is the
        same as for loads_active power.
    storage_units_active_power : :pandas:`pandas.DataFrame<DataFrame>`, optional
        Active power timeseries of all storage units in topology. Index of
        DataFrame has to contain timeindex and column names are names of
        storage units.
    storage_units_reactive_power : :pandas:`pandas.DataFrame<DataFrame>`, optional
        Reactive power timeseries of all storage_units in topology. Format is
        the same as for storage_units_active power.
    curtailment : :pandas:`pandas.DataFrame<DataFrame>` or list, optional
        In the case curtailment is applied to all fluctuating renewables
        this needs to be a DataFrame with active power curtailment time series.
        Time series can either be aggregated by technology type or by type
        and weather cell ID. In the first case columns of the DataFrame are
        'solar' and 'wind'; in the second case columns need to be a
        :pandas:`pandas.MultiIndex<multiindex>` with the first level
        containing the type and the second level the weather cell ID.
        In the case curtailment is only applied to specific generators, this
        parameter needs to be a list of all generators that are curtailed.
        Default: None.

    Notes
    -----
    Can also hold the following attributes when specific mode of
    :meth:`get_component_timeseries` is called: mode, generation_fluctuating,
    generation_dispatchable, generation_reactive_power, load,
    load_reactive_power. See description of meth:`get_component_timeseries` for
    format of these.

    """

    def __init__(self, **kwargs):

        self._timeindex = kwargs.get("timeindex", pd.DatetimeIndex([]))

    @property
    def timeindex(self):
        """
        Defines analysed time steps.

        Can be used to define a time range for which to obtain the provided
        time series and run power flow analysis.

        Parameters
        -----------
        ind : timestamp or list(timestamp)

        Returns
        -------
        :pandas:`pandas.DatetimeIndex<DatetimeIndex>`
            See class definition for details.

        """
        return self._timeindex

    @timeindex.setter
    def timeindex(self, ind):
        # make iterable
        if not hasattr(ind, "__len__"):
            ind = [ind]
        # make datetime index
        ind = pd.DatetimeIndex(ind)
        if len(self._timeindex) > 0:
            # check if new time index is subset of existing time index
            if not ind.isin(self._timeindex).all():
                logger.warning(
                    "Not all time steps of new time index lie within existing "
                    "time index. This may cause problems later on."
                )
        self._timeindex = ind

    @property
    def generators_active_power(self):
        """
        Active power time series of all generators in MW.

        Returns
        -------
        :pandas:`pandas.DataFrame<DataFrame>`
            See class definition for details.

        """
        try:
            return self._generators_active_power.loc[self.timeindex, :]
        except:
            return pd.DataFrame(index=self.timeindex)

    @generators_active_power.setter
    def generators_active_power(self, generators_active_power_ts):
        self._generators_active_power = generators_active_power_ts

    @property
    def generators_reactive_power(self):
        """
        Reactive power timeseries of generators in MVA.

        Returns
        -------
        :pandas:`pandas.DataFrame<DataFrame>`
            See class definition for details.

        """
        try:
            return self._generators_reactive_power.loc[self.timeindex, :]
        except:
            return pd.DataFrame(index=self.timeindex)

    @generators_reactive_power.setter
    def generators_reactive_power(self, generators_reactive_power_ts):
        self._generators_reactive_power = generators_reactive_power_ts

    @property
    def loads_active_power(self):
        """
        Active power timeseries of loads in MW.

        Returns
        -------
        dict or :pandas:`pandas.DataFrame<DataFrame>`
            See class definition for details.

        """
        try:
            return self._loads_active_power.loc[self.timeindex, :]
        except:
            return pd.DataFrame(index=self.timeindex)

    @loads_active_power.setter
    def loads_active_power(self, loads_active_power_ts):
        self._loads_active_power = loads_active_power_ts

    @property
    def loads_reactive_power(self):
        """
        Reactive power timeseries in MVA.

        Returns
        -------
        :pandas:`pandas.DataFrame<DataFrame>`
            See class definition for details.

        """
        try:
            return self._loads_reactive_power.loc[self.timeindex, :]
        except:
            return pd.DataFrame(index=self.timeindex)

    @loads_reactive_power.setter
    def loads_reactive_power(self, loads_reactive_power_ts):
        self._loads_reactive_power = loads_reactive_power_ts

    @property
    def storage_units_active_power(self):
        """
        Active power timeseries of storage units in MW.

        Returns
        -------
        dict or :pandas:`pandas.DataFrame<DataFrame>`
            See class definition for details.

        """
        try:
            return self._storage_units_active_power.loc[self.timeindex, :]
        except:
            return pd.DataFrame(index=self.timeindex)

    @storage_units_active_power.setter
    def storage_units_active_power(self, storage_units_active_power_ts):
        self._storage_units_active_power = storage_units_active_power_ts

    @property
    def storage_units_reactive_power(self):
        """
        Reactive power timeseries of storage units in MVA.

        Returns
        -------
        :pandas:`pandas.DataFrame<DataFrame>`
            See class definition for details.

        """
        try:
            return self._storage_units_reactive_power.loc[self.timeindex, :]
        except:
            return pd.DataFrame(index=self.timeindex)

    @storage_units_reactive_power.setter
    def storage_units_reactive_power(self, storage_units_reactive_power_ts):
        self._storage_units_reactive_power = storage_units_reactive_power_ts

    @property
    def charging_points_active_power(self):
        """
        Active power timeseries of charging points in MW.

        Returns
        -------
        dict or :pandas:`pandas.DataFrame<DataFrame>`
            See class definition for details.

        """
        try:
            return self._charging_points_active_power.loc[self.timeindex, :]
        except:
            return pd.DataFrame(index=self.timeindex)

    @charging_points_active_power.setter
    def charging_points_active_power(self, charging_points_active_power_ts):
        self._charging_points_active_power = charging_points_active_power_ts

    @property
    def charging_points_reactive_power(self):
        """
        Reactive power timeseries of charging points in MVA.

        Returns
        -------
        :pandas:`pandas.DataFrame<DataFrame>`
            See class definition for details.

        """
        try:
            return self._charging_points_reactive_power.loc[self.timeindex, :]
        except:
            return pd.DataFrame(index=self.timeindex)

    @charging_points_reactive_power.setter
    def charging_points_reactive_power(self, charging_points_reactive_power_ts):
        self._charging_points_reactive_power = charging_points_reactive_power_ts

    # @property
    # def curtailment(self):
    #     """
    #     Get curtailment time series of dispatchable generators (only active
    #     power)
    #
    #     Parameters
    #     ----------
    #     curtailment : list or :pandas:`pandas.DataFrame<DataFrame>`
    #         See class definition for details.
    #
    #     Returns
    #     -------
    #     :pandas:`pandas.DataFrame<dataframe>`
    #         In the case curtailment is applied to all solar and wind generators
    #         curtailment time series either aggregated by technology type or by
    #         type and weather cell ID are returnded. In the first case columns
    #         of the DataFrame are 'solar' and 'wind'; in the second case columns
    #         need to be a :pandas:`pandas.MultiIndex<multiindex>` with the
    #         first level containing the type and the second level the weather
    #         cell ID.
    #         In the case curtailment is only applied to specific generators,
    #         curtailment time series of all curtailed generators, specified in
    #         by the column name are returned.
    #
    #     """
    #     if self._curtailment is not None:
    #         if isinstance(self._curtailment, pd.DataFrame):
    #             try:
    #                 return self._curtailment.loc[[self.timeindex], :]
    #             except:
    #                 return self._curtailment.loc[self.timeindex, :]
    #         elif isinstance(self._curtailment, list):
    #             try:
    #                 curtailment = pd.DataFrame()
    #                 for gen in self._curtailment:
    #                     curtailment[gen] = gen.curtailment
    #                 return curtailment
    #             except:
    #                 raise
    #     else:
    #         return None
    #
    # @curtailment.setter
    # def curtailment(self, curtailment):
    #     self._curtailment = curtailment

    @property
    def residual_load(self):
        """
        Returns residual load.

        Residual load for each time step is calculated from total load
        (including charging points) minus total generation minus
        storage active power (discharge is positive).
        A positive residual load represents a load case while a negative
        residual load here represents a feed-in case.
        Grid losses are not considered.

        Returns
        -------
        :pandas:`pandas.Series<Series>`

            Series with residual load in MW.

        """
        return (
            self.loads_active_power.sum(axis=1)
            + self.charging_points_active_power.sum(axis=1)
            - self.generators_active_power.sum(axis=1)
            - self.storage_units_active_power.sum(axis=1)
        )

    @property
    def timesteps_load_feedin_case(self):
        """
        Contains residual load and information on feed-in and load case.

        Residual load is calculated from total (load - generation) in the
        network. Grid losses are not considered.

        Feed-in and load case are identified based on the
        generation, load and storage time series and defined as follows:

        1. Load case: positive (load - generation - storage) at HV/MV
           substation
        2. Feed-in case: negative (load - generation - storage) at HV/MV
           substation

        Returns
        -------
        :pandas:`pandas.Series<Series>`

            Series with information on whether time step is handled as load
            case ('load_case') or feed-in case ('feedin_case') for each time
            step in :py:attr:`~timeindex`.

        """

        return self.residual_load.apply(
            lambda _: "feedin_case" if _ < 0.0 else "load_case"
        )

    def reduce_memory(self, attr_to_reduce=None, to_type="float32"):
        """
        Reduces size of dataframes to save memory.

        See :attr:`EDisGo.reduce_memory` for more information.

        Parameters
        -----------
        attr_to_reduce : list(str), optional
            List of attributes to reduce size for. Attributes need to be
            dataframes containing only time series. Per default, all active
            and reactive power time series of generators, loads, storage units
            and charging points are reduced.
        to_type : str, optional
            Data type to convert time series data to. This is a tradeoff
            between precision and memory. Default: "float32".

        """
        if attr_to_reduce is None:
            attr_to_reduce = [
                "generators_active_power",
                "generators_reactive_power",
                "loads_active_power",
                "loads_reactive_power",
                "charging_points_active_power",
                "charging_points_reactive_power",
                "storage_units_active_power",
                "storage_units_reactive_power",
            ]
        for attr in attr_to_reduce:
<<<<<<< HEAD
            setattr(
                self,
                attr,
                getattr(self, attr).apply(lambda _: _.astype(to_type)),
            )
=======
            setattr(self, attr, getattr(self, attr).apply(lambda _: _.astype(to_type)))
>>>>>>> 4ecfc961

    def to_csv(self, directory, reduce_memory=False, **kwargs):
        """
        Saves component time series to csv.

        Saves the following time series to csv files with the same file name
        (if the time series dataframe is not empty):

        * loads_active_power and loads_reactive_power
        * generators_active_power and generators_reactive_power
        * charging_points_active_power and charging_points_reactive_power
        * storage_units_active_power and  storage_units_reactive_power

        Parameters
        ----------
        directory: str
            Directory to save time series in.
        reduce_memory : bool, optional
            If True, size of dataframes is reduced using
            :attr:`~.network.timeseries.TimeSeries.reduce_memory`. Optional
            parameters of :attr:`~.network.timeseries.TimeSeries.reduce_memory`
            can be passed as kwargs to this function. Default: False.

        Other Parameters
        ------------------
        kwargs :
            Kwargs may contain optional arguments of
            :attr:`~.network.timeseries.TimeSeries.reduce_memory`.

        """
        save_attributes = _get_attributes_to_save()

        if reduce_memory is True:
            self.reduce_memory(**kwargs)

        os.makedirs(directory, exist_ok=True)

        for attr in save_attributes:
            if not getattr(self, attr).empty:
                getattr(self, attr).to_csv(
                    os.path.join(directory, "{}.csv".format(attr))
                )

    def from_csv(self, directory):
        """
        Restores time series from csv files.

        See :func:`~to_csv` for more information on which time series are
        saved.

        Parameters
        ----------
        directory : str
            Directory time series are saved in.

        """
        timeindex = None
        for attr in _get_attributes_to_save():
            path = os.path.join(directory, "{}.csv".format(attr))
            if os.path.exists(path):
<<<<<<< HEAD
                setattr(
                    self,
                    attr,
                    pd.read_csv(path, index_col=0, parse_dates=True),
                )
=======
                setattr(self, attr, pd.read_csv(path, index_col=0, parse_dates=True))
>>>>>>> 4ecfc961
                if timeindex is None:
                    timeindex = getattr(self, "_{}".format(attr)).index
        if timeindex is None:
            timeindex = pd.DatetimeIndex([])
        self._timeindex = timeindex


def get_component_timeseries(edisgo_obj, **kwargs):
    """
    Sets up TimeSeries Object.

    Parameters
    ----------
    edisgo_obj : :class:`~.EDisGo`
        The eDisGo data container
    mode : :obj:`str`, optional
        Mode must be set in case of worst-case analyses and can either be
        'worst-case' (both feed-in and load case), 'worst-case-feedin' (only
        feed-in case) or 'worst-case-load' (only load case). All other
        parameters except of `config-data` will be ignored. Default: None.
        Mode can also be set to manual in order to give standard timeseries,
        that are not obtained from oedb or demandlib.
    timeseries_generation_fluctuating : :obj:`str` or :pandas:`pandas.DataFrame<dataframe>`, optional
        Parameter used to obtain time series for active power feed-in of
        fluctuating renewables wind and solar.
        Possible options are:

        * 'oedb'
          Time series for 2011 are obtained from the OpenEnergy DataBase.
        * :pandas:`pandas.DataFrame<dataframe>`
          DataFrame with time series, normalized with corresponding capacity.
          Time series can either be aggregated by technology type or by type
          and weather cell ID. In the first case columns of the DataFrame are
          'solar' and 'wind'; in the second case columns need to be a
          :pandas:`pandas.MultiIndex<multiindex>` with the first level
          containing the type and the second level the weather cell ID.

        Default: None.
    timeseries_generation_dispatchable : :pandas:`pandas.DataFrame<dataframe>`, optional
        DataFrame with time series for active power of each (aggregated)
        type of dispatchable generator normalized with corresponding capacity.
        Columns represent generator type:

        * 'gas'
        * 'coal'
        * 'biomass'
        * 'other'
        * ...

        Use 'other' if you don't want to explicitly provide every possible
        type. Default: None.
    timeseries_generation_reactive_power : :pandas:`pandas.DataFrame<dataframe>`, optional
        DataFrame with time series of normalized reactive power (normalized by
        the rated nominal active power) per technology and weather cell. Index
        needs to be a :pandas:`pandas.DatetimeIndex<DatetimeIndex>`.
        Columns represent generator type and can be a MultiIndex column
        containing the weather cell ID in the second level. If the technology
        doesn't contain weather cell information i.e. if it is other than solar
        and wind generation, this second level can be left as an empty string ''.

        Default: None.
    timeseries_load : :obj:`str` or :pandas:`pandas.DataFrame<dataframe>`, optional
        Parameter used to obtain time series of active power of (cumulative)
        loads.
        Possible options are:

        * 'demandlib'
          Time series are generated using the oemof demandlib.
        * :pandas:`pandas.DataFrame<dataframe>`
          DataFrame with load time series of each (cumulative) type of load
          normalized with corresponding annual energy demand.
          Columns represent load type:

          * 'residential'
          * 'retail'
          * 'industrial'
          * 'agricultural'

        Default: None.
    timeseries_load_reactive_power : :pandas:`pandas.DataFrame<dataframe>`, optional
        Parameter to get the time series of the reactive power of loads. It should be a
        DataFrame with time series of normalized reactive power (normalized by
        annual energy demand) per load sector. Index needs to be a
        :pandas:`pandas.DatetimeIndex<DatetimeIndex>`.
        Columns represent load type:

          * 'residential'
          * 'retail'
          * 'industrial'
          * 'agricultural'

        Default: None.
    timeindex : :pandas:`pandas.DatetimeIndex<DatetimeIndex>`
        Can be used to define a time range for which to obtain load time series
        and feed-in time series of fluctuating renewables or to define time
        ranges of the given time series that will be used in the analysis.

    """
    mode = kwargs.get("mode", None)
    timeindex = kwargs.get("timeindex", edisgo_obj.timeseries.timeindex)
    # reset TimeSeries
    edisgo_obj.timeseries = TimeSeries(timeindex=timeindex)
    edisgo_obj.timeseries.mode = mode
    if mode:
        if "worst-case" in mode:
            modes = _get_worst_case_modes(mode)
            # set random timeindex
            edisgo_obj.timeseries.timeindex = pd.date_range(
                "1/1/1970", periods=len(modes), freq="H"
            )
            _worst_case_generation(edisgo_obj=edisgo_obj, modes=modes)
            _worst_case_load(edisgo_obj=edisgo_obj, modes=modes)
            _worst_case_storage(edisgo_obj=edisgo_obj, modes=modes)

        elif mode == "manual":
            if kwargs.get("loads_active_power", None) is not None:
                edisgo_obj.timeseries.loads_active_power = kwargs.get(
                    "loads_active_power"
                )
            if kwargs.get("loads_reactive_power", None) is not None:
                edisgo_obj.timeseries.loads_reactive_power = kwargs.get(
                    "loads_reactive_power"
                )

            if kwargs.get("generators_active_power", None) is not None:
                edisgo_obj.timeseries.generators_active_power = kwargs.get(
                    "generators_active_power"
                )
            if kwargs.get("generators_reactive_power", None) is not None:
                edisgo_obj.timeseries.generators_reactive_power = kwargs.get(
                    "generators_reactive_power"
                )

            if kwargs.get("storage_units_active_power", None) is not None:
                edisgo_obj.timeseries.storage_units_active_power = kwargs.get(
                    "storage_units_active_power"
                )
            if kwargs.get("storage_units_reactive_power", None) is not None:
                edisgo_obj.timeseries.storage_units_reactive_power = kwargs.get(
                    "storage_units_reactive_power"
                )

            if kwargs.get("charging_points_active_power", None) is not None:
                edisgo_obj.timeseries.charging_points_active_power = kwargs.get(
                    "charging_points_active_power"
                )
            if kwargs.get("charging_points_reactive_power", None) is not None:
                edisgo_obj.timeseries.charging_points_reactive_power = kwargs.get(
                    "charging_points_reactive_power"
                )
        else:
            raise ValueError("{} is not a valid mode.".format(mode))
    else:
        config_data = edisgo_obj.config

        weather_cell_ids = get_weather_cells_intersecting_with_grid_district(edisgo_obj)

        # feed-in time series of fluctuating renewables
        ts = kwargs.get("timeseries_generation_fluctuating", None)
        if isinstance(ts, pd.DataFrame):
            edisgo_obj.timeseries.generation_fluctuating = ts
        elif isinstance(ts, str) and ts == "oedb":
            edisgo_obj.timeseries.generation_fluctuating = import_feedin_timeseries(
<<<<<<< HEAD
                config_data,
                weather_cell_ids,
                kwargs.get("timeindex", None),
=======
                config_data, weather_cell_ids, kwargs.get("timeindex", None)
>>>>>>> 4ecfc961
            )
        else:
            raise ValueError(
                "Your input for "
                '"timeseries_generation_fluctuating" is not '
                "valid.".format(mode)
            )
        # feed-in time series for dispatchable generators
        ts = kwargs.get("timeseries_generation_dispatchable", None)
        if isinstance(ts, pd.DataFrame):
            edisgo_obj.timeseries.generation_dispatchable = ts
        else:
            # check if there are any dispatchable generators, and
            # throw error if there are
            gens = edisgo_obj.topology.generators_df
            if not (gens.type.isin(["solar", "wind"])).all():
                raise ValueError(
                    'Your input for "timeseries_generation_dispatchable" '
                    "is not valid.".format(mode)
                )
        # reactive power time series for all generators
        ts = kwargs.get("timeseries_generation_reactive_power", None)
        if isinstance(ts, pd.DataFrame):
            edisgo_obj.timeseries.generation_reactive_power = ts
        # set time index
        if kwargs.get("timeindex", None) is not None:
            edisgo_obj.timeseries.timeindex = kwargs.get("timeindex")
        else:
            edisgo_obj.timeseries.timeindex = (
                edisgo_obj.timeseries.generation_fluctuating.index
            )

        # load time series
        ts = kwargs.get("timeseries_load", None)
        if isinstance(ts, pd.DataFrame):
            edisgo_obj.timeseries.load = ts
        elif ts == "demandlib":
            edisgo_obj.timeseries.load = import_load_timeseries(
                config_data, ts, year=edisgo_obj.timeseries.timeindex[0].year
            )
        else:
            raise ValueError(
                'Your input for "timeseries_load" is not ' "valid.".format(mode)
            )
        # reactive power timeseries for loads
        ts = kwargs.get("timeseries_load_reactive_power", None)
        if isinstance(ts, pd.DataFrame):
            edisgo_obj.timeseries.load_reactive_power = ts

        # create generator active and reactive power timeseries
        _generation_from_timeseries(edisgo_obj=edisgo_obj)

        # create load active and reactive power timeseries
        _load_from_timeseries(edisgo_obj=edisgo_obj)

        # create storage active and reactive power timeseries
        _storage_from_timeseries(
            edisgo_obj=edisgo_obj,
            ts_active_power=kwargs.get("timeseries_storage_units", None),
            ts_reactive_power=kwargs.get(
                "timeseries_storage_units_reactive_power", None
            ),
        )

        # check if time series for the set time index can be obtained
        _check_timeindex(edisgo_obj=edisgo_obj)


def _load_from_timeseries(edisgo_obj, load_names=None):
    """
    Set active and reactive load time series for specified loads by sector.

    If loads are not specified, sets time series of all existing loads.
    In case reactive power time series are not provided, a fixed power factor
    as specified in config file 'config_timeseries' in section
    'reactive_power_factor' is assumed.

    Parameters
    ----------
    edisgo_obj : :class:`~.EDisGo`
    load_names : list(str)

    """
    # get all requested loads and drop existing timeseries
    if load_names is None:
        load_names = edisgo_obj.topology.loads_df.index
    loads = edisgo_obj.topology.loads_df.loc[load_names]
    _drop_existing_component_timeseries(
        edisgo_obj=edisgo_obj, comp_type="loads", comp_names=load_names
    )
    # set active power
    edisgo_obj.timeseries.loads_active_power = pd.concat(
        [
            edisgo_obj.timeseries.loads_active_power,
            loads.apply(
                lambda x: edisgo_obj.timeseries.load[x.sector] * x.annual_consumption
                if x.sector in edisgo_obj.timeseries.load.columns
                else edisgo_obj.timeseries.load["other"] * x.annual_consumption,
                axis=1,
            ).T,
        ],
        axis=1,
    )

    # if reactive power is given as attribute set with inserted timeseries
    if hasattr(edisgo_obj.timeseries, "load_reactive_power"):
        edisgo_obj.timeseries.loads_reactive_power = pd.concat(
            [
                edisgo_obj.timeseries.loads_reactive_power,
                loads.apply(
                    lambda x: edisgo_obj.timeseries.load_reactive_power[x.sector]
                    * x.annual_consumption
                    if x.sector in edisgo_obj.timeseries.load_reactive_power.columns
                    else edisgo_obj.timeseries.load_reactive_power["other"]
                    * x.annual_consumption,
                    axis=1,
                ),
            ],
            axis=1,
        )
    # set default reactive load
    else:
        _set_reactive_power_time_series_for_fixed_cosphi_using_config(
            edisgo_obj=edisgo_obj, df=loads, component_type="loads"
        )


def _generation_from_timeseries(edisgo_obj, generator_names=None):
    def _timeseries_fluctuating():
        if isinstance(
            edisgo_obj.timeseries.generation_fluctuating.columns, pd.MultiIndex
        ):
            return gens_fluctuating.apply(
                lambda x: edisgo_obj.timeseries.generation_fluctuating[x.type][
                    x.weather_cell_id
                ].T
                * x.p_nom,
                axis=1,
            ).T
        else:
            return gens_fluctuating.apply(
                lambda x: edisgo_obj.timeseries.generation_fluctuating[x.type].T
                * x.p_nom,
                axis=1,
            ).T

    def _timeseries_dispatchable():
        return gens_dispatchable.apply(
            lambda x: edisgo_obj.timeseries.generation_dispatchable[x.type] * x.p_nom
            if x.type in edisgo_obj.timeseries.generation_dispatchable.columns
            else edisgo_obj.timeseries.generation_dispatchable["other"] * x.p_nom,
            axis=1,
        ).T

    if generator_names is None:
        generator_names = edisgo_obj.topology.generators_df.index
    # get all generators
    gens = edisgo_obj.topology.generators_df.loc[generator_names]
    # drop existing timeseries
    _drop_existing_component_timeseries(edisgo_obj, "generators", generator_names)
    # handling of fluctuating generators
    gens_fluctuating = gens[gens.type.isin(["solar", "wind"])]
    gens_dispatchable = gens[~gens.index.isin(gens_fluctuating.index)]
    if gens_dispatchable.empty and gens_fluctuating.empty:
        logger.debug("No generators provided to add timeseries for.")
        return
    if not gens_dispatchable.empty:
        edisgo_obj.timeseries.generators_active_power = pd.concat(
            [
                edisgo_obj.timeseries.generators_active_power,
                _timeseries_dispatchable(),
            ],
            axis=1,
            sort=False,
        )
    if not gens_fluctuating.empty:
        edisgo_obj.timeseries.generators_active_power = pd.concat(
            [
                edisgo_obj.timeseries.generators_active_power,
                _timeseries_fluctuating(),
            ],
            axis=1,
            sort=False,
        )

    # set reactive power if given as attribute
    if (
        hasattr(edisgo_obj.timeseries, "generation_reactive_power")
        and gens.index.isin(
            edisgo_obj.timeseries.generation_reactive_power.columns
        ).all()
    ):

        edisgo_obj.timeseries.generators_reactive_power = pd.concat(
            [
                edisgo_obj.timeseries.generators_reactive_power,
                edisgo_obj.timeseries.generation_reactive_power.loc[:, gens.index],
            ],
            axis=1,
        )
    # set default reactive power by cos_phi
    else:
        logger.debug("Reactive power calculated by cos(phi).")
        _set_reactive_power_time_series_for_fixed_cosphi_using_config(
            edisgo_obj=edisgo_obj, df=gens, component_type="generators"
        )


def _storage_from_timeseries(
    edisgo_obj, ts_active_power, ts_reactive_power, name_storage_units=None
):
    """
    Sets up storage timeseries for mode=None in get_component_timeseries.
    Timeseries with the right timeindex and columns with storage unit names
    have to be provided.

    Overwrites active and reactive power time series of storage units

    Parameters
    ----------
    edisgo_obj: :class:`~.self.edisgo.EDisGo`
        The eDisGo model overall container
    ts_active_power: :pandas:`pandas.DataFrame<dataframe>`
        Timeseries of active power with index=timeindex,
        columns=name_storage_units
    ts_reactive_power: :pandas:`pandas.DataFrame<dataframe>`
        Timeseries of active power with index=timeindex,
        columns=name_storage_units
    name_storage_units: str or list of str
        Names of storage units to add timeseries for. Default None, timeseries
        for all storage units of edisgo_obj are set then.
    """
    if name_storage_units is None:
        name_storage_units = edisgo_obj.topology.storage_units_df.index
    storage_units_df = edisgo_obj.topology.storage_units_df.loc[name_storage_units]
    _drop_existing_component_timeseries(edisgo_obj, "storage_units", name_storage_units)

    if len(storage_units_df) == 0:
        edisgo_obj.timeseries.storage_units_active_power = pd.DataFrame(
            {}, index=edisgo_obj.timeseries.timeindex
        )
        edisgo_obj.timeseries.storage_units_reactive_power = pd.DataFrame(
            {}, index=edisgo_obj.timeseries.timeindex
        )
    elif ts_active_power is None:
        # Todo: move up to check at the start
        raise ValueError("No timeseries for storage units provided.")
    else:
        try:
            # check if indices and columns are correct
            if (ts_active_power.index == edisgo_obj.timeseries.timeindex).all():
                edisgo_obj.timeseries.storage_units_active_power = (
                    drop_duplicated_columns(
                        pd.concat(
                            [
                                edisgo_obj.timeseries.storage_units_active_power,
                                ts_active_power.loc[:, name_storage_units],
                            ],
                            axis=1,
                        )
                    )
                )
                # check if reactive power is given
                if (
                    ts_reactive_power is not None
                    and (ts_active_power.index == edisgo_obj.timeseries.timeindex).all()
                ):
                    edisgo_obj.timeseries.storage_units_reactive_power = (
                        drop_duplicated_columns(
                            pd.concat(
                                [
                                    edisgo_obj.timeseries.storage_units_reactive_power,
                                    ts_reactive_power.loc[:, name_storage_units],
                                ],
                                axis=1,
                            )
                        )
                    )
                else:
                    _set_reactive_power_time_series_for_fixed_cosphi_using_config(
                        edisgo_obj=edisgo_obj,
                        df=storage_units_df,
                        component_type="storage_units",
                    )
            else:
                raise ValueError(
                    "Index of provided storage active power "
                    "timeseries does not match timeindex of "
                    "TimeSeries class."
                )
        except ValueError:
            raise ValueError(
                "Columns or indices of inserted storage "
                "timeseries do not match topology and "
                "timeindex."
            )


def _worst_case_generation(edisgo_obj, modes, generator_names=None):
    """
    Define worst case generation time series for fluctuating and
    dispatchable generators.

    Overwrites active and reactive power time series of generators

    Parameters
    ----------
    edisgo_obj: :class:`~.self.edisgo.EDisGo`
        The eDisGo model overall container
    modes : list
        List with worst-cases to generate time series for. Can be
        'feedin_case', 'load_case' or both.
    generator_names: str or list of str
        Names of generators to add timeseries for. Default None, timeseries
        for all generators of edisgo_obj are set then.
    """
    if generator_names is None:
        generator_names = edisgo_obj.topology.generators_df.index

    gens_df = edisgo_obj.topology.generators_df.loc[
        generator_names, ["bus", "type", "p_nom"]
    ]

    # check that all generators have bus, type, nominal power
    check_gens = gens_df.isnull().any(axis=1)
    if check_gens.any():
        raise AttributeError(
            "The following generators have either missing bus, type or "
            "nominal power: {}.".format(check_gens[check_gens].index.values)
        )

    # active power
    # get worst case configurations
    worst_case_scale_factors = edisgo_obj.config["worst_case_scale_factor"]

    # get worst case scaling factors for different generator types and
    # feed-in/load case
    worst_case_ts = pd.DataFrame(
        {
            "solar": [
                worst_case_scale_factors["{}_feedin_pv".format(mode)] for mode in modes
            ],
            "wind": [
                worst_case_scale_factors["{}_feedin_wind".format(mode)]
                for mode in modes
            ],
            "other": [
                worst_case_scale_factors["{}_feedin_other".format(mode)]
                for mode in modes
            ],
        },
        index=edisgo_obj.timeseries.timeindex,
    )

    gen_ts = pd.DataFrame(
        index=edisgo_obj.timeseries.timeindex,
        columns=gens_df.index,
        dtype="float64",
    )
    # assign normalized active power time series to solar generators
    cols_pv = gen_ts[gens_df.index[gens_df.type == "solar"]].columns
    if len(cols_pv) > 0:
        gen_ts[cols_pv] = pd.concat(
            [worst_case_ts.loc[:, ["solar"]]] * len(cols_pv), axis=1, sort=True
        )
    # assign normalized active power time series to wind generators
    cols_wind = gen_ts[gens_df.index[gens_df.type == "wind"]].columns
    if len(cols_wind) > 0:
        gen_ts[cols_wind] = pd.concat(
<<<<<<< HEAD
            [worst_case_ts.loc[:, ["wind"]]] * len(cols_wind),
            axis=1,
            sort=True,
=======
            [worst_case_ts.loc[:, ["wind"]]] * len(cols_wind), axis=1, sort=True
>>>>>>> 4ecfc961
        )
    # assign normalized active power time series to other generators
    cols = gen_ts.columns[~gen_ts.columns.isin(cols_pv.append(cols_wind))]
    if len(cols) > 0:
        gen_ts[cols] = pd.concat(
            [worst_case_ts.loc[:, ["other"]]] * len(cols), axis=1, sort=True
        )

    # drop existing timeseries
    _drop_existing_component_timeseries(edisgo_obj, "generators", generator_names)

    # multiply normalized time series by nominal power of generator
    edisgo_obj.timeseries.generators_active_power = pd.concat(
<<<<<<< HEAD
        [
            edisgo_obj.timeseries.generators_active_power,
            gen_ts.mul(gens_df.p_nom),
        ],
=======
        [edisgo_obj.timeseries.generators_active_power, gen_ts.mul(gens_df.p_nom)],
>>>>>>> 4ecfc961
        axis=1,
    )

    # calculate reactive power
    _set_reactive_power_time_series_for_fixed_cosphi_using_config(
        edisgo_obj=edisgo_obj, df=gens_df, component_type="generators"
    )


def _worst_case_load(edisgo_obj, modes, load_names=None):
    """
    Define worst case load time series for each sector.

    Parameters
    ----------
    edisgo_obj: :class:`~.self.edisgo.EDisGo`
        The eDisGo model overall container
    modes : list
        List with worst-cases to generate time series for. Can be
        'feedin_case', 'load_case' or both.
    load_names: str or list of str
        Names of loads to add timeseries for. Default None, timeseries
        for all loads of edisgo_obj are set then.

    """

    voltage_levels = ["mv", "lv"]

    if load_names is None:
        load_names = edisgo_obj.topology.loads_df.index
    loads_df = edisgo_obj.topology.loads_df.loc[load_names, ["bus", "sector", "p_nom"]]

    # check that all loads have bus, sector, annual consumption
    check_loads = loads_df.isnull().any(axis=1)
    if check_loads.any():
        raise AttributeError(
            "The following loads have either missing bus, sector or "
            "annual consumption: {}.".format(check_loads[check_loads].index.values)
        )

    # assign voltage level to loads
    if loads_df.empty:
        return
    loads_df["voltage_level"] = loads_df.apply(
        lambda _: "lv" if edisgo_obj.topology.buses_df.at[_.bus, "v_nom"] < 1 else "mv",
        axis=1,
    )

    # active power
    # get worst case configurations
    worst_case_scale_factors = edisgo_obj.config["worst_case_scale_factor"]

    # get power scaling factors for different voltage levels and feed-in/
    # load case
    power_scaling = {}
    for voltage_level in voltage_levels:
        power_scaling[voltage_level] = [
            worst_case_scale_factors["{}_{}_load".format(voltage_level, mode)]
            for mode in modes
        ]

    # assign power scaling factor to each load
    power_scaling_df = pd.DataFrame(
        data=np.transpose(
            [power_scaling[loads_df.at[col, "voltage_level"]] for col in loads_df.index]
        ),
        index=edisgo_obj.timeseries.timeindex,
        columns=loads_df.index,
    )

    # drop existing timeseries
    _drop_existing_component_timeseries(
        edisgo_obj=edisgo_obj, comp_type="loads", comp_names=load_names
    )

    # calculate active power of loads
    edisgo_obj.timeseries.loads_active_power = pd.concat(
        [
            edisgo_obj.timeseries.loads_active_power,
<<<<<<< HEAD
            (power_scaling_df * loads_df.loc[:, "p_nom"]),
=======
            (power_scaling_df * loads_df.loc[:, "peak_load"]),
>>>>>>> 4ecfc961
        ],
        axis=1,
    )

    _set_reactive_power_time_series_for_fixed_cosphi_using_config(
        edisgo_obj=edisgo_obj, df=loads_df, component_type="loads"
    )


def _worst_case_storage(edisgo_obj, modes, storage_names=None):
    """
    Define worst case storage unit time series.

    Parameters
    ----------
    edisgo_obj: :class:`~.self.edisgo.EDisGo`
        The eDisGo model overall container
    modes : list
        List with worst-cases to generate time series for. Can be
        'feedin_case', 'load_case' or both.
    storage_names: str or list of str
        Names of storage units to add timeseries for. Default None,
        timeseries for all storage units of edisgo_obj are set then.

    """
    if len(edisgo_obj.topology.storage_units_df) == 0:
        edisgo_obj.timeseries.storage_units_active_power = pd.DataFrame(
            {}, index=edisgo_obj.timeseries.timeindex
        )
        edisgo_obj.timeseries.storage_units_reactive_power = pd.DataFrame(
            {}, index=edisgo_obj.timeseries.timeindex
        )
    else:
        if storage_names is None:
            storage_names = edisgo_obj.topology.storage_units_df.index
        storage_df = edisgo_obj.topology.storage_units_df.loc[
            storage_names, ["bus", "p_nom"]
        ]

        # check that all storage units have bus, nominal power
        check_storage = storage_df.isnull().any(axis=1)
        if check_storage.any():
            raise AttributeError(
                "The following storage units have either missing bus or "
                "nominal power: {}.".format(check_storage[check_storage].index.values)
            )

        # active power
        # get worst case configurations
        worst_case_scale_factors = edisgo_obj.config["worst_case_scale_factor"]

        # get worst case scaling factors for feed-in/load case
        worst_case_ts = pd.DataFrame(
            np.transpose(
                [
                    [
                        worst_case_scale_factors["{}_storage".format(mode)]
                        for mode in modes
                    ]
                ]
                * len(storage_df)
            ),
            index=edisgo_obj.timeseries.timeindex,
            columns=storage_df.index,
        )
        edisgo_obj.timeseries.storage_units_active_power = drop_duplicated_columns(
            pd.concat(
                [
                    edisgo_obj.timeseries.storage_units_active_power,
                    (worst_case_ts * storage_df.p_nom),
                ],
                axis=1,
            ),
            keep="last",
        )

        _set_reactive_power_time_series_for_fixed_cosphi_using_config(
<<<<<<< HEAD
            edisgo_obj=edisgo_obj,
            df=storage_df,
            component_type="storage_units",
=======
            edisgo_obj=edisgo_obj, df=storage_df, component_type="storage_units"
>>>>>>> 4ecfc961
        )


def _check_timeindex(edisgo_obj):
    """
    Check function to check if all feed-in and load time series contain
    values for the specified time index.

    """
    try:
        assert edisgo_obj.timeseries.timeindex.isin(
            edisgo_obj.timeseries.generators_reactive_power.index
        ).all()
        assert edisgo_obj.timeseries.timeindex.isin(
            edisgo_obj.timeseries.generators_active_power.index
        ).all()
        assert edisgo_obj.timeseries.timeindex.isin(
            edisgo_obj.timeseries.loads_reactive_power.index
        ).all()
        assert edisgo_obj.timeseries.timeindex.isin(
            edisgo_obj.timeseries.loads_active_power.index
        ).all()
        assert edisgo_obj.timeseries.timeindex.isin(
            edisgo_obj.timeseries.storage_units_reactive_power.index
        ).all()
        assert edisgo_obj.timeseries.timeindex.isin(
            edisgo_obj.timeseries.storage_units_active_power.index
        ).all()
    except:
        message = "Time index of feed-in and load time series does " "not match."
        logging.error(message)
        raise KeyError(message)


def add_loads_timeseries(edisgo_obj, load_names, **kwargs):
    """
    Define load time series for active and reactive power. For more information
    on required and optional parameters see description of
    :func:`get_component_timeseries`. The mode initially set within
    get_component_timeseries is used here to set new timeseries. If a different
    mode is required, change edisgo_obj.timeseries.mode to the desired mode and
    provide respective parameters.

    Parameters
    ----------
    edisgo_obj: :class:`~.self.edisgo.EDisGo`
        The eDisGo model overall container
    load_names: str or list of str
        Names of loads to add timeseries for. Default None, timeseries
        for all loads of edisgo_obj are set then.

    """
    # If timeseries have not yet been filled, it is not
    # necessary to add timeseries
    if not hasattr(edisgo_obj.timeseries, "mode"):
        logger.debug(
            "Timeseries have not been set yet. Please call"
            "get_component_timeseries to create "
            "timeseries."
        )
        return
    # turn single name to list
    if isinstance(load_names, str):
        load_names = [load_names]
    # append timeseries of respective mode
    if edisgo_obj.timeseries.mode:
        if "worst-case" in edisgo_obj.timeseries.mode:
            modes = _get_worst_case_modes(edisgo_obj.timeseries.mode)
            # set random timeindex
            _worst_case_load(edisgo_obj=edisgo_obj, modes=modes, load_names=load_names)
        elif edisgo_obj.timeseries.mode == "manual":
            loads_active_power = kwargs.get("loads_active_power", None)
            if loads_active_power is not None:
                check_timeseries_for_index_and_cols(
                    edisgo_obj, loads_active_power, load_names
                )
            loads_reactive_power = kwargs.get("loads_reactive_power", None)
            if loads_reactive_power is not None:
                check_timeseries_for_index_and_cols(
                    edisgo_obj, loads_reactive_power, load_names
                )
            _drop_existing_component_timeseries(
                edisgo_obj=edisgo_obj, comp_type="loads", comp_names=load_names
            )
            # add new load timeseries
            edisgo_obj.timeseries.loads_active_power = pd.concat(
                [
                    edisgo_obj.timeseries.loads_active_power,
                    loads_active_power.loc[:, load_names],
                ],
                axis=1,
            )
            edisgo_obj.timeseries.loads_reactive_power = pd.concat(
                [
                    edisgo_obj.timeseries.loads_reactive_power,
                    loads_reactive_power.loc[:, load_names],
                ],
                axis=1,
            )
        else:
            raise ValueError(
                "{} is not a valid mode.".format(edisgo_obj.timeseries.mode)
            )
    else:
        # create load active and reactive power timeseries
        _load_from_timeseries(edisgo_obj=edisgo_obj, load_names=load_names)


def add_generators_timeseries(edisgo_obj, generator_names, **kwargs):
    """
    Define generator time series for active and reactive power. For more
    information on required and optional parameters see description of
    :func:`get_component_timeseries`.The mode initially set within
    get_component_timeseries is used here to set new timeseries. If a different
    mode is required, change edisgo_obj.timeseries.mode to the desired mode and
    provide respective parameters.

    Parameters
    ----------
    edisgo_obj: :class:`~.self.edisgo.EDisGo`
        The eDisGo model overall container
    generator_names: str or list of str
        Names of generators to add timeseries for.

    Other Parameters
    -----------------
    generators_active_power: :pandas:`pandas.DataFrame<DataFrame>`
        Active power time series in MW.
    generators_reactive_power: :pandas:`pandas.DataFrame<DataFrame>`
        Reactive power time series in MW.

    """
    # If timeseries have not been set yet, it is not
    # necessary to add timeseries
    if not hasattr(edisgo_obj.timeseries, "mode"):
        logger.debug(
            "Timeseries have not been set yet. Please call "
            "get_component_timeseries to create "
            "timeseries."
        )
        return
    # turn single name to list
    if isinstance(generator_names, str):
        generator_names = [generator_names]
    # append timeseries of respective mode
    if edisgo_obj.timeseries.mode:
        if "worst-case" in edisgo_obj.timeseries.mode:
            modes = _get_worst_case_modes(edisgo_obj.timeseries.mode)
            # set random timeindex
            _worst_case_generation(
                edisgo_obj=edisgo_obj,
                modes=modes,
                generator_names=generator_names,
            )
        elif edisgo_obj.timeseries.mode == "manual":
            # check inserted timeseries and drop existing generators
            gens_active_power = kwargs.get("generators_active_power", None)
            if gens_active_power is not None:
                check_timeseries_for_index_and_cols(
                    edisgo_obj, gens_active_power, generator_names
                )
            gens_reactive_power = kwargs.get("generators_reactive_power", None)
            if gens_reactive_power is not None:
                check_timeseries_for_index_and_cols(
                    edisgo_obj, gens_reactive_power, generator_names
                )
            _drop_existing_component_timeseries(
                edisgo_obj, "generators", generator_names
            )
            # add new timeseries
            edisgo_obj.timeseries.generators_active_power = pd.concat(
                [
                    edisgo_obj.timeseries.generators_active_power,
                    gens_active_power.loc[:, generator_names],
                ],
                axis=1,
            )
            edisgo_obj.timeseries.generators_reactive_power = pd.concat(
                [
                    edisgo_obj.timeseries.generators_reactive_power,
                    gens_reactive_power.loc[:, generator_names],
                ],
                axis=1,
            )
        else:
            raise ValueError(
                "{} is not a valid mode.".format(edisgo_obj.timeseries.mode)
            )
    else:
        ts_dispatchable = kwargs.get("timeseries_generation_dispatchable", None)
        if ts_dispatchable is not None:
            if hasattr(edisgo_obj.timeseries, "generation_dispatchable"):
                edisgo_obj.timeseries.generation_dispatchable = drop_duplicated_columns(
                    pd.concat(
                        [
                            edisgo_obj.timeseries.generation_dispatchable,
                            ts_dispatchable,
                        ],
                        axis=1,
                    ),
                    keep="last",
                )
            else:
                edisgo_obj.timeseries.generation_dispatchable = ts_dispatchable

        ts_reactive_power = kwargs.get("generation_reactive_power", None)
        if ts_reactive_power is not None:
            if hasattr(edisgo_obj.timeseries, "generation_reactive_power"):
                edisgo_obj.timeseries.generation_reactive_power = (
                    drop_duplicated_columns(
                        pd.concat(
                            [
                                edisgo_obj.timeseries.generation_reactive_power,
                                ts_reactive_power,
                            ],
                            axis=1,
                        ),
                        keep="last",
                    )
                )
            else:
                edisgo_obj.timeseries.generation_reactive_power = ts_reactive_power
        # create load active and reactive power timeseries
        _generation_from_timeseries(
            edisgo_obj=edisgo_obj, generator_names=generator_names
        )


def add_charging_points_timeseries(edisgo_obj, charging_point_names, **kwargs):
    """
    Define generator time series for active and reactive power.

    Parameters
    ----------
    edisgo_obj: :class:`~.self.edisgo.EDisGo`
        The eDisGo model overall container
    charging_point_names: str or list of str
        Names of charging points to add timeseries for.

    Other Parameters
    -----------------
    ts_active_power: :pandas:`pandas.DataFrame<DataFrame>`
        Active power time series in MW.
    ts_reactive_power: :pandas:`pandas.DataFrame<DataFrame>`
        Reactive power time series in MW.

    """
    # TODO: only provision of time series is implemented, worst_case etc.
    #  is missing
    ts_active_power = kwargs.get("ts_active_power", None)
    if ts_active_power is not None:
        check_timeseries_for_index_and_cols(
            edisgo_obj, ts_active_power, charging_point_names
        )
    ts_reactive_power = kwargs.get("ts_reactive_power", None)
    if ts_reactive_power is not None:
        check_timeseries_for_index_and_cols(
            edisgo_obj,
            ts_reactive_power,
            charging_point_names,
        )
    _drop_existing_component_timeseries(
        edisgo_obj, "charging_points", charging_point_names
    )
    # add new timeseries
    edisgo_obj.timeseries.charging_points_active_power = pd.concat(
        [edisgo_obj.timeseries.charging_points_active_power, ts_active_power],
        axis=1,
        sort=False,
    )
    edisgo_obj.timeseries.charging_points_reactive_power = pd.concat(
<<<<<<< HEAD
        [
            edisgo_obj.timeseries.charging_points_reactive_power,
            ts_reactive_power,
        ],
=======
        [edisgo_obj.timeseries.charging_points_reactive_power, ts_reactive_power],
>>>>>>> 4ecfc961
        axis=1,
        sort=False,
    )


def add_storage_units_timeseries(edisgo_obj, storage_unit_names, **kwargs):
    """
    Define storage unit time series for active and reactive power. For more
    information on required and optional parameters see description of
    :func:`get_component_timeseries`. The mode initially set within
    get_component_timeseries is used here to set new timeseries. If a different
    mode is required, change edisgo_obj.timeseries.mode to the desired mode and
    provide respective parameters.

    Parameters
    ----------
    edisgo_obj: :class:`~.self.edisgo.EDisGo`
        The eDisGo model overall container
    storage_unit_names: str or list of str
        Names of storage units to add timeseries for. Default None, timeseries
        for all storage units of edisgo_obj are set then.

    """
    # if timeseries have not been set yet, it is not
    # necessary to add timeseries
    if not hasattr(edisgo_obj.timeseries, "mode"):
        logger.debug(
            "Timeseries have not been set yet. Please call"
            "get_components_timeseries to create timeseries."
        )
        return
    # turn single name to list
    if isinstance(storage_unit_names, str):
        storage_unit_names = [storage_unit_names]
    # append timeseries of respective mode
    if edisgo_obj.timeseries.mode:
        if "worst-case" in edisgo_obj.timeseries.mode:
            modes = _get_worst_case_modes(edisgo_obj.timeseries.mode)
            # set random timeindex
            _worst_case_storage(
                edisgo_obj=edisgo_obj,
                modes=modes,
                storage_names=storage_unit_names,
            )
        elif edisgo_obj.timeseries.mode == "manual":
            storage_units_active_power = kwargs.get("storage_units_active_power", None)
            if storage_units_active_power is not None:
                check_timeseries_for_index_and_cols(
                    edisgo_obj, storage_units_active_power, storage_unit_names
                )
            storage_units_reactive_power = kwargs.get(
                "storage_units_reactive_power", None
            )
            if storage_units_reactive_power is not None:
                check_timeseries_for_index_and_cols(
                    edisgo_obj,
                    storage_units_reactive_power,
                    storage_unit_names,
                )
            _drop_existing_component_timeseries(
                edisgo_obj, "storage_units", storage_unit_names
            )
            # add new storage timeseries
            edisgo_obj.timeseries.storage_units_active_power = pd.concat(
                [
                    edisgo_obj.timeseries.storage_units_active_power,
                    storage_units_active_power.loc[:, storage_unit_names],
                ],
                axis=1,
            )
            edisgo_obj.timeseries.storage_units_reactive_power = pd.concat(
                [
                    edisgo_obj.timeseries.storage_units_reactive_power,
                    storage_units_reactive_power.loc[:, storage_unit_names],
                ],
                axis=1,
            )
        else:
            raise ValueError(
                "{} is not a valid mode.".format(edisgo_obj.timeseries.mode)
            )
    else:
        # create load active and reactive power timeseries
        _storage_from_timeseries(
            edisgo_obj=edisgo_obj,
            name_storage_units=storage_unit_names,
            ts_active_power=kwargs.get("timeseries_storage_units", None),
            ts_reactive_power=kwargs.get(
                "timeseries_storage_units_reactive_power", None
            ),
        )


def _drop_existing_component_timeseries(edisgo_obj, comp_type, comp_names):
    """
    Drop columns of active and reactive power timeseries of 'comp_type'
    components with names 'comp_names'.

    Parameters
    ----------
    edisgo_obj: :class:`~.self.edisgo.EDisGo`
        The eDisGo model overall container
    comp_type: str
        Specification of component type, either 'loads', 'generators' or
        'storage_units'
    comp_names: list of str
        List of names of components that are to be dropped

    """
    if isinstance(comp_names, str):
        comp_names = [comp_names]
    # drop existing timeseries of component
    setattr(
        edisgo_obj.timeseries,
        comp_type + "_active_power",
        getattr(edisgo_obj.timeseries, comp_type + "_active_power").drop(
            getattr(edisgo_obj.timeseries, comp_type + "_active_power").columns[
                getattr(
                    edisgo_obj.timeseries, comp_type + "_active_power"
                ).columns.isin(comp_names)
            ],
            axis=1,
        ),
    )
    setattr(
        edisgo_obj.timeseries,
        comp_type + "_reactive_power",
        getattr(edisgo_obj.timeseries, comp_type + "_reactive_power").drop(
            getattr(edisgo_obj.timeseries, comp_type + "_reactive_power").columns[
                getattr(
                    edisgo_obj.timeseries, comp_type + "_reactive_power"
                ).columns.isin(comp_names)
            ],
            axis=1,
        ),
    )


def check_timeseries_for_index_and_cols(edisgo_obj, timeseries, component_names):
    """
    Checks index and column names of inserted timeseries to make sure, they
    have the right format.

    Parameters
    ----------
    timeseries:  :pandas:`pandas.DataFrame<dataframe>`
        inserted timeseries
    component_names: list of str
        names of components of which timeseries are to be added
    """
    if (~edisgo_obj.timeseries.timeindex.isin(timeseries.index)).any():
        raise ValueError(
            "Inserted timeseries for the following "
            "components have the a wrong time index: "
            "{}. Values are missing.".format(component_names)
        )
    if any(comp not in timeseries.columns for comp in component_names):
        raise ValueError(
            "Columns of inserted timeseries are not the same "
            "as names of components to be added. Timeseries "
            "for the following components were tried to be "
            "added: {}".format(component_names)
        )


def import_load_timeseries(config_data, data_source, year=2018):
    """
    Import load time series

    Parameters
    ----------
    config_data : dict
        Dictionary containing config data from config files.
    data_source : str
        Specify type of data source. Available data sources are

         * 'demandlib'
            Determine a load time series with the use of the demandlib.
            This calculates standard load profiles for 4 different sectors.

    mv_grid_id : :obj:`str`
        MV grid ID as used in oedb. Provide this if `data_source` is 'oedb'.
        Default: None.
    year : int
        Year for which to generate load time series. Provide this if
        `data_source` is 'demandlib'. Default: None.

    Returns
    -------
    :pandas:`pandas.DataFrame<dataframe>`
        Load time series

    """

    def _load_timeseries_demandlib(config_data, year):
        """
        Get normalized sectoral load time series

        Time series are normalized to 1 MWh consumption per year

        Todo: Move to io.
        ToDo: Update docstring.

        Parameters
        ----------
        config_data : dict
            Dictionary containing config data from config files.
        year : int
            Year for which to generate load time series.

        Returns
        -------
        :pandas:`pandas.DataFrame<dataframe>`
            Load time series

        """

        sectoral_consumption = {"h0": 1, "g0": 1, "i0": 1, "l0": 1}

        cal = Germany()
        holidays = dict(cal.holidays(year))

        e_slp = bdew.ElecSlp(year, holidays=holidays)

        # multiply given annual demand with timeseries
        elec_demand = e_slp.get_profile(sectoral_consumption)

        # Add the slp for the industrial group
        ilp = profiles.IndustrialLoadProfile(e_slp.date_time_index, holidays=holidays)

        # Beginning and end of workday, weekdays and weekend days, and scaling
        # factors by default
        elec_demand["i0"] = ilp.simple_profile(
            sectoral_consumption["i0"],
            am=datetime.time(
                config_data["demandlib"]["day_start"].hour,
                config_data["demandlib"]["day_start"].minute,
                0,
            ),
            pm=datetime.time(
                config_data["demandlib"]["day_end"].hour,
                config_data["demandlib"]["day_end"].minute,
                0,
            ),
            profile_factors={
                "week": {
                    "day": config_data["demandlib"]["week_day"],
                    "night": config_data["demandlib"]["week_night"],
                },
                "weekend": {
                    "day": config_data["demandlib"]["weekend_day"],
                    "night": config_data["demandlib"]["weekend_night"],
                },
            },
        )

        # Resample 15-minute values to hourly values and sum across sectors
        elec_demand = elec_demand.resample("H").mean()

        return elec_demand

    if data_source == "demandlib":
        try:
            float(year)
            if year > datetime.date.today().year:
                raise TypeError
        except TypeError:
            year = datetime.date.today().year - 1
            logger.warning("No valid year inserted. Year set to previous year.")
        load = _load_timeseries_demandlib(config_data, year)
        load.rename(
            columns={
                "g0": "retail",
                "h0": "residential",
                "l0": "agricultural",
                "i0": "industrial",
            },
            inplace=True,
        )
    else:
        raise NotImplementedError
    return load


def _get_worst_case_modes(mode):
    """
    Returns list of modes to be handled in worst case analysis.

    Parameters
    ----------
    mode: str
        string containing 'worst-case' and specifies case

    Returns
    -------
    modes: list of str
        list which can contains 'feedin-case', 'load_case' or both
    """
    if mode == "worst-case":
        modes = ["feedin_case", "load_case"]
    elif mode == "worst-case-feedin" or mode == "worst-case-load":
        modes = ["{}_case".format(mode.split("-")[-1])]
    else:
        raise ValueError("{} is not a valid mode.".format(mode))
    return modes


def _get_q_sign_generator(reactive_power_mode):
    """
    Get the sign of reactive power in generator sign convention.

    In the generator sign convention the reactive power is negative in
    inductive operation (`reactive_power_mode` is 'inductive') and positive
    in capacitive operation (`reactive_power_mode` is 'capacitive').

    Parameters
    ----------
    reactive_power_mode : str
        Possible options are 'inductive' and 'capacitive'.

    Returns
    --------
    int
        Sign of reactive power in generator sign convention.

    """
    if reactive_power_mode.lower() == "inductive":
        return -1
    elif reactive_power_mode.lower() == "capacitive":
        return 1
    else:
        raise ValueError(
            "reactive_power_mode must either be 'capacitive' "
            "or 'inductive' but is {}.".format(reactive_power_mode)
        )


def _get_q_sign_load(reactive_power_mode):
    """
    Get the sign of reactive power in load sign convention.

    In the load sign convention the reactive power is positive in
    inductive operation (`reactive_power_mode` is 'inductive') and negative
    in capacitive operation (`reactive_power_mode` is 'capacitive').

    Parameters
    ----------
    reactive_power_mode : str
        Possible options are 'inductive' and 'capacitive'.

    Returns
    --------
    int
        Sign of reactive power in load sign convention.

    """
    if reactive_power_mode.lower() == "inductive":
        return 1
    elif reactive_power_mode.lower() == "capacitive":
        return -1
    else:
        raise ValueError(
            "reactive_power_mode must either be 'capacitive' "
            "or 'inductive' but is {}.".format(reactive_power_mode)
        )


def fixed_cosphi(active_power, q_sign, power_factor):
    """
    Calculates reactive power for a fixed cosphi operation.

    Parameters
    ----------
    active_power : :pandas:`pandas.DataFrame<DataFrame>`
        Dataframe with active power time series. Columns of the dataframe are
        names of the components and index of the dataframe are the time steps
        reactive power is calculated for.
    q_sign : :pandas:`pandas.Series<Series>` or int
        `q_sign` defines whether the reactive power is positive or
        negative and must either be -1 or +1. In case `q_sign` is given as a
        series, the index must contain the same component names as given in
        columns of parameter `active_power`.
    power_factor : :pandas:`pandas.Series<Series>` or float
        Ratio of real to apparent power.
        In case `power_factor` is given as a series, the index must contain the
        same component names as given in columns of parameter `active_power`.

    Returns
    -------
    :pandas:`pandas.DataFrame<DataFrame>`
        Dataframe with the same format as the `active_power` dataframe,
        containing the reactive power.

    """
    return active_power * q_sign * np.tan(np.arccos(power_factor))


def _set_reactive_power_time_series_for_fixed_cosphi_using_config(
    edisgo_obj, df, component_type
):
    """
    Calculates reactive power in Mvar for a fixed cosphi operation.

    This function adds the calculated reactive power time series to the
    :class:`~.network.timeseries.TimeSeries` object. For
    `component_type`='generators' time series is added to
    :attr:`~.network.timeseries.TimeSeries.generators_reactive_power`, for
    `component_type`='storage_units' time series is added to
    :attr:`~.network.timeseries.TimeSeries.storage_units_reactive_power` and
    for `component_type`='loads' time series is added to
    :attr:`~.network.timeseries.TimeSeries.loads_reactive_power`.

    Parameters
    ----------
    edisgo_obj : :class:`~.EDisGo`
    df : :pandas:`pandas.DataFrame<DataFrame>`
        Dataframe with component names (in the index) of all components
        reactive power needs to be calculated for. Only required column is
        column 'bus', giving the name of the bus the component is connected to.
        All components must have the same `component_type`.
    component_type : str
        Specifies whether to calculate reactive power for generators, storage
        units or loads. The component type determines the power factor and
        power mode used. Possible options are 'generators', 'storage_units' and
        'loads'.

    Notes
    -----
    Reactive power is determined based on reactive power factors and reactive
    power modes defined in the config file 'config_timeseries' in sections
    'reactive_power_factor' and 'reactive_power_mode'. Both are distinguished
    between the voltage level the components are in (medium or low voltage).

    """
    if df.empty:
        return

    # assign voltage level to generators
    df = assign_voltage_level_to_component(edisgo_obj, df)

    # get default configurations
    reactive_power_mode = edisgo_obj.config["reactive_power_mode"]
    reactive_power_factor = edisgo_obj.config["reactive_power_factor"]
    voltage_levels = df.voltage_level.unique()

    # write series with sign of reactive power and power factor
    # for each component
    q_sign = pd.Series(index=df.index)
    power_factor = pd.Series(index=df.index)
    if component_type in ["generators", "storage_units"]:
        get_q_sign = _get_q_sign_generator
    elif component_type == "loads":
        get_q_sign = _get_q_sign_load
    else:
        raise ValueError(
            "Given 'component_type' is not valid. Valid options are "
            "'generators','storage_units' and 'loads'."
        )
    for voltage_level in voltage_levels:
        cols = df.index[df.voltage_level == voltage_level]
        if len(cols) > 0:
            q_sign[cols] = get_q_sign(
                reactive_power_mode["{}_gen".format(voltage_level)]
            )
            power_factor[cols] = reactive_power_factor["{}_gen".format(voltage_level)]

    # calculate reactive power time series and append to TimeSeries object
    reactive_power_df = drop_duplicated_columns(
        pd.concat(
            [
                getattr(edisgo_obj.timeseries, component_type + "_reactive_power"),
                fixed_cosphi(
                    getattr(
                        edisgo_obj.timeseries, component_type + "_active_power"
                    ).loc[:, df.index],
                    q_sign,
                    power_factor,
                ),
            ],
            axis=1,
        ),
        keep="last",
    )

    setattr(
<<<<<<< HEAD
        edisgo_obj.timeseries,
        component_type + "_reactive_power",
        reactive_power_df,
=======
        edisgo_obj.timeseries, component_type + "_reactive_power", reactive_power_df
>>>>>>> 4ecfc961
    )<|MERGE_RESOLUTION|>--- conflicted
+++ resolved
@@ -8,16 +8,6 @@
 from demandlib import bdew as bdew
 from demandlib import particular_profiles as profiles
 from workalendar.europe import Germany
-<<<<<<< HEAD
-=======
-from demandlib import bdew as bdew, particular_profiles as profiles
-from edisgo.io.timeseries_import import import_feedin_timeseries
-from edisgo.tools.tools import (
-    assign_voltage_level_to_component,
-    drop_duplicated_columns,
-    get_weather_cells_intersecting_with_grid_district,
-)
->>>>>>> 4ecfc961
 
 from edisgo.io.timeseries_import import import_feedin_timeseries
 from edisgo.tools.tools import (
@@ -442,15 +432,11 @@
                 "storage_units_reactive_power",
             ]
         for attr in attr_to_reduce:
-<<<<<<< HEAD
             setattr(
                 self,
                 attr,
                 getattr(self, attr).apply(lambda _: _.astype(to_type)),
             )
-=======
-            setattr(self, attr, getattr(self, attr).apply(lambda _: _.astype(to_type)))
->>>>>>> 4ecfc961
 
     def to_csv(self, directory, reduce_memory=False, **kwargs):
         """
@@ -511,15 +497,11 @@
         for attr in _get_attributes_to_save():
             path = os.path.join(directory, "{}.csv".format(attr))
             if os.path.exists(path):
-<<<<<<< HEAD
                 setattr(
                     self,
                     attr,
                     pd.read_csv(path, index_col=0, parse_dates=True),
                 )
-=======
-                setattr(self, attr, pd.read_csv(path, index_col=0, parse_dates=True))
->>>>>>> 4ecfc961
                 if timeindex is None:
                     timeindex = getattr(self, "_{}".format(attr)).index
         if timeindex is None:
@@ -683,13 +665,9 @@
             edisgo_obj.timeseries.generation_fluctuating = ts
         elif isinstance(ts, str) and ts == "oedb":
             edisgo_obj.timeseries.generation_fluctuating = import_feedin_timeseries(
-<<<<<<< HEAD
                 config_data,
                 weather_cell_ids,
                 kwargs.get("timeindex", None),
-=======
-                config_data, weather_cell_ids, kwargs.get("timeindex", None)
->>>>>>> 4ecfc961
             )
         else:
             raise ValueError(
@@ -1059,13 +1037,9 @@
     cols_wind = gen_ts[gens_df.index[gens_df.type == "wind"]].columns
     if len(cols_wind) > 0:
         gen_ts[cols_wind] = pd.concat(
-<<<<<<< HEAD
             [worst_case_ts.loc[:, ["wind"]]] * len(cols_wind),
             axis=1,
             sort=True,
-=======
-            [worst_case_ts.loc[:, ["wind"]]] * len(cols_wind), axis=1, sort=True
->>>>>>> 4ecfc961
         )
     # assign normalized active power time series to other generators
     cols = gen_ts.columns[~gen_ts.columns.isin(cols_pv.append(cols_wind))]
@@ -1079,14 +1053,10 @@
 
     # multiply normalized time series by nominal power of generator
     edisgo_obj.timeseries.generators_active_power = pd.concat(
-<<<<<<< HEAD
         [
             edisgo_obj.timeseries.generators_active_power,
             gen_ts.mul(gens_df.p_nom),
         ],
-=======
-        [edisgo_obj.timeseries.generators_active_power, gen_ts.mul(gens_df.p_nom)],
->>>>>>> 4ecfc961
         axis=1,
     )
 
@@ -1166,11 +1136,7 @@
     edisgo_obj.timeseries.loads_active_power = pd.concat(
         [
             edisgo_obj.timeseries.loads_active_power,
-<<<<<<< HEAD
             (power_scaling_df * loads_df.loc[:, "p_nom"]),
-=======
-            (power_scaling_df * loads_df.loc[:, "peak_load"]),
->>>>>>> 4ecfc961
         ],
         axis=1,
     )
@@ -1248,13 +1214,9 @@
         )
 
         _set_reactive_power_time_series_for_fixed_cosphi_using_config(
-<<<<<<< HEAD
             edisgo_obj=edisgo_obj,
             df=storage_df,
             component_type="storage_units",
-=======
-            edisgo_obj=edisgo_obj, df=storage_df, component_type="storage_units"
->>>>>>> 4ecfc961
         )
 
 
@@ -1284,7 +1246,7 @@
             edisgo_obj.timeseries.storage_units_active_power.index
         ).all()
     except:
-        message = "Time index of feed-in and load time series does " "not match."
+        message = "Time index of feed-in and load time series does not match."
         logging.error(message)
         raise KeyError(message)
 
@@ -1526,14 +1488,10 @@
         sort=False,
     )
     edisgo_obj.timeseries.charging_points_reactive_power = pd.concat(
-<<<<<<< HEAD
         [
             edisgo_obj.timeseries.charging_points_reactive_power,
             ts_reactive_power,
         ],
-=======
-        [edisgo_obj.timeseries.charging_points_reactive_power, ts_reactive_power],
->>>>>>> 4ecfc961
         axis=1,
         sort=False,
     )
@@ -2019,11 +1977,7 @@
     )
 
     setattr(
-<<<<<<< HEAD
         edisgo_obj.timeseries,
         component_type + "_reactive_power",
         reactive_power_df,
-=======
-        edisgo_obj.timeseries, component_type + "_reactive_power", reactive_power_df
->>>>>>> 4ecfc961
     )