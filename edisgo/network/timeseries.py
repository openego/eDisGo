--- conflicted
+++ resolved
@@ -2230,9 +2230,6 @@
     def scale_timeseries(
         self, p_scaling_factor: float = 1.0, q_scaling_factor: float = 1.0
     ):
-<<<<<<< HEAD
-        attributes_type = ["generators", "storage_units", "storage_units"]
-=======
         """
         Scales component time series by given factors.
 
@@ -2251,7 +2248,6 @@
 
         """
         attributes_type = ["generators", "loads", "storage_units"]
->>>>>>> 3e5be326
         power_types = {
             "active_power": p_scaling_factor,
             "reactive_power": q_scaling_factor,
