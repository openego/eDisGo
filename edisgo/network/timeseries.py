from __future__ import annotations

import itertools
import logging
import os

from typing import TYPE_CHECKING
from zipfile import ZipFile

import numpy as np
import pandas as pd

from edisgo.flex_opt import q_control
from edisgo.io import timeseries_import
from edisgo.tools.tools import (
    assign_voltage_level_to_component,
    get_weather_cells_intersecting_with_grid_district,
)

if TYPE_CHECKING:
    from edisgo import EDisGo

logger = logging.getLogger(__name__)


class TimeSeries:
    """
    Holds component-specific active and reactive power time series.

    All time series are fixed time series that in case of flexibilities result after
    application of a heuristic or optimisation. They can be used for power flow
    calculations.

    Also holds any raw time series data that was used to generate component-specific
    time series in attribute `time_series_raw`. See
    :class:`~.network.timeseries.TimeSeriesRaw` for more information.

    Other Parameters
    -----------------
    timeindex : :pandas:`pandas.DatetimeIndex<DatetimeIndex>`, optional
        Can be used to define a time range for which to obtain the provided
        time series and run power flow analysis. Default: None.

    Attributes
    -----------
    time_series_raw : :class:`~.network.timeseries.TimeSeriesRaw`
        Raw time series. See :class:`~.network.timeseries.TimeSeriesRaw` for  more
        information.

    """

    def __init__(self, **kwargs):

        self._timeindex = kwargs.get("timeindex", pd.DatetimeIndex([]))
        self.time_series_raw = TimeSeriesRaw()

    @property
    def is_worst_case(self) -> bool:
        """
        Time series mode.

        Is used to distinguish between normal time series analysis and worst-case
        analysis. Is determined by checking if the timindex starts before 1971 as the
        default for worst-case is 1970. Be mindful when creating your own worst-cases.

        Returns
        -------
        bool
            Indicates if current time series is worst-case time series with different
            assumptions for mv and lv simultaneities.
        """
        if len(self.timeindex) > 0:
            return self.timeindex[0] < pd.Timestamp("1971-01-01")
        return False

    @property
    def timeindex(self):
        """
        Time index all time-dependent attributes are indexed by.

        Is used as default time steps in e.g. power flow analysis.

        Parameters
        -----------
        ind : :pandas:`pandas.DatetimeIndex<DatetimeIndex>`
            Time index all time-dependent attributes are indexed by.

        Returns
        -------
        :pandas:`pandas.DatetimeIndex<DatetimeIndex>`
            Time index all time-dependent attributes are indexed by.

        """
        return self._timeindex

    @timeindex.setter
    def timeindex(self, ind):
        if len(self._timeindex) > 0 and not ind.isin(self._timeindex).all():
            logger.warning(
                "Not all time steps of new time index lie within existing "
                "time index. This may cause problems later on."
            )
        self._timeindex = ind

    def _internal_getter(self, attribute):
        try:
            return getattr(self, f"_{attribute}").loc[self.timeindex, :]
        except AttributeError:
            return pd.DataFrame(index=self.timeindex)
        except KeyError:
            logger.warning(
                f"Timeindex and {attribute} have deviating indices. "
                "Empty dataframe will be returned."
            )
            return pd.DataFrame(index=self.timeindex)

    @property
    def generators_active_power(self):
        """
        Active power time series of generators in MW.

        Parameters
        ----------
        df : :pandas:`pandas.DataFrame<DataFrame>`
            Active power time series of all generators in topology in MW. Index of the
            dataframe is a time index and column names are names of generators.

        Returns
        -------
        :pandas:`pandas.DataFrame<DataFrame>`
            Active power time series of all generators in topology in MW for time steps
            given in :py:attr:`~timeindex`. For more information on the dataframe see
            input parameter `df`.

        """
        return self._internal_getter("generators_active_power")

    @generators_active_power.setter
    def generators_active_power(self, df):
        self._generators_active_power = df

    @property
    def generators_reactive_power(self):
        """
        Reactive power time series of generators in MVA.

        Parameters
        ----------
        df : :pandas:`pandas.DataFrame<DataFrame>`
            Reactive power time series of all generators in topology in MVA. Index of
            the dataframe is a time index and column names are names of generators.

        Returns
        -------
        :pandas:`pandas.DataFrame<DataFrame>`
            Reactive power time series of all generators in topology in MVA for time
            steps given in :py:attr:`~timeindex`. For more information on the dataframe
            see input parameter `df`.

        """
        return self._internal_getter("generators_reactive_power")

    @generators_reactive_power.setter
    def generators_reactive_power(self, df):
        self._generators_reactive_power = df

    @property
    def loads_active_power(self):
        """
        Active power time series of loads in MW.

        Parameters
        ----------
        df : :pandas:`pandas.DataFrame<DataFrame>`
            Active power time series of all loads in topology in MW. Index of the
            dataframe is a time index and column names are names of loads.

        Returns
        -------
        :pandas:`pandas.DataFrame<DataFrame>`
            Active power time series of all loads in topology in MW for time steps
            given in :py:attr:`~timeindex`. For more information on the dataframe see
            input parameter `df`.

        """
        return self._internal_getter("loads_active_power")

    @loads_active_power.setter
    def loads_active_power(self, df):
        self._loads_active_power = df

    @property
    def loads_reactive_power(self):
        """
        Reactive power time series of loads in MVA.

        Parameters
        ----------
        df : :pandas:`pandas.DataFrame<DataFrame>`
            Reactive power time series of all loads in topology in MVA. Index of
            the dataframe is a time index and column names are names of loads.

        Returns
        -------
        :pandas:`pandas.DataFrame<DataFrame>`
            Reactive power time series of all loads in topology in MVA for time
            steps given in :py:attr:`~timeindex`. For more information on the dataframe
            see input parameter `df`.

        """
        return self._internal_getter("loads_reactive_power")

    @loads_reactive_power.setter
    def loads_reactive_power(self, df):
        self._loads_reactive_power = df

    def charging_points_active_power(self, edisgo_object: EDisGo):
        """
        Returns a subset of :py:attr:`~loads_active_power` containing only the time
        series of charging points.

        Parameters
        ----------
        edisgo_object : :class:`~.EDisGo`

        Returns
        -------
        :pandas:`pandas.DataFrame<DataFrame>`
            Pandas DataFrame with active power time series of charging points.

        """
        return self.loads_active_power.loc[
            :, edisgo_object.topology.charging_points_df.index
        ]

    def charging_points_reactive_power(self, edisgo_object: EDisGo):
        """
        Returns a subset of :py:attr:`~loads_reactive_power` containing only the time
        series of charging points.

        Parameters
        ----------
        edisgo_object : :class:`~.EDisGo`

        Returns
        -------
        :pandas:`pandas.DataFrame<DataFrame>`
            Pandas DataFrame with reactive power time series of charging points.

        """
        return self.loads_reactive_power.loc[
            :, edisgo_object.topology.charging_points_df.index
        ]

    @property
    def storage_units_active_power(self):
        """
        Active power time series of storage units in MW.

        Parameters
        ----------
        df : :pandas:`pandas.DataFrame<DataFrame>`
            Active power time series of all storage units in topology in MW. Index of
            the dataframe is a time index and column names are names of storage units.

        Returns
        -------
        :pandas:`pandas.DataFrame<DataFrame>`
            Active power time series of all storage units in topology in MW for time
            steps given in :py:attr:`~timeindex`. For more information on the dataframe
            see input parameter `df`.

        """
        return self._internal_getter("storage_units_active_power")

    @storage_units_active_power.setter
    def storage_units_active_power(self, df):
        self._storage_units_active_power = df

    @property
    def storage_units_reactive_power(self):
        """
        Reactive power time series of storage units in MVA.

        Parameters
        ----------
        df : :pandas:`pandas.DataFrame<DataFrame>`
            Reactive power time series of all storage units in topology in MVA. Index of
            the dataframe is a time index and column names are names of storage units.

        Returns
        -------
        :pandas:`pandas.DataFrame<DataFrame>`
            Reactive power time series of all storage units in topology in MVA for time
            steps given in :py:attr:`~timeindex`. For more information on the dataframe
            see input parameter `df`.

        """
        return self._internal_getter("storage_units_reactive_power")

    @storage_units_reactive_power.setter
    def storage_units_reactive_power(self, df):
        self._storage_units_reactive_power = df

    def reset(self):
        """
        Resets all time series.

        Active and reactive power time series of all loads, generators and storage units
        are deleted, as well as timeindex everything stored in
        :py:attr:`~time_series_raw`.

        """
        self.timeindex = pd.DatetimeIndex([])
        self.generators_active_power = None
        self.loads_active_power = None
        self.storage_units_active_power = None
        self.generators_reactive_power = None
        self.loads_reactive_power = None
        self.storage_units_reactive_power = None
        self.time_series_raw = TimeSeriesRaw()

    def set_active_power_manual(
        self, edisgo_object, ts_generators=None, ts_loads=None, ts_storage_units=None
    ):
        """
        Sets given component active power time series.

        If time series for a component were already set before, they are overwritten.

        Parameters
        ----------
        edisgo_object : :class:`~.EDisGo`
        ts_generators : :pandas:`pandas.DataFrame<DataFrame>`
            Active power time series in MW of generators. Index of the data frame is
            a datetime index. Columns contain generators names of generators to set
            time series for.
        ts_loads : :pandas:`pandas.DataFrame<DataFrame>`
            Active power time series in MW of loads. Index of the data frame is
            a datetime index. Columns contain load names of loads to set
            time series for.
        ts_storage_units : :pandas:`pandas.DataFrame<DataFrame>`
            Active power time series in MW of storage units. Index of the data frame is
            a datetime index. Columns contain storage unit names of storage units to set
            time series for.

        """
        self._set_manual(
            edisgo_object,
            "active",
            ts_generators=ts_generators,
            ts_loads=ts_loads,
            ts_storage_units=ts_storage_units,
        )

    def set_reactive_power_manual(
        self, edisgo_object, ts_generators=None, ts_loads=None, ts_storage_units=None
    ):
        """
        Sets given component reactive power time series.

        If time series for a component were already set before, they are overwritten.

        Parameters
        ----------
        edisgo_object : :class:`~.EDisGo`
        ts_generators : :pandas:`pandas.DataFrame<DataFrame>`
            Reactive power time series in MVA of generators. Index of the data frame is
            a datetime index. Columns contain generators names of generators to set
            time series for.
        ts_loads : :pandas:`pandas.DataFrame<DataFrame>`
            Reactive power time series in MVA of loads. Index of the data frame is
            a datetime index. Columns contain load names of loads to set
            time series for.
        ts_storage_units : :pandas:`pandas.DataFrame<DataFrame>`
            Reactive power time series in MVA of storage units. Index of the data frame
            is a datetime index. Columns contain storage unit names of storage units to
            set time series for.

        """
        self._set_manual(
            edisgo_object,
            "reactive",
            ts_generators=ts_generators,
            ts_loads=ts_loads,
            ts_storage_units=ts_storage_units,
        )

    def _set_manual(
        self,
        edisgo_object,
        mode,
        ts_generators=None,
        ts_loads=None,
        ts_storage_units=None,
    ):
        """
        Sets given component time series.

        If time series for a component were already set before, they are overwritten.

        Parameters
        ----------
        edisgo_object : :class:`~.EDisGo`
        mode : str
            Defines whether to set active or reactive power time series. Possible
            options are "active" and "reactive".
        ts_generators : :pandas:`pandas.DataFrame<DataFrame>`
            Active or reactive power time series in MW or MVA of generators.
            Index of the data frame is a datetime index. Columns contain generator
            names of generators to set time series for.
        ts_loads : :pandas:`pandas.DataFrame<DataFrame>`
            Active or reactive power time series in MW or MVA of loads.
            Index of the data frame is a datetime index. Columns contain load names of
            loads to set time series for.
        ts_storage_units : :pandas:`pandas.DataFrame<DataFrame>`
            Active or reactive power time series in MW or MVA of storage units.
            Index of the data frame is a datetime index. Columns contain storage unit
            names of storage units to set time series for.

        """
        if ts_generators is not None:
            # check if all generators time series are provided for exist in the network
            # and only set time series for those that do
            comps_in_network = self._check_if_components_exist(
                edisgo_object, ts_generators.columns, "generators"
            )
            ts_generators = ts_generators.loc[:, comps_in_network]

            # drop generators time series from self.generators_(re)active_power that may
            # already exist for some of the given generators
            df_name = f"generators_{mode}_power"
            self.drop_component_time_series(
                df_name=df_name, comp_names=ts_generators.columns
            )
            # set (re)active power
            self.add_component_time_series(df_name=df_name, ts_new=ts_generators)

        if ts_loads is not None:
            # check if all loads time series are provided for exist in the network
            # and only set time series for those that do
            comps_in_network = self._check_if_components_exist(
                edisgo_object, ts_loads.columns, "loads"
            )
            ts_loads = ts_loads.loc[:, comps_in_network]

            # drop load time series from self.loads_(re)active_power that may
            # already exist for some of the given loads
            df_name = f"loads_{mode}_power"
            self.drop_component_time_series(
                df_name=df_name, comp_names=ts_loads.columns
            )
            # set (re)active power
            self.add_component_time_series(df_name=df_name, ts_new=ts_loads)

        if ts_storage_units is not None:
            # check if all storage units time series are provided for exist in the
            # network and only set time series for those that do
            comps_in_network = self._check_if_components_exist(
                edisgo_object, ts_storage_units.columns, "storage_units"
            )
            ts_storage_units = ts_storage_units.loc[:, comps_in_network]

            # drop storage unit time series from self.storage_units_(re)active_power
            # that may already exist for some of the given storage units
            df_name = f"storage_units_{mode}_power"
            self.drop_component_time_series(
                df_name=df_name, comp_names=ts_storage_units.columns
            )
            # set (re)active power
            self.add_component_time_series(df_name=df_name, ts_new=ts_storage_units)

    def set_worst_case(
        self,
        edisgo_object,
        cases,
        generators_names=None,
        loads_names=None,
        storage_units_names=None,
    ):
        """
        Sets demand and feed-in of loads, generators and storage units for the
        specified worst cases.

        Per default time series are set for all loads, generators and storage units
        in the network.

        Possible worst cases are 'load_case' (heavy load flow case) and 'feed-in_case'
        (reverse power flow case). Each case is set up once for dimensioning of the MV
        grid ('load_case_mv'/'feed-in_case_mv') and once for the dimensioning of the LV
        grid ('load_case_lv'/'feed-in_case_lv'), as different simultaneity factors are
        assumed for the different voltage levels.

        Assumed simultaneity factors specified in the config section
        `worst_case_scale_factor` are used to generate active power demand or feed-in.
        For the reactive power behavior fixed cosphi is assumed. The power factors
        set in the config section `reactive_power_factor` and the power factor
        mode, defining whether components behave inductive or capacitive, given
        in the config section `reactive_power_mode`, are used.

        Component specific information is given below:

        * Generators

            Worst case feed-in time series are distinguished by technology (PV, wind
            and all other) and whether it is a load or feed-in case.
            In case of generator worst case time series it is not distinguished by
            whether it is used to analyse the MV or LV. However, both options are
            generated as it is distinguished in the case of loads.
            Worst case scaling factors for generators are specified in
            the config section `worst_case_scale_factor` through the parameters:
            'feed-in_case_feed-in_pv', 'feed-in_case_feed-in_wind',
            'feed-in_case_feed-in_other',
            'load_case_feed-in_pv', load_case_feed-in_wind', and
            'load_case_feed-in_other'.

            For reactive power a fixed cosphi is assumed. A different reactive power
            factor is used for generators in the MV and generators in the LV.
            The reactive power factors for generators are specified in
            the config section `reactive_power_factor` through the parameters:
            'mv_gen' and 'lv_gen'.

        * Conventional loads

            Worst case load time series are distinguished by whether it
            is a load or feed-in case and whether it used to analyse the MV or LV.
            Worst case scaling factors for conventional loads are specified in
            the config section `worst_case_scale_factor` through the parameters:
            'mv_feed-in_case_load', 'lv_feed-in_case_load', 'mv_load_case_load', and
            'lv_load_case_load'.

            For reactive power a fixed cosphi is assumed. A different reactive power
            factor is used for loads in the MV and loads in the LV.
            The reactive power factors for conventional loads are specified in
            the config section `reactive_power_factor` through the parameters:
            'mv_load' and 'lv_load'.

        * Charging points

            Worst case demand time series are distinguished by use case (home charging,
            work charging, public (slow) charging and HPC), by whether it is a load or
            feed-in case and by whether it used to analyse the MV or LV.
            Worst case scaling factors for charging points are specified in
            the config section `worst_case_scale_factor` through the parameters:
            'mv_feed-in_case_cp_home', 'mv_feed-in_case_cp_work',
            'mv_feed-in_case_cp_public', and 'mv_feed-in_case_cp_hpc',
            'lv_feed-in_case_cp_home', 'lv_feed-in_case_cp_work',
            'lv_feed-in_case_cp_public', and 'lv_feed-in_case_cp_hpc',
            'mv_load-in_case_cp_home', 'mv_load-in_case_cp_work',
            'mv_load-in_case_cp_public', and 'mv_load-in_case_cp_hpc',
            'lv_load-in_case_cp_home', 'lv_load-in_case_cp_work',
            'lv_load-in_case_cp_public', and 'lv_load-in_case_cp_hpc'.

            For reactive power a fixed cosphi is assumed. A different reactive power
            factor is used for charging points in the MV and charging points in the LV.
            The reactive power factors for charging points are specified in
            the config section `reactive_power_factor` through the parameters:
            'mv_cp' and 'lv_cp'.

        * Heat pumps

            Worst case demand time series are distinguished by whether it is a load or
            feed-in case and by whether it used to analyse the MV or LV.
            Worst case scaling factors for heat pumps are specified in
            the config section `worst_case_scale_factor` through the parameters:
            'mv_feed-in_case_hp', 'lv_feed-in_case_hp', 'mv_load_case_hp', and
            'lv_load_case_hp'.

            For reactive power a fixed cosphi is assumed. A different reactive power
            factor is used for heat pumps in the MV and heat pumps in the LV.
            The reactive power factors for heat pumps are specified in
            the config section `reactive_power_factor` through the parameters:
            'mv_hp' and 'lv_hp'.

        * Storage units

            Worst case feed-in time series are distinguished by whether it is a load or
            feed-in case.
            In case of storage units worst case time series it is not distinguished by
            whether it is used to analyse the MV or LV. However, both options are
            generated as it is distinguished in the case of loads.
            Worst case scaling factors for storage units are specified in
            the config section `worst_case_scale_factor` through the parameters:
            'feed-in_case_storage' and 'load_case_storage'.

            For reactive power a fixed cosphi is assumed. A different reactive power
            factor is used for storage units in the MV and storage units in the LV.
            The reactive power factors for storage units are specified in
            the config section `reactive_power_factor` through the parameters:
            'mv_storage' and 'lv_storage'.

        Parameters
        ----------
        edisgo_object : :class:`~.EDisGo`
        cases : list(str)
            List with worst-cases to generate time series for. Can be
            'feed-in_case', 'load_case' or both.
        generators_names : list(str)
            Defines for which generators to set worst case time series. If None,
            time series are set for all generators. Default: None.
        loads_names : list(str)
            Defines for which loads to set worst case time series. If None,
            time series are set for all loads. Default: None.
        storage_units_names : list(str)
            Defines for which storage units to set worst case time series. If None,
            time series are set for all storage units. Default: None.

        Notes
        -----
        Be careful, this function overwrites all previously set time series in the case
        that these are not worst case time series. If previously set time series are
        worst case time series is checked using :attr:`is_worst_case`.

        Further, if this function is called for a component whose worst-case time series
        are already set, they are overwritten, even if previously set time series
        were set for a different worst-case.

        Also be aware that loads for which type information is not set are handled
        as conventional loads.

        """

        def _overwrite_time_series(p, q, comp_type):
            ts_dict = {f"{comp_type}_active_power": p, f"{comp_type}_reactive_power": q}
            for k, v in ts_dict.items():
                # drop previously set time series
                self.drop_component_time_series(df_name=k, comp_names=v.columns)
                # set time series
                self.add_component_time_series(
                    df_name=k,
                    ts_new=v.rename(index=self.timeindex_worst_cases),
                )

        if self.is_worst_case is False:
            # reset all time series
            self.reset()

            # create a mapping from worst case cases to time stamps needed for pypsa
            worst_cases = [
                "_".join(case) for case in itertools.product(cases, ["mv", "lv"])
            ]
            time_stamps = pd.date_range("1/1/1970", periods=len(worst_cases), freq="H")
            self.timeindex_worst_cases = pd.Series(time_stamps, index=worst_cases)
            self.timeindex = time_stamps
        else:
            # check if cases previously set are the same as set now or if additional
            # cases are set
            if not hasattr(self, "timeindex_worst_cases"):
                logger.warning(
                    "Worst case time series were previously set but attribute "
                    "'TimeSeries.timeindex_worst_cases' was not set, so it is not "
                    "known which time step corresponds to which case. Additional worst "
                    "case time series can therefore not be set. Please either set "
                    "'TimeSeries.timeindex_worst_cases' or use 'TimeSeries.reset()' "
                    "to reset all time series and set new ones."
                )
                return
            set_cases = [
                _
                for _ in ["feed-in_case", "load_case"]
                if any(_ in element for element in self.timeindex_worst_cases.index)
            ]
            new_cases = [_ for _ in cases if _ not in set_cases]
            if len(new_cases) > 0:
                worst_cases = [
                    "_".join(case)
                    for case in itertools.product(new_cases, ["mv", "lv"])
                ]
                time_stamps = pd.date_range(
                    self.timeindex.max() + pd.Timedelta(1, unit="hours"),
                    periods=len(worst_cases),
                    freq="H",
                )
                self.timeindex_worst_cases = self.timeindex_worst_cases.append(
                    pd.Series(time_stamps, index=worst_cases)
                )
                self.timeindex = self.timeindex.append(time_stamps)

        if generators_names is None:
            generators_df = edisgo_object.topology.generators_df
        else:
            generators_names = self._check_if_components_exist(
                edisgo_object, generators_names, "generators"
            )
            generators_df = edisgo_object.topology.generators_df.loc[
                generators_names, :
            ]
        if not generators_df.empty:
            # assign voltage level for reactive power
            df = assign_voltage_level_to_component(
                generators_df, edisgo_object.topology.buses_df
            )
            p, q = self._worst_case_generators(cases, df, edisgo_object.config)
            _overwrite_time_series(p, q, "generators")

        if loads_names is None:
            loads_df = edisgo_object.topology.loads_df
        else:
            loads_names = self._check_if_components_exist(
                edisgo_object, loads_names, "loads"
            )
            loads_df = edisgo_object.topology.loads_df.loc[loads_names, :]
        if not loads_df.empty:
            # assign voltage level for reactive power
            df = assign_voltage_level_to_component(
                loads_df, edisgo_object.topology.buses_df
            )
            # conventional loads
            df_tmp = df[df.type == "conventional_load"]
            if not df_tmp.empty:
                p, q = self._worst_case_conventional_load(
                    cases, df_tmp, edisgo_object.config
                )
                _overwrite_time_series(p, q, "loads")
            # charging points
            df_tmp = df[df.type == "charging_point"]
            if not df_tmp.empty:
                p, q = self._worst_case_charging_points(
                    cases, df_tmp, edisgo_object.config
                )
                _overwrite_time_series(p, q, "loads")
            # heat pumps
            df_tmp = df[df.type == "heat_pump"]
            if not df_tmp.empty:
                p, q = self._worst_case_heat_pumps(cases, df_tmp, edisgo_object.config)
                _overwrite_time_series(p, q, "loads")
            # check if there are loads without time series remaining and if so, handle
            # them as conventional loads
            loads_without_ts = list(
                set(df.index) - set(self.loads_active_power.columns)
            )
            if loads_without_ts:
                logging.warning(
                    "There are loads where information on type of load is missing. "
                    "Handled types are 'conventional_load', 'charging_point', and "
                    "'heat_pump'. Loads with missing type information are handled as "
                    "conventional loads. If this is not the wanted behavior, please "
                    "set type information. This concerns the following "
                    f"loads: {loads_without_ts}."
                )
                p, q = self._worst_case_conventional_load(
                    cases, df.loc[loads_without_ts, :], edisgo_object.config
                )
                _overwrite_time_series(p, q, "loads")

        if storage_units_names is None:
            storage_units_df = edisgo_object.topology.storage_units_df
        else:
            storage_units_names = self._check_if_components_exist(
                edisgo_object, storage_units_names, "storage_units"
            )
            storage_units_df = edisgo_object.topology.storage_units_df.loc[
                storage_units_names, :
            ]
        if not storage_units_df.empty:
            # assign voltage level for reactive power
            df = assign_voltage_level_to_component(
                storage_units_df, edisgo_object.topology.buses_df
            )
            p, q = self._worst_case_storage_units(cases, df, edisgo_object.config)
            _overwrite_time_series(p, q, "storage_units")

    def _worst_case_generators(self, cases, df, configs):
        """
        Get feed-in of generators for worst case analyses.

        See :py:attr:`~set_worst_case` for further information.

        Parameters
        ----------
        cases : list(str)
            List with worst-cases to generate time series for. Can be
            'feed-in_case', 'load_case' or both.
        df : :pandas:`pandas.DataFrame<DataFrame>`
            Dataframe with information on generators in the format of
            :attr:`~.network.topology.Topology.generators_df` with additional column
            "voltage_level".
        configs : :class:`~.tools.config.Config`
            Configuration data with assumed simultaneity factors and reactive power
            behavior.

        Returns
        -------
        (:pandas:`pandas.DataFrame<DataFrame>`, :pandas:`pandas.DataFrame<DataFrame>`)
            Active and reactive power (in MW and MVA, respectively) in each case for
            each generator. The index of the dataframe contains the case and the columns
            are the generator names.

        """
        # check that all generators have information on nominal power, technology type,
        # and voltage level they are in
        df = df.loc[:, ["p_nom", "voltage_level", "type"]]
        check = df.isnull().any(axis=1)
        if check.any():
            raise AttributeError(
                f"The following generators have missing information on nominal power, "
                f"technology type or voltage level: {check[check].index.values}."
            )

        # active power
        # get worst case configurations
        worst_case_scale_factors = configs["worst_case_scale_factor"]
        # get power scaling factors for different technologies, voltage levels and
        # feed-in/load case
        types = ["pv", "wind", "other"]
        power_scaling = pd.DataFrame(columns=types)
        for t in types:
            for case in cases:
                power_scaling.at[f"{case}_mv", t] = worst_case_scale_factors[
                    f"{case}_feed-in_{t}"
                ]

                power_scaling.at[f"{case}_lv", t] = power_scaling.at[f"{case}_mv", t]

        # calculate active power of generators
        active_power = pd.concat(
            [
                power_scaling.pv.to_frame("p_nom").dot(
                    df[df.type == "solar"].loc[:, ["p_nom"]].T
                ),
                power_scaling.wind.to_frame("p_nom").dot(
                    df[df.type == "wind"].loc[:, ["p_nom"]].T
                ),
                power_scaling.other.to_frame("p_nom").dot(
                    df[~df.type.isin(["solar", "wind"])].loc[:, ["p_nom"]].T
                ),
            ],
            axis=1,
        )

        # reactive power
        # get worst case configurations for each generator
        power_factor = q_control._fixed_cosphi_default_power_factor(
            df, "generators", configs
        )
        q_sign = q_control._fixed_cosphi_default_reactive_power_sign(
            df, "generators", configs
        )
        # write reactive power configuration to TimeSeriesRaw
        self.time_series_raw.q_control.drop(df.index, errors="ignore", inplace=True)
        self.time_series_raw.q_control = pd.concat(
            [
                self.time_series_raw.q_control,
                pd.DataFrame(
                    index=df.index,
                    data={
                        "type": "fixed_cosphi",
                        "q_sign": q_sign,
                        "power_factor": power_factor,
                    },
                ),
            ]
        )
        # calculate reactive power of generators
        reactive_power = q_control.fixed_cosphi(active_power, q_sign, power_factor)
        return active_power, reactive_power

    def _worst_case_conventional_load(self, cases, df, configs):
        """
        Get demand of conventional loads for worst case analyses.

        See :py:attr:`~set_worst_case` for further information.

        Parameters
        ----------
        cases : list(str)
            List with worst-cases to generate time series for. Can be
            'feed-in_case', 'load_case' or both.
        df : :pandas:`pandas.DataFrame<DataFrame>`
            Dataframe with information on conventional loads in the format of
            :attr:`~.network.topology.Topology.loads_df` with additional column
            "voltage_level".
        configs : :class:`~.tools.config.Config`
            Configuration data with assumed simultaneity factors and reactive power
            behavior.

        Returns
        -------
        (:pandas:`pandas.DataFrame<DataFrame>`, :pandas:`pandas.DataFrame<DataFrame>`)
            Active and reactive power (in MW and MVA, respectively) in each case for
            each load. The index of the dataframe contains the case and the columns
            are the load names.

        """
        # check that all loads have information on nominal power (grid connection power)
        # and voltage level they are in
        df = df.loc[:, ["p_set", "voltage_level"]]
        check = df.isnull().any(axis=1)
        if check.any():
            raise AttributeError(
                f"The following loads have missing information on grid connection power"
                f" or voltage level: {check[check].index.values}."
            )

        # active power
        # get worst case configurations
        worst_case_scale_factors = configs["worst_case_scale_factor"]
        # get power scaling factors for different voltage levels and feed-in/load case
        power_scaling = pd.Series(dtype=float)
        for case in cases:
            for voltage_level in ["mv", "lv"]:
                power_scaling.at[f"{case}_{voltage_level}"] = worst_case_scale_factors[
                    f"{voltage_level}_{case}_load"
                ]

        # calculate active power of loads
        active_power = power_scaling.to_frame("p_set").dot(df.loc[:, ["p_set"]].T)

        # reactive power
        # get worst case configurations for each load
        power_factor = q_control._fixed_cosphi_default_power_factor(
            df, "loads", configs
        )
        q_sign = q_control._fixed_cosphi_default_reactive_power_sign(
            df, "loads", configs
        )
        # write reactive power configuration to TimeSeriesRaw
        self.time_series_raw.q_control.drop(df.index, errors="ignore", inplace=True)
        self.time_series_raw.q_control = pd.concat(
            [
                self.time_series_raw.q_control,
                pd.DataFrame(
                    index=df.index,
                    data={
                        "type": "fixed_cosphi",
                        "q_sign": q_sign,
                        "power_factor": power_factor,
                    },
                ),
            ]
        )
        # calculate reactive power of loads
        reactive_power = q_control.fixed_cosphi(active_power, q_sign, power_factor)
        return active_power, reactive_power

    def _worst_case_charging_points(self, cases, df, configs):
        """
        Get demand of charging points for worst case analyses.

        See :py:attr:`~set_worst_case` for further information.

        Parameters
        ----------
        cases : list(str)
            List with worst-cases to generate time series for. Can be
            'feed-in_case', 'load_case' or both.
        df : :pandas:`pandas.DataFrame<DataFrame>`
            Dataframe with information on charging points in the format of
            :attr:`~.network.topology.Topology.loads_df` with additional column
            "voltage_level".
        configs : :class:`~.tools.config.Config`
            Configuration data with assumed simultaneity factors and reactive power
            behavior.

        Returns
        -------
        (:pandas:`pandas.DataFrame<DataFrame>`, :pandas:`pandas.DataFrame<DataFrame>`)
            Active and reactive power (in MW and MVA, respectively) in each case for
            each charging point. The index of the dataframe contains the case and the
            columns are the charging point names.

        """
        # check that all charging points have information on nominal power,
        # sector (use case), and voltage level they are in
        df = df.loc[:, ["p_set", "voltage_level", "sector"]]
        check = df.isnull().any(axis=1)
        if check.any():
            raise AttributeError(
                "The following charging points have missing information on nominal "
                f"power, use case or voltage level: {check[check].index.values}."
            )

        # check that there is no invalid sector (only "home", "work", "public", and
        # "hpc" allowed)
        use_cases = ["home", "work", "public", "hpc"]
        sectors = df.sector.unique()
        diff = list(set(sectors) - set(use_cases))
        if diff:
            raise AttributeError(
                "The following charging points have a use case no worst case "
                "simultaneity factor is defined for: "
                f"{df[df.sector.isin(diff)].index.values}."
            )

        # active power
        # get worst case configurations
        worst_case_scale_factors = configs["worst_case_scale_factor"]
        # get power scaling factors for different use cases, voltage levels and
        # feed-in/load case
        power_scaling = pd.DataFrame(columns=sectors)
        for s in sectors:
            for case in cases:
                for voltage_level in ["mv", "lv"]:
                    power_scaling.at[
                        f"{case}_{voltage_level}", s
                    ] = worst_case_scale_factors[f"{voltage_level}_{case}_cp_{s}"]

        # calculate active power of charging points
        active_power = pd.concat(
            [
                power_scaling.loc[:, s]
                .to_frame("p_set")
                .dot(df[df.sector == s].loc[:, ["p_set"]].T)
                for s in sectors
            ],
            axis=1,
        )

        # reactive power
        # get worst case configurations for each charging point
        power_factor = q_control._fixed_cosphi_default_power_factor(
            df, "charging_points", configs
        )
        q_sign = q_control._fixed_cosphi_default_reactive_power_sign(
            df, "charging_points", configs
        )
        # write reactive power configuration to TimeSeriesRaw
        self.time_series_raw.q_control.drop(df.index, errors="ignore", inplace=True)
        self.time_series_raw.q_control = pd.concat(
            [
                self.time_series_raw.q_control,
                pd.DataFrame(
                    index=df.index,
                    data={
                        "type": "fixed_cosphi",
                        "q_sign": q_sign,
                        "power_factor": power_factor,
                    },
                ),
            ]
        )
        # calculate reactive power of charging points
        reactive_power = q_control.fixed_cosphi(active_power, q_sign, power_factor)
        return active_power, reactive_power

    def _worst_case_heat_pumps(self, cases, df, configs):
        """
        Get demand of heat pumps for worst case analyses.

        See :py:attr:`~set_worst_case` for further information.

        Parameters
        ----------
        cases : list(str)
            List with worst-cases to generate time series for. Can be
            'feed-in_case', 'load_case' or both.
        df : :pandas:`pandas.DataFrame<DataFrame>`
            Dataframe with information on heat pumps in the format of
            :attr:`~.network.topology.Topology.loads_df` with additional column
            "voltage_level".
        configs : :class:`~.tools.config.Config`
            Configuration data with assumed simultaneity factors and reactive power
            behavior.

        Returns
        -------
        (:pandas:`pandas.DataFrame<DataFrame>`, :pandas:`pandas.DataFrame<DataFrame>`)
            Active and reactive power (in MW and MVA, respectively) in each case for
            each heat pump. The index of the dataframe contains the case and the columns
            are the heat pump names.

        """
        # check that all heat pumps have information on nominal power, and voltage level
        # they are in
        df = df.loc[:, ["p_set", "voltage_level"]]
        check = df.isnull().any(axis=1)
        if check.any():
            raise AttributeError(
                f"The following heat pumps have missing information on nominal power or"
                f" voltage level: {check[check].index.values}."
            )

        # active power
        # get worst case configurations
        worst_case_scale_factors = configs["worst_case_scale_factor"]
        # get power scaling factors for different voltage levels and feed-in/load case
        power_scaling = pd.Series(dtype=float)
        for case in cases:
            for voltage_level in ["mv", "lv"]:
                power_scaling.at[f"{case}_{voltage_level}"] = worst_case_scale_factors[
                    f"{voltage_level}_{case}_hp"
                ]

        # calculate active power of heat pumps
        active_power = power_scaling.to_frame("p_set").dot(df.loc[:, ["p_set"]].T)

        # reactive power
        # get worst case configurations for each heat pump
        power_factor = q_control._fixed_cosphi_default_power_factor(
            df, "heat_pumps", configs
        )
        q_sign = q_control._fixed_cosphi_default_reactive_power_sign(
            df, "heat_pumps", configs
        )
        # write reactive power configuration to TimeSeriesRaw
        self.time_series_raw.q_control.drop(df.index, errors="ignore", inplace=True)
        self.time_series_raw.q_control = pd.concat(
            [
                self.time_series_raw.q_control,
                pd.DataFrame(
                    index=df.index,
                    data={
                        "type": "fixed_cosphi",
                        "q_sign": q_sign,
                        "power_factor": power_factor,
                    },
                ),
            ]
        )
        # calculate reactive power of heat pumps
        reactive_power = q_control.fixed_cosphi(active_power, q_sign, power_factor)
        return active_power, reactive_power

    def _worst_case_storage_units(self, cases, df, configs):
        """
        Get charging and discharging of storage units for worst case analyses.

        See :py:attr:`~set_worst_case` for further information.

        Parameters
        ----------
        cases : list(str)
            List with worst-cases to generate time series for. Can be
            'feed-in_case', 'load_case' or both.
        df : :pandas:`pandas.DataFrame<DataFrame>`
            Dataframe with information on generators in the format of
            :attr:`~.network.topology.Topology.generators_df` with additional column
            "voltage_level".
        configs : :class:`~.tools.config.Config`
            Configuration data with assumed simultaneity factors and reactive power
            behavior.

        Returns
        -------
        (:pandas:`pandas.DataFrame<DataFrame>`, :pandas:`pandas.DataFrame<DataFrame>`)
            Active and reactive power (in MW and MVA, respectively) in each case for
            each storage. The index of the dataframe contains the case and the columns
            are the storage names.

        """
        # check that all storage units have information on nominal power
        # and voltage level they are in
        df = df.loc[:, ["p_nom", "voltage_level"]]
        check = df.isnull().any(axis=1)
        if check.any():
            raise AttributeError(
                "The following storage units have missing information on nominal power"
                f" or voltage level: {check[check].index.values}."
            )

        # active power
        # get worst case configurations
        worst_case_scale_factors = configs["worst_case_scale_factor"]
        # get power scaling factors for different voltage levels and feed-in/load case
        power_scaling = pd.Series(dtype=float)
        for case in cases:
            power_scaling.at[f"{case}_mv"] = worst_case_scale_factors[f"{case}_storage"]
            power_scaling.at[f"{case}_lv"] = power_scaling.at[f"{case}_mv"]

        # calculate active power of loads
        active_power = power_scaling.to_frame("p_nom").dot(df.loc[:, ["p_nom"]].T)

        # reactive power
        # get worst case configurations for each load
        power_factor = q_control._fixed_cosphi_default_power_factor(
            df, "storage_units", configs
        )
        q_sign = q_control._fixed_cosphi_default_reactive_power_sign(
            df, "storage_units", configs
        )
        # write reactive power configuration to TimeSeriesRaw
        self.time_series_raw.q_control.drop(df.index, errors="ignore", inplace=True)
        self.time_series_raw.q_control = pd.concat(
            [
                self.time_series_raw.q_control,
                pd.DataFrame(
                    index=df.index,
                    data={
                        "type": "fixed_cosphi",
                        "q_sign": q_sign,
                        "power_factor": power_factor,
                    },
                ),
            ]
        )
        # calculate reactive power of loads
        reactive_power = q_control.fixed_cosphi(active_power, q_sign, power_factor)
        return active_power, reactive_power

    def predefined_fluctuating_generators_by_technology(
        self, edisgo_object, ts_generators, generator_names=None
    ):
        """
        Set active power feed-in time series for fluctuating generators by technology.

        In case time series are provided per technology and weather cell ID, active
        power feed-in time series are also set by technology and weather cell ID.

        Parameters
        ----------
        edisgo_object : :class:`~.EDisGo`
        ts_generators : str or :pandas:`pandas.DataFrame<dataframe>`
            Defines which technology-specific or technology and weather cell specific
            active power time series to use.
            Possible options are:

            * 'oedb'

                Technology and weather cell specific hourly feed-in time series are
                obtained from the
                `OpenEnergy DataBase
                <https://openenergy-platform.org/dataedit/schemas>`_
                for the weather year 2011. See
                :func:`edisgo.io.timeseries_import.import_feedin_timeseries` for more
                information.

            * :pandas:`pandas.DataFrame<dataframe>`

                DataFrame with self-provided feed-in time series per technology or
                per technology and weather cell ID normalized to a nominal capacity
                of 1.
                In case time series are provided only by technology, columns of the
                DataFrame contain the technology type as string.
                In case time series are provided by technology and weather cell ID
                columns need to be a :pandas:`pandas.MultiIndex<MultiIndex>` with the
                first level containing the technology as string and the second level
                the weather cell ID as integer.
                Index needs to be a :pandas:`pandas.DatetimeIndex<DatetimeIndex>`.

                When importing a ding0 grid and/or using predefined scenarios
                of the future generator park,
                each generator has an assigned weather cell ID that identifies the
                weather data cell from the weather data set used in the research
                project `open_eGo <https://openegoproject.wordpress.com/>`_ to
                determine feed-in profiles. The weather cell ID can be retrieved
                from column `weather_cell_id` in
                :attr:`~.network.topology.Topology.generators_df` and could be
                overwritten to use own weather cells.

        generator_names : list(str)
            Defines for which fluctuating generators to use technology-specific time
            series. If None, all generators technology (and weather cell) specific time
            series are provided for are used. In case the time series are retrieved from
            the oedb, all solar and wind generators are used. Default: None.

        """
        # in case time series from oedb are used, retrieve oedb time series
        if isinstance(ts_generators, str) and ts_generators == "oedb":
            weather_cell_ids = get_weather_cells_intersecting_with_grid_district(
                edisgo_object
            )
            ts_generators = timeseries_import.feedin_oedb(
                edisgo_object.config, weather_cell_ids, self.timeindex
            )
        elif not isinstance(ts_generators, pd.DataFrame):
            raise ValueError(
                "'ts_generators' must either be a pandas DataFrame or 'oedb'."
            )

        # set generator_names if None
        if generator_names is None:
            if isinstance(ts_generators.columns, pd.MultiIndex):
                groups = edisgo_object.topology.generators_df.groupby(
                    ["type", "weather_cell_id"]
                ).groups
                combinations = ts_generators.columns
                generator_names = np.concatenate(
                    [groups[_].values for _ in combinations if _ in groups.keys()]
                )
            else:
                technologies = ts_generators.columns.unique()
                generator_names = edisgo_object.topology.generators_df[
                    edisgo_object.topology.generators_df.type.isin(technologies)
                ].index
        generator_names = self._check_if_components_exist(
            edisgo_object, generator_names, "generators"
        )
        generators_df = edisgo_object.topology.generators_df.loc[generator_names, :]

        # drop existing time series
        self.drop_component_time_series(
            df_name="generators_active_power", comp_names=generator_names
        )

        # scale time series by nominal power
        if isinstance(ts_generators.columns, pd.MultiIndex):
            ts_scaled = generators_df.apply(
                lambda x: ts_generators[x.type][x.weather_cell_id].T * x.p_nom,
                axis=1,
            ).T
        else:
            ts_scaled = generators_df.apply(
                lambda x: ts_generators[x.type].T * x.p_nom,
                axis=1,
            ).T
        if not ts_scaled.empty:
            self.generators_active_power = pd.concat(
                [
                    self.generators_active_power,
                    ts_scaled,
                ],
                axis=1,
                sort=False,
            )

        # write to TimeSeriesRaw
        if not isinstance(ts_generators.columns, pd.MultiIndex):
            # make columns a multiindex, otherwise columns are not a multiindex anymore
            # after concatenation and duplicates not correctly identified
            ts_generators = ts_generators.copy()
            ts_generators.columns = pd.MultiIndex.from_product(
                [ts_generators.columns, [None]]
            )
        tmp = pd.concat(
            [
                self.time_series_raw.fluctuating_generators_active_power_by_technology,
                ts_generators,
            ],
            axis=1,
        )
        tmp = tmp.loc[:, ~tmp.columns.duplicated(keep="last")]
        self.time_series_raw.fluctuating_generators_active_power_by_technology = tmp

    def predefined_dispatchable_generators_by_technology(
        self, edisgo_object, ts_generators, generator_names=None
    ):
        """
        Set active power feed-in time series for dispatchable generators by technology.

        Parameters
        ----------
        edisgo_object : :class:`~.EDisGo`
        ts_generators : :pandas:`pandas.DataFrame<dataframe>`
            DataFrame with self-provided active power time series of each
            type of dispatchable generator normalized to a nominal capacity of 1.
            Columns contain the technology type as string, e.g. 'gas', 'coal'.
            Use 'other' if you don't want to explicitly provide a time series for every
            possible technology. In the current grid existing generator technologies
            can be retrieved from column `type` in
            :attr:`~.network.topology.Topology.generators_df`.
            Index needs to be a :pandas:`pandas.DatetimeIndex<DatetimeIndex>`.
        generator_names : list(str)
            Defines for which dispatchable generators to use technology-specific time
            series. If None, all dispatchable generators technology-specific time series
            are provided for are used. In case `ts_generators` contains a column
            'other', all dispatchable generators in the network (i.e. all but solar and
            wind generators) are used.

        """
        if not isinstance(ts_generators, pd.DataFrame):
            raise ValueError("'ts_generators' must be a pandas DataFrame.")

        # write to TimeSeriesRaw
        for col in ts_generators:
            self.time_series_raw.dispatchable_generators_active_power_by_technology[
                col
            ] = ts_generators[col]

        # set generator_names if None
        if generator_names is None:
            if "other" in ts_generators.columns:
                generator_names = edisgo_object.topology.generators_df[
                    ~edisgo_object.topology.generators_df.type.isin(["solar", "wind"])
                ].index
            else:
                generator_names = edisgo_object.topology.generators_df[
                    edisgo_object.topology.generators_df.type.isin(
                        ts_generators.columns
                    )
                ].index
        generator_names = self._check_if_components_exist(
            edisgo_object, generator_names, "generators"
        )
        generators_df = edisgo_object.topology.generators_df.loc[generator_names, :]

        # drop existing time series
        self.drop_component_time_series(
            df_name="generators_active_power", comp_names=generator_names
        )

        # scale time series by nominal power
        ts_scaled = generators_df.apply(
            lambda x: ts_generators[x.type] * x.p_nom
            if x.type in ts_generators.columns
            else ts_generators["other"] * x.p_nom,
            axis=1,
        ).T
        if not ts_scaled.empty:
            self.generators_active_power = pd.concat(
                [
                    self.generators_active_power,
                    ts_scaled,
                ],
                axis=1,
                sort=False,
            )

    def predefined_conventional_loads_by_sector(
        self, edisgo_object, ts_loads, load_names=None
    ):
        """
        Set active power demand time series for conventional loads by sector.

        Parameters
        ----------
        edisgo_object : :class:`~.EDisGo`
        ts_loads : str or :pandas:`pandas.DataFrame<DataFrame>`
            Defines which sector-specific active power time series to use.
            Possible options are:

            * 'demandlib'

                Time series for the year specified :py:attr:`~timeindex` are
                generated using standard electric load profiles from the oemof
                `demandlib <https://github.com/oemof/demandlib/>`_.
                The demandlib provides sector-specific time series for the sectors
                'residential', 'retail', 'industrial', and 'agricultural'.

            * :pandas:`pandas.DataFrame<DataFrame>`

                DataFrame with load time series per sector normalized to an annual
                consumption of 1. Index needs to
                be a :pandas:`pandas.DatetimeIndex<DatetimeIndex>`.
                Columns contain the sector as string.
                In the current grid existing load types can be retrieved from column
                `sector` in :attr:`~.network.topology.Topology.loads_df` (make sure to
                select `type` 'conventional_load').
                In ding0 grid the differentiated sectors are 'residential', 'retail',
                'industrial', and 'agricultural'.
        load_names : list(str)
            Defines for which conventional loads to use sector-specific time series.
            If None, all loads of sectors for which sector-specific time series are
            provided are used. In case the demandlib is used, all loads of sectors
            'residential', 'retail', 'industrial', and 'agricultural' are used.

        """
        # in case time series from demandlib are used, retrieve demandlib time series
        if isinstance(ts_loads, str) and ts_loads == "demandlib":
            ts_loads = timeseries_import.load_time_series_demandlib(
                edisgo_object.config, timeindex=self.timeindex
            )
        elif not isinstance(ts_loads, pd.DataFrame):
            raise ValueError(
                "'ts_loads' must either be a pandas DataFrame or 'demandlib'."
            )
        elif ts_loads.empty:
            logger.warning("The profile you entered is empty. Method is skipped.")
            return

        # write to TimeSeriesRaw
        for col in ts_loads:
            self.time_series_raw.conventional_loads_active_power_by_sector[
                col
            ] = ts_loads[col]

        # set load_names if None
        if load_names is None:
            sectors = ts_loads.columns.unique()
            load_names = edisgo_object.topology.loads_df[
                edisgo_object.topology.loads_df.sector.isin(sectors)
            ].index
        load_names = self._check_if_components_exist(edisgo_object, load_names, "loads")
        loads_df = edisgo_object.topology.loads_df.loc[load_names, :]

        # drop existing time series
        self.drop_component_time_series(
            df_name="loads_active_power", comp_names=load_names
        )

        # scale time series by annual consumption
        self.loads_active_power = pd.concat(
            [
                self.loads_active_power,
                loads_df.apply(
                    lambda x: ts_loads[x.sector] * x.annual_consumption,
                    axis=1,
                ).T,
            ],
            axis=1,
        )

    def predefined_charging_points_by_use_case(
        self, edisgo_object, ts_loads, load_names=None
    ):
        """
        Set active power demand time series for charging points by their use case.

        Parameters
        ----------
        edisgo_object : :class:`~.EDisGo`
        ts_loads : :pandas:`pandas.DataFrame<DataFrame>`
            DataFrame with self-provided load time series per use case normalized to
            a nominal power of the charging point of 1.
            Index needs to be a :pandas:`pandas.DatetimeIndex<DatetimeIndex>`.
            Columns contain the use case as string.
            In the current grid existing use case types can be retrieved from column
            `sector` in :attr:`~.network.topology.Topology.loads_df` (make sure to
            select `type` 'charging_point').
            When using charging point input from SimBEV the differentiated use cases are
            'home', 'work', 'public' and 'hpc'.
        load_names : list(str)
            Defines for which charging points to use use-case-specific time series.
            If None, all charging points of use cases for which use-case-specific time
            series are provided are used.

        """
        if not isinstance(ts_loads, pd.DataFrame):
            raise ValueError("'ts_loads' must be a pandas DataFrame.")
        elif ts_loads.empty:
            logger.warning("The profile you entered is empty. Method is skipped.")
            return

        # write to TimeSeriesRaw
        for col in ts_loads:
            self.time_series_raw.charging_points_active_power_by_use_case[
                col
            ] = ts_loads[col]

        # set load_names if None
        if load_names is None:
            sectors = ts_loads.columns.unique()
            load_names = edisgo_object.topology.loads_df[
                edisgo_object.topology.loads_df.sector.isin(sectors)
            ].index
        load_names = self._check_if_components_exist(edisgo_object, load_names, "loads")
        loads_df = edisgo_object.topology.loads_df.loc[load_names, :]

        # check if all loads are charging points and throw warning if not
        if not all(loads_df.type.isin(["charging_point"])):
            raise Warning(
                "Not all affected loads are charging points. Please check and"
                " adapt if necessary."
            )

        # drop existing time series
        self.drop_component_time_series(
            df_name="loads_active_power", comp_names=load_names
        )

        # scale time series by nominal power
        self.loads_active_power = pd.concat(
            [
                self.loads_active_power,
                loads_df.apply(
                    lambda x: ts_loads[x.sector] * x.p_set,
                    axis=1,
                ).T,
            ],
            axis=1,
        )

    def fixed_cosphi(
        self,
        edisgo_object,
        generators_parametrisation=None,
        loads_parametrisation=None,
        storage_units_parametrisation=None,
    ):
        """
        Sets reactive power of specified components assuming a fixed power factor.

        Overwrites reactive power time series in case they already exist.

        Parameters
        -----------
        generators_parametrisation : str or :pandas:`pandas.DataFrame<dataframe>` or \
            None
            Sets fixed cosphi parameters for generators. Possible options are:

            * 'default'

                Default configuration is used for all generators in the grid.
                To this end, the power factors set in the config section
                `reactive_power_factor` and the power factor mode, defining whether
                components behave inductive or capacitive, given in the config section
                `reactive_power_mode`, are used.

            * :pandas:`pandas.DataFrame<dataframe>`

                DataFrame with fix cosphi parametrisation for specified generators.
                Columns are:

                    * 'components' : list(str)
                        List with generators to apply parametrisation for.

                    * 'mode' : str
                        Defines whether generators behave inductive or capacitive.
                        Possible options are 'inductive', 'capacitive' or 'default'.
                        In case of 'default', configuration from config section
                        `reactive_power_mode` is used.

                    * 'power_factor' : float or str
                        Defines the fixed cosphi power factor. The power factor can
                        either be directly provided as float or it can be set to
                        'default', in which case configuration from config section
                        `reactive_power_factor` is used.

                Index of the dataframe is ignored.

            * None

                No reactive power time series are set.

            Default: None.
        loads_parametrisation : str or :pandas:`pandas.DataFrame<dataframe>` or None
            Sets fixed cosphi parameters for loads. The same options as for parameter
            `generators_parametrisation` apply.
        storage_units_parametrisation : str or :pandas:`pandas.DataFrame<dataframe>` \
            or None
            Sets fixed cosphi parameters for storage units. The same options as for
            parameter `generators_parametrisation` apply.

        Notes
        ------
        This function requires active power time series to be previously set.

        """

        def _get_q_sign_and_power_factor_per_component(
            parametrisation, components_df, type, q_sign_func
        ):
            # default configuration
            if isinstance(parametrisation, str) and parametrisation == "default":
                # get default parametrisation from config
                df = assign_voltage_level_to_component(
                    components_df, edisgo_object.topology.buses_df
                )
                components_names = df.index
                q_sign = q_control._fixed_cosphi_default_reactive_power_sign(
                    df, type, edisgo_object.config
                )
                power_factor = q_control._fixed_cosphi_default_power_factor(
                    df, type, edisgo_object.config
                )
            elif isinstance(parametrisation, pd.DataFrame):
                # check if all given components exist in network and only use existing
                components_names = list(
                    itertools.chain.from_iterable(parametrisation.components)
                )
                components_names = self._check_if_components_exist(
                    edisgo_object, components_names, type
                )
                # set up series with sign of reactive power and power factors
                q_sign = pd.Series(dtype=float)
                power_factor = pd.Series(dtype=float)
                for index, row in parametrisation.iterrows():
                    # get only components that exist in the network
                    comps = [_ for _ in row["components"] if _ in components_names]
                    if len(comps) > 0:
                        # get q_sign (default or given)
                        if row["mode"] == "default":
                            df = assign_voltage_level_to_component(
                                components_df.loc[comps, :],
                                edisgo_object.topology.buses_df,
                            )
                            q_sign = pd.concat(
                                [
                                    q_sign,
                                    q_control._fixed_cosphi_default_reactive_power_sign(
                                        df, type, edisgo_object.config
                                    ),
                                ]
                            )
                        else:
                            q_sign = pd.concat(
                                [
                                    q_sign,
                                    pd.Series(q_sign_func(row["mode"]), index=comps),
                                ]
                            )
                        # get power factor (default or given)
                        if row["power_factor"] == "default":
                            df = assign_voltage_level_to_component(
                                components_df.loc[comps, :],
                                edisgo_object.topology.buses_df,
                            )
                            power_factor = pd.concat(
                                [
                                    power_factor,
                                    q_control._fixed_cosphi_default_power_factor(
                                        df, type, edisgo_object.config
                                    ),
                                ]
                            )
                        else:
                            power_factor = pd.concat(
                                [
                                    power_factor,
                                    pd.Series(row["power_factor"], index=comps),
                                ]
                            )
            else:
                raise ValueError(
                    f"'{type}_parametrisation' must either be a pandas DataFrame or "
                    f"'default'."
                )

            # write reactive power configuration to TimeSeriesRaw
            # delete existing previous settings
            self.time_series_raw.q_control.drop(
                index=self.time_series_raw.q_control.index[
                    self.time_series_raw.q_control.index.isin(components_names)
                ],
                inplace=True,
            )
            self.time_series_raw.q_control = pd.concat(
                [
                    self.time_series_raw.q_control,
                    pd.DataFrame(
                        index=components_names,
                        data={
                            "type": "fixed_cosphi",
                            "q_sign": q_sign,
                            "power_factor": power_factor,
                        },
                    ),
                ]
            )

            # drop existing time series
            self.drop_component_time_series(
                df_name=f"{type}_reactive_power", comp_names=components_names
            )

            return q_sign, power_factor

        # set reactive power for generators
        if (
            generators_parametrisation is not None
            and not edisgo_object.topology.generators_df.empty
        ):
            q_sign, power_factor = _get_q_sign_and_power_factor_per_component(
                parametrisation=generators_parametrisation,
                components_df=edisgo_object.topology.generators_df,
                type="generators",
                q_sign_func=q_control.get_q_sign_generator,
            )
            # calculate reactive power
            reactive_power = q_control.fixed_cosphi(
                self.generators_active_power.loc[:, q_sign.index], q_sign, power_factor
            )
            self.generators_reactive_power = pd.concat(
                [self.generators_reactive_power, reactive_power], axis=1
            )
        if (
            loads_parametrisation is not None
            and not edisgo_object.topology.loads_df.empty
        ):
            q_sign, power_factor = _get_q_sign_and_power_factor_per_component(
                parametrisation=loads_parametrisation,
                components_df=edisgo_object.topology.loads_df,
                type="loads",
                q_sign_func=q_control.get_q_sign_load,
            )
            # calculate reactive power
            reactive_power = q_control.fixed_cosphi(
                self.loads_active_power.loc[:, q_sign.index], q_sign, power_factor
            )
            self.loads_reactive_power = pd.concat(
                [self.loads_reactive_power, reactive_power], axis=1
            )
        if (
            storage_units_parametrisation is not None
            and not edisgo_object.topology.storage_units_df.empty
        ):
            q_sign, power_factor = _get_q_sign_and_power_factor_per_component(
                parametrisation=storage_units_parametrisation,
                components_df=edisgo_object.topology.storage_units_df,
                type="storage_units",
                q_sign_func=q_control.get_q_sign_generator,
            )
            # calculate reactive power
            reactive_power = q_control.fixed_cosphi(
                self.storage_units_active_power.loc[:, q_sign.index],
                q_sign,
                power_factor,
            )
            self.storage_units_reactive_power = pd.concat(
                [self.storage_units_reactive_power, reactive_power], axis=1
            )

    @property
    def residual_load(self):
        """
        Returns residual load in network.

        Residual load for each time step is calculated from total load
        minus total generation minus storage active power (discharge is
        positive).
        A positive residual load represents a load case while a negative
        residual load here represents a feed-in case.
        Grid losses are not considered.

        Returns
        -------
        :pandas:`pandas.Series<Series>`
            Series with residual load in MW.

        """
        return (
            self.loads_active_power.sum(axis=1)
            - self.generators_active_power.sum(axis=1)
            - self.storage_units_active_power.sum(axis=1)
        )

    @property
    def timesteps_load_feedin_case(self):
        """
        Contains residual load and information on feed-in and load case.

        Residual load is calculated from total (load - generation) in the
        network. Grid losses are not considered.

        Feed-in and load case are identified based on the
        generation, load and storage time series and defined as follows:

        1. Load case: positive (load - generation - storage) at HV/MV
           substation
        2. Feed-in case: negative (load - generation - storage) at HV/MV
           substation

        Returns
        -------
        :pandas:`pandas.Series<Series>`

            Series with information on whether time step is handled as load
            case ('load_case') or feed-in case ('feed-in_case') for each time
            step in :py:attr:`~timeindex`.

        """

        return self.residual_load.apply(
            lambda _: "feed-in_case" if _ < 0.0 else "load_case"
        )

    @property
    def _attributes(self):
        return [
            "loads_active_power",
            "loads_reactive_power",
            "generators_active_power",
            "generators_reactive_power",
            "storage_units_active_power",
            "storage_units_reactive_power",
        ]

    def reduce_memory(
        self, attr_to_reduce=None, to_type="float32", time_series_raw=True, **kwargs
    ):
        """
        Reduces size of dataframes to save memory.

        See :attr:`~.edisgo.EDisGo.reduce_memory` for more information.

        Parameters
        -----------
        attr_to_reduce : list(str), optional
            List of attributes to reduce size for. Per default, all active
            and reactive power time series of generators, loads, and storage units
            are reduced.
        to_type : str, optional
            Data type to convert time series data to. This is a tradeoff
            between precision and memory. Default: "float32".
        time_series_raw : bool, optional
            If True raw time series data in :py:attr:`~time_series_raw` is reduced
            as well. Default: True.

        Other Parameters
        ------------------
        attr_to_reduce_raw : list(str), optional
            List of attributes in :class:`~.network.timeseries.TimeSeriesRaw` to reduce
            size for. See :attr:`~.network.timeseries.TimeSeriesRaw.reduce_memory`
            for default.

        """
        if attr_to_reduce is None:
            attr_to_reduce = self._attributes
        for attr in attr_to_reduce:
            setattr(
                self,
                attr,
                getattr(self, attr).apply(lambda _: _.astype(to_type)),
            )
        if time_series_raw:
            self.time_series_raw.reduce_memory(
                kwargs.get("attr_to_reduce_raw", None), to_type=to_type
            )

    def to_csv(self, directory, reduce_memory=False, time_series_raw=False, **kwargs):
        """
        Saves component time series to csv.

        Saves the following time series to csv files with the same file name
        (if the time series dataframe is not empty):

        * loads_active_power and loads_reactive_power
        * generators_active_power and generators_reactive_power
        * storage_units_active_power and  storage_units_reactive_power

        If parameter `time_series_raw` is set to True, raw time series data is saved
        to csv as well. See :attr:`~.network.timeseries.TimeSeriesRaw.to_csv`
        for more information.

        Parameters
        ----------
        directory : str
            Directory to save time series in.
        reduce_memory : bool, optional
            If True, size of dataframes is reduced using
            :attr:`~.network.timeseries.TimeSeries.reduce_memory`.
            Optional parameters of
            :attr:`~.network.timeseries.TimeSeries.reduce_memory`
            can be passed as kwargs to this function. Default: False.
        time_series_raw : bool, optional
            If True raw time series data in :py:attr:`~time_series_raw` is saved to csv
            as well. Per default all raw time series data is then stored in a
            subdirectory of the specified `directory` called "time_series_raw". Further,
            if `reduce_memory` is set to True, raw time series data is reduced as well.
            To change this default behavior please call
            :attr:`~.network.timeseries.TimeSeriesRaw.to_csv` separately.
            Default: False.

        Other Parameters
        ------------------
        kwargs :
            Kwargs may contain arguments of
            :attr:`~.network.timeseries.TimeSeries.reduce_memory`.

        """
        if reduce_memory is True:
            self.reduce_memory(**kwargs)

        os.makedirs(directory, exist_ok=True)

        for attr in self._attributes:
            if not getattr(self, attr).empty:
                getattr(self, attr).to_csv(os.path.join(directory, f"{attr}.csv"))

        if time_series_raw:
            self.time_series_raw.to_csv(
                directory=os.path.join(directory, "time_series_raw"),
                reduce_memory=reduce_memory,
            )

    def from_csv(
        self,
        data_path,
        dtype=None,
        time_series_raw=False,
        from_zip_archive=False,
        **kwargs,
    ):
        """
        Restores time series from csv files.

        See :func:`~to_csv` for more information on which time series can be saved and
        thus restored.

        Parameters
        ----------
        data_path : str
            Data path time series are saved in. Must be a directory or zip
            archive.
        dtype : str, optional
            Numerical data type for data to be loaded from csv. E.g. "float32".
            Default: None.
        time_series_raw : bool, optional
            If True raw time series data is as well read in (see
            :attr:`~.network.timeseries.TimeSeriesRaw.from_csv` for further
            information). Directory data is restored from can be specified through
            kwargs. Default: False.
        from_zip_archive : bool, optional
            Set True if data is archived in a zip archive. Default: False.

        Other Parameters
        ------------------
        directory_raw : str, optional
            Directory to read raw time series data from. Per default this is a
            subdirectory of the specified `directory` called "time_series_raw".

        """
        timeindex = None

        # get all attributes
        attrs = self._attributes

        if from_zip_archive:
            # read from zip archive
            # setup ZipFile Class
            zip = ZipFile(data_path)

            # get all directories and files within zip archive
            files = zip.namelist()

            # add directory and .csv to files to match zip archive
            attrs = {v: f"timeseries/{v}.csv" for v in attrs}

        else:
            # read from directory
            # check files within the directory
            files = os.listdir(data_path)

            # add .csv to files to match directory structure
            attrs = {v: f"{v}.csv" for v in attrs}

        attrs_to_read = {k: v for k, v in attrs.items() if v in files}

        for attr, file in attrs_to_read.items():
            if from_zip_archive:
                # open zip file to make it readable for pandas
                with zip.open(file) as f:
                    df = pd.read_csv(f, index_col=0, parse_dates=True, dtype=dtype)
            else:
                path = os.path.join(data_path, file)
                df = pd.read_csv(path, index_col=0, parse_dates=True, dtype=dtype)

            setattr(self, attr, df)

            if timeindex is None:
                timeindex = getattr(self, f"_{attr}").index

        if from_zip_archive:
            # make sure to destroy ZipFile Class to close any open connections
            zip.close()

        if timeindex is None:
            timeindex = pd.DatetimeIndex([])

        self._timeindex = timeindex

        if time_series_raw:
            self.time_series_raw.from_csv(
                directory=kwargs.get(
                    "directory_raw", os.path.join(data_path, "time_series_raw")
                )
            )

    def check_integrity(self):
        """
        Check for NaN, duplicated indices or columns and if time series is empty.
        """
        if len(self.timeindex) == 0:
            logger.warning("No time index set. Empty time series will be returned.")
        else:
            for attr in self._attributes:
                df = getattr(self, attr)

                if df.isnull().any().any():
                    logger.warning(f"There are null values in {attr}")

                if any(df.index.duplicated()):
                    duplicated_labels = df.index[df.index.duplicated()].values
                    logger.warning(
                        f"{attr} has duplicated indices: {duplicated_labels}"
                    )

                if any(df.columns.duplicated()):
                    duplicated_labels = df.columns[df.columns.duplicated()].values
                    logger.warning(
                        f"{attr} has duplicated columns: {duplicated_labels}"
                    )

    def drop_component_time_series(self, df_name, comp_names):
        """
        Drop component time series.

        Parameters
        ----------
        df_name : str
            Name of attribute of given object holding the dataframe to remove columns
            from. Can e.g. be "generators_active_power" if time series should be removed
            from :attr:`~.network.timeseries.TimeSeries.generators_active_power`.
        comp_names: str or list(str)
            Names of components to drop.

        """
        if isinstance(comp_names, str):
            comp_names = [comp_names]
        # drop existing time series of component
        setattr(
            self,
            df_name,
            getattr(self, df_name).drop(
                getattr(self, df_name).columns[
                    getattr(self, df_name).columns.isin(comp_names)
                ],
                axis=1,
            ),
        )

    def add_component_time_series(self, df_name, ts_new):
        """
        Add component time series.

        Parameters
        ----------
        df_name : str
            Name of attribute of given object holding the dataframe to add columns to.
            Can e.g. be "generators_active_power" if time series should be added to
            :attr:`~.network.timeseries.TimeSeries.generators_active_power`.
        ts_new : :pandas:`pandas.DataFrame<DataFrame>`
            Dataframe with new time series to add to existing time series dataframe.

        """
        setattr(
            self,
            df_name,
            pd.concat(
                [getattr(self, df_name), ts_new],
                axis=1,
            ),
        )

    def _check_if_components_exist(
        self, edisgo_object, component_names, component_type
    ):
        """
        Checks if all provided components exist in the network.

        Raises warning if there any provided components that are not in the network.

        Parameters
        ----------
        edisgo_object : :class:`~.EDisGo`
        component_names : list(str)
            Names of components for which time series are added.
        component_type : str
            The component type for which time series are added.
            Possible options are 'generators', 'storage_units', 'loads'.

        Returns
        --------
        set(str)
            Returns a set of all provided components that are in the network.

        """
        comps_in_network = getattr(edisgo_object.topology, f"{component_type}_df").index

        comps_not_in_network = list(set(component_names) - set(comps_in_network))

        if comps_not_in_network:
            logging.warning(
                f"Some of the provided {component_type} are not in the network. This "
                f"concerns the following components: {comps_not_in_network}."
            )

            return set(component_names) - set(comps_not_in_network)
        return component_names

    def resample_timeseries(self, method: str = "ffill", freq: str = "15min"):
        """
<<<<<<< HEAD
        Returns timeseries resampled to a desired resolution. Both up- and down-
        sampling methods are available.
=======
        Resamples all generator, load and storage time series to a desired resolution.

        See :attr:`~.EDisGo.resample_timeseries` for more information.
>>>>>>> 4735c192

        Parameters
        ----------
        method : str, optional
<<<<<<< HEAD
            Method to choose from to fill missing values when upsampling. Possible
            options are:

            * 'ffill': propagate last valid observation forward to next valid
            observation. See
            https://pandas.pydata.org/docs/reference/api/pandas.DataFrame.ffill.html
            'ffill' is the Default.

            * 'bfill': use next valid observation to fill gap. See
            https://pandas.pydata.org/docs/reference/api/pandas.DataFrame.bfill.html

            * 'interpolate': Fill NaN values using an interpolation method. See
            https://pandas.pydata.org/docs/reference/api/pandas.DataFrame.interpolate.html

        freq : str, optional
            Frequency that timeseries is resampled to. Offset aliases can be found here:
            https://pandas.pydata.org/pandas-docs/stable/user_guide/timeseries.html#offset-aliases
            15 minutes is the default.

        """
=======
            See :attr:`~.EDisGo.resample_timeseries` for more information.

        freq : str, optional
            See :attr:`~.EDisGo.resample_timeseries` for more information.

        """

        # add time step at the end of the time series in case of up-sampling so that
        # last time interval in the original time series is still included
>>>>>>> 4735c192
        attrs = self._attributes
        freq_orig = self.timeindex[1] - self.timeindex[0]
        df_dict = {}
        for attr in attrs:
            df_dict[attr] = getattr(self, attr)
            if pd.Timedelta(freq) < freq_orig:  # up-sampling
                new_dates = pd.DatetimeIndex([df_dict[attr].index[-1] + freq_orig])
            else:  # down-sampling
                new_dates = pd.DatetimeIndex([df_dict[attr].index[-1]])
            df_dict[attr] = (
                df_dict[attr]
                .reindex(df_dict[attr].index.union(new_dates).unique().sort_values())
                .ffill()
            )
<<<<<<< HEAD
=======

        # create new index
>>>>>>> 4735c192
        if pd.Timedelta(freq) < freq_orig:  # up-sampling
            index = pd.date_range(
                self.timeindex[0],
                self.timeindex[-1] + freq_orig,
                freq=freq,
                closed="left",
            )
        else:  # down-sampling
            index = pd.date_range(
                self.timeindex[0],
                self.timeindex[-1],
                freq=freq,
            )
<<<<<<< HEAD
        self._timeindex = index
=======

        # set new timeindex
        self._timeindex = index

        # resample time series
>>>>>>> 4735c192
        if pd.Timedelta(freq) < freq_orig:  # up-sampling
            if method == "interpolate":
                for attr in attrs:
                    setattr(
                        self,
                        attr,
                        df_dict[attr].resample(freq, closed="left").interpolate(),
                    )
            elif method == "ffill":
                for attr in attrs:
                    setattr(
                        self, attr, df_dict[attr].resample(freq, closed="left").ffill()
                    )
            elif method == "bfill":
                for attr in attrs:
                    setattr(
                        self, attr, df_dict[attr].resample(freq, closed="left").bfill()
                    )
            else:
                raise NotImplementedError(
<<<<<<< HEAD
                    'Resampling method "{}" is not implemented.'.format(method)
=======
                    f"Resampling method {method} is not implemented."
>>>>>>> 4735c192
                )
        else:  # down-sampling
            for attr in attrs:
                setattr(
                    self,
                    attr,
                    df_dict[attr].resample(freq).mean(),
                )


class TimeSeriesRaw:
    """
    Holds raw time series data, e.g. sector-specific demand and standing times of EV.

    Normalised time series are e.g. sector-specific demand time series or
    technology-specific feed-in time series. Time series needed for
    flexibilities are e.g. heat time series or curtailment time series.

    Attributes
    ------------
    q_control : :pandas:`pandas.DataFrame<DataFrame>`
        Dataframe with information on applied reactive power control or in case of
        conventional loads assumed reactive power behavior. Index of the dataframe are
        the component names as in index of
        :attr:`~.network.topology.Topology.generators_df`,
        :attr:`~.network.topology.Topology.loads_df`, and
        :attr:`~.network.topology.Topology.storage_units_df`. Columns are
        "type" with the type of Q-control applied (can be "fixed_cosphi", "cosphi(P)",
        or "Q(V)"),
        "power_factor" with the (maximum) power factor,
        "q_sign" giving the sign of the reactive power (only applicable to
        "fixed_cosphi"),
        "parametrisation" with the parametrisation of the
        respective Q-control (only applicable to "cosphi(P)" and "Q(V)").
    fluctuating_generators_active_power_by_technology : \
    :pandas:`pandas.DataFrame<DataFrame>`
        DataFrame with feed-in time series per technology or technology and
        weather cell ID normalized to a nominal capacity of 1.
        Columns can either just contain the technology type as string or
        be a :pandas:`pandas.MultiIndex<MultiIndex>` with the
        first level containing the technology as string and the second level
        the weather cell ID as integer.
        Index is a :pandas:`pandas.DatetimeIndex<DatetimeIndex>`.
    dispatchable_generators_active_power_by_technology : \
    :pandas:`pandas.DataFrame<DataFrame>`
        DataFrame with feed-in time series per technology normalized to a nominal
        capacity of 1.
        Columns contain the technology type as string.
        Index is a :pandas:`pandas.DatetimeIndex<DatetimeIndex>`.
    conventional_loads_active_power_by_sector : :pandas:`pandas.DataFrame<DataFrame>`
        DataFrame with load time series of each type of conventional load
        normalized to an annual consumption of 1. Index needs to
        be a :pandas:`pandas.DatetimeIndex<DatetimeIndex>`.
        Columns represent load type. In ding0 grids the
        differentiated sectors are 'residential', 'retail', 'industrial', and
        'agricultural'.
    charging_points_active_power_by_use_case : :pandas:`pandas.DataFrame<DataFrame>`
        DataFrame with charging demand time series per use case normalized to a nominal
        capacity of 1.
        Columns contain the use case as string.
        Index is a :pandas:`pandas.DatetimeIndex<DatetimeIndex>`.

    """

    def __init__(self):
        self.q_control = pd.DataFrame(
            columns=["type", "q_sign", "power_factor", "parametrisation"]
        )
        self.fluctuating_generators_active_power_by_technology = pd.DataFrame(
            dtype=float
        )
        self.dispatchable_generators_active_power_by_technology = pd.DataFrame(
            dtype=float
        )
        self.conventional_loads_active_power_by_sector = pd.DataFrame(dtype=float)
        self.charging_points_active_power_by_use_case = pd.DataFrame(dtype=float)

    @property
    def _attributes(self):
        return [
            "q_control",
            "fluctuating_generators_active_power_by_technology",
            "dispatchable_generators_active_power_by_technology",
            "conventional_loads_active_power_by_sector",
            "charging_points_active_power_by_use_case",
        ]

    def reduce_memory(self, attr_to_reduce=None, to_type="float32"):
        """
        Reduces size of dataframes to save memory.

        See :attr:`~.edisgo.EDisGo.reduce_memory` for more information.

        Parameters
        -----------
        attr_to_reduce : list(str), optional
            List of attributes to reduce size for. Attributes need to be
            dataframes containing only time series. Per default the following attributes
            are reduced if they exist: q_control,
            fluctuating_generators_active_power_by_technology,
            dispatchable_generators_active_power_by_technology,
            conventional_loads_active_power_by_sector,
            charging_points_active_power_by_use_case.
        to_type : str, optional
            Data type to convert time series data to. This is a tradeoff
            between precision and memory. Default: "float32".

        """
        if attr_to_reduce is None:
            attr_to_reduce = self._attributes
        # remove attributes that do not contain only floats
        if "q_control" in attr_to_reduce:
            attr_to_reduce.remove("q_control")
        for attr in attr_to_reduce:
            if hasattr(self, attr) and getattr(self, attr) is not None:
                setattr(
                    self, attr, getattr(self, attr).apply(lambda _: _.astype(to_type))
                )

    def to_csv(self, directory, reduce_memory=False, **kwargs):
        """
        Saves time series to csv.

        Saves all attributes that are set to csv files with the same file name.
        See class definition for possible attributes.

        Parameters
        ----------
        directory: str
            Directory to save time series in.
        reduce_memory : bool, optional
            If True, size of dataframes is reduced using
            :attr:`~.network.timeseries.TimeSeriesRaw.reduce_memory`. Optional
            parameters of
            :attr:`~.network.timeseries.TimeSeriesRaw.reduce_memory`
            can be passed as kwargs to this function. Default: False.

        Other Parameters
        ------------------
        kwargs :
            Kwargs may contain optional arguments of
            :attr:`~.network.timeseries.TimeSeriesRaw.reduce_memory`.

        """
        if reduce_memory is True:
            self.reduce_memory(**kwargs)

        os.makedirs(directory, exist_ok=True)

        for attr in self._attributes:
            if hasattr(self, attr) and not getattr(self, attr).empty:
                getattr(self, attr).to_csv(os.path.join(directory, f"{attr}.csv"))

    def from_csv(self, directory):
        """
        Restores time series from csv files.

        See :func:`~to_csv` for more information on which time series are
        saved.

        Parameters
        ----------
        directory : str
            Directory time series are saved in.

        """
        timeindex = None
        for attr in self._attributes:
            path = os.path.join(directory, f"{attr}.csv")
            if os.path.exists(path):
                setattr(
                    self,
                    attr,
                    pd.read_csv(path, index_col=0, parse_dates=True),
                )
                if timeindex is None:
                    timeindex = getattr(self, f"{attr}").index
        if timeindex is None:
            timeindex = pd.DatetimeIndex([])
        self._timeindex = timeindex<|MERGE_RESOLUTION|>--- conflicted
+++ resolved
@@ -307,7 +307,7 @@
         Resets all time series.
 
         Active and reactive power time series of all loads, generators and storage units
-        are deleted, as well as timeindex everything stored in
+        are deleted, as well as timeindex and everything stored in
         :py:attr:`~time_series_raw`.
 
         """
@@ -2149,40 +2149,13 @@
 
     def resample_timeseries(self, method: str = "ffill", freq: str = "15min"):
         """
-<<<<<<< HEAD
-        Returns timeseries resampled to a desired resolution. Both up- and down-
-        sampling methods are available.
-=======
         Resamples all generator, load and storage time series to a desired resolution.
 
         See :attr:`~.EDisGo.resample_timeseries` for more information.
->>>>>>> 4735c192
 
         Parameters
         ----------
         method : str, optional
-<<<<<<< HEAD
-            Method to choose from to fill missing values when upsampling. Possible
-            options are:
-
-            * 'ffill': propagate last valid observation forward to next valid
-            observation. See
-            https://pandas.pydata.org/docs/reference/api/pandas.DataFrame.ffill.html
-            'ffill' is the Default.
-
-            * 'bfill': use next valid observation to fill gap. See
-            https://pandas.pydata.org/docs/reference/api/pandas.DataFrame.bfill.html
-
-            * 'interpolate': Fill NaN values using an interpolation method. See
-            https://pandas.pydata.org/docs/reference/api/pandas.DataFrame.interpolate.html
-
-        freq : str, optional
-            Frequency that timeseries is resampled to. Offset aliases can be found here:
-            https://pandas.pydata.org/pandas-docs/stable/user_guide/timeseries.html#offset-aliases
-            15 minutes is the default.
-
-        """
-=======
             See :attr:`~.EDisGo.resample_timeseries` for more information.
 
         freq : str, optional
@@ -2192,7 +2165,6 @@
 
         # add time step at the end of the time series in case of up-sampling so that
         # last time interval in the original time series is still included
->>>>>>> 4735c192
         attrs = self._attributes
         freq_orig = self.timeindex[1] - self.timeindex[0]
         df_dict = {}
@@ -2207,11 +2179,8 @@
                 .reindex(df_dict[attr].index.union(new_dates).unique().sort_values())
                 .ffill()
             )
-<<<<<<< HEAD
-=======
 
         # create new index
->>>>>>> 4735c192
         if pd.Timedelta(freq) < freq_orig:  # up-sampling
             index = pd.date_range(
                 self.timeindex[0],
@@ -2225,15 +2194,11 @@
                 self.timeindex[-1],
                 freq=freq,
             )
-<<<<<<< HEAD
-        self._timeindex = index
-=======
 
         # set new timeindex
         self._timeindex = index
 
         # resample time series
->>>>>>> 4735c192
         if pd.Timedelta(freq) < freq_orig:  # up-sampling
             if method == "interpolate":
                 for attr in attrs:
@@ -2254,11 +2219,7 @@
                     )
             else:
                 raise NotImplementedError(
-<<<<<<< HEAD
-                    'Resampling method "{}" is not implemented.'.format(method)
-=======
                     f"Resampling method {method} is not implemented."
->>>>>>> 4735c192
                 )
         else:  # down-sampling
             for attr in attrs:
