--- conflicted
+++ resolved
@@ -352,11 +352,7 @@
     def flexibility_bands(self, flex_dict):
         self._flexibility_bands = flex_dict
 
-<<<<<<< HEAD
-    def get_flexibility_bands(self, edisgo_obj, use_case, resample=True):
-=======
     def get_flexibility_bands(self, edisgo_obj, use_case, resample=True, tol=1e-6):
->>>>>>> 9ac4da93
         """
         Method to determine flexibility bands (lower and upper energy band as well as
         upper power band).
@@ -374,8 +370,6 @@
             series data in :class:`~.network.timeseries.TimeSeries` object. If False,
             original frequency is kept.
             Default: True.
-<<<<<<< HEAD
-=======
         tol : float
             Tolerance to reduce or increase flexibility band values by to fix
             possible rounding errors that may lead to failing integrity checks
@@ -383,7 +377,6 @@
             See :py:attr:`~fix_flexibility_bands_rounding_errors`
             for more information. To avoid this behaviour, set `tol` to 0.0.
             Default: 1e-6.
->>>>>>> 9ac4da93
 
         Returns
         --------
@@ -396,11 +389,6 @@
 
         """
 
-<<<<<<< HEAD
-        # Todo: change such that first day is replaced by (365+1)th day
-
-=======
->>>>>>> 9ac4da93
         if isinstance(use_case, str):
             use_case = [use_case]
 
@@ -501,12 +489,6 @@
         }
         self.flexibility_bands = flex_band_dict
 
-<<<<<<< HEAD
-        if resample:
-            # check if time index matches Timeseries.timeindex and if not resample flex
-            # bands
-            edisgo_timeindex = edisgo_obj.timeseries.timeindex
-=======
         # fix rounding errors
         self.fix_flexibility_bands_rounding_errors(tol=tol)
 
@@ -514,7 +496,6 @@
         if resample:
             # check if time index matches Timeseries.timeindex and if not resample flex
             # bands
->>>>>>> 9ac4da93
             if len(edisgo_timeindex) > 1:
                 # check if frequencies match
                 freq_edisgo = edisgo_timeindex[1] - edisgo_timeindex[0]
@@ -524,124 +505,6 @@
 
         # sanity check
         self.check_integrity()
-<<<<<<< HEAD
-
-        return self.flexibility_bands
-
-    def resample(self, freq: str = "15min"):
-        """
-        Resamples flexibility bands.
-
-        Parameters
-        ----------
-        freq : str or :pandas:`pandas.Timedelta<Timedelta>`, optional
-            Frequency that time series is resampled to. Offset aliases can be found
-            here:
-            https://pandas.pydata.org/pandas-docs/stable/user_guide/timeseries.html#offset-aliases.
-            Default: '15min'.
-
-        """
-
-        flex_band = list(self.flexibility_bands.values())[0]
-        if flex_band.empty:
-            return
-
-        freq_orig = flex_band.index[1] - flex_band.index[0]
-        if not isinstance(freq, pd.Timedelta):
-            freq = pd.Timedelta(freq)
-        # in case of up-sampling, check if index is continuous and if new index fits
-        # into old index a discrete number of times
-        if freq < freq_orig:
-            check_index = pd.date_range(
-                start=flex_band.index.min(), end=flex_band.index.max(), freq=freq_orig
-            )
-            if not len(check_index) == len(flex_band.index):
-                logger.warning(
-                    "Index of flexibility bands is not continuous. This might lead "
-                    "to problems."
-                )
-            num_times = int(freq_orig.total_seconds()) / int(freq.total_seconds())
-            if not int(num_times) == num_times:
-                logger.error(
-                    "Up-sampling to an uneven number of times the new index fits into "
-                    "the old index is not possible."
-                )
-                return
-
-        # add time step at the end of the time series in case of up-sampling so that
-        # last time interval in the original time series is still included
-        df_dict = {}
-        for band in self.flexibility_bands.keys():
-            df_dict[band] = getattr(self, "flexibility_bands")[band]
-            if freq < freq_orig:  # up-sampling
-                new_dates = pd.DatetimeIndex([df_dict[band].index[-1] + freq_orig])
-            else:  # down-sampling (nothing happens)
-                new_dates = pd.DatetimeIndex([df_dict[band].index[-1]])
-            df_dict[band] = (
-                df_dict[band]
-                .reindex(df_dict[band].index.union(new_dates).unique().sort_values())
-                .ffill()
-            )
-
-        # resample time series
-        if freq < freq_orig:  # up-sampling
-            for band in self.flexibility_bands.keys():
-                if band == "upper_power":
-                    df_dict[band] = df_dict[band].resample(freq, closed="left").ffill()
-                    # drop last time step, as closed left does somehow still include the
-                    # last time step
-                    df_dict[band] = df_dict[band].iloc[:-1, :]
-                else:
-                    df_dict[band].sort_index(inplace=True)
-                    index_pre = df_dict[band].index[0] - freq
-                    # check how often the new index fits into the old index
-                    num_times = int(freq_orig.total_seconds()) / int(
-                        freq.total_seconds()
-                    )
-                    # shift index and re-append first time step
-                    df_dict[band].index = df_dict[band].index.shift(
-                        int(freq.total_seconds()) * (num_times - 1), "s"
-                    )
-                    df_dict[band] = pd.concat(
-                        [
-                            pd.DataFrame(
-                                index=[index_pre], columns=df_dict[band].columns, data=0
-                            ),
-                            df_dict[band],
-                        ]
-                    )
-
-                    # resample by interpolating
-                    df_dict[band] = (
-                        df_dict[band].resample(freq, closed="left").interpolate()
-                    )
-
-                    # drop time steps - time step that was added in the beginning
-                    # and time steps that were added due to the shift
-                    df_dict[band] = df_dict[band].loc[: new_dates[0], :]
-                    df_dict[band] = df_dict[band].iloc[1:-1, :]
-        else:  # down-sampling
-            for band in self.flexibility_bands.keys():
-                if band == "upper_power":
-                    df_dict[band] = df_dict[band].resample(freq).mean()
-                else:
-                    df_dict[band] = df_dict[band].resample(freq).max()
-        self.flexibility_bands = df_dict
-
-    def check_integrity(self):
-        """
-        Method to check the integrity of the Electromobility object.
-
-        Raises an error in case any of the checks fails.
-
-        Currently only checks integrity of flexibility bands.
-
-        """
-        # pick random flex band for some pre-checks
-        flex_band = list(self.flexibility_bands.values())[0]
-
-        # if there are no flex bands, skip integrity check
-=======
         # check time index
         if len(edisgo_timeindex) > 0:
             missing_indices = [_ for _ in edisgo_timeindex if _ not in flex_band_index]
@@ -684,7 +547,6 @@
 
         flex_band = list(self.flexibility_bands.values())[0]
         # if there are no flex bands, skip
->>>>>>> 9ac4da93
         if flex_band.empty:
             return
 
@@ -692,15 +554,6 @@
         freq_orig = flex_band.index[1] - flex_band.index[0]
         hourly_steps = int(60 / (freq_orig.total_seconds() / 60))
 
-<<<<<<< HEAD
-        if (
-            (
-                (
-                    self.flexibility_bands["upper_energy"]
-                    - self.flexibility_bands["lower_energy"]
-                )
-                < -1e-6
-=======
         # increase upper power, if there are cases where upper power is not sufficient
         # to meet charged upper energy
         if (
@@ -710,46 +563,10 @@
                     - self.flexibility_bands["upper_power"] * efficiency / hourly_steps
                 )
                 > 0.0
->>>>>>> 9ac4da93
             )
             .any()
             .any()
         ):
-<<<<<<< HEAD
-            raise ValueError(
-                "Lower energy bound is higher than upper energy bound. Please check."
-            )
-        if (
-            (
-                (
-                    self.flexibility_bands["upper_energy"].diff()
-                    - self.flexibility_bands["upper_power"] * efficiency / hourly_steps
-                )
-                > 1e-6
-            )
-            .any()
-            .any()
-        ):
-            raise ValueError(
-                "Upper energy band has power values higher than nominal power. "
-                "Please check."
-            )
-        if (
-            (
-                (
-                    self.flexibility_bands["lower_energy"].diff()
-                    - self.flexibility_bands["upper_power"] * efficiency / hourly_steps
-                )
-                > 1e-6
-            )
-            .any()
-            .any()
-        ):
-            raise ValueError(
-                "Lower energy band has power values higher than nominal power. "
-                "Please check."
-            )
-=======
             logger.debug(
                 "There are cases when upper power is not sufficient to meet charged "
                 "upper energy. Upper power band is therefore increased to avoid "
@@ -979,7 +796,6 @@
                 f"following charging points: {list(tmp[tmp].index)}. The maximum "
                 f"exceedance is {max_exceedance}. Please check."
             )
->>>>>>> 9ac4da93
 
     def to_csv(self, directory, attributes=None):
         """
