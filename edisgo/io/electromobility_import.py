from __future__ import annotations

import json
import logging
import os

from pathlib import Path, PurePath
from typing import TYPE_CHECKING

import numpy as np
import pandas as pd

from numpy.random import default_rng
from sklearn import preprocessing

if "READTHEDOCS" not in os.environ:
    import geopandas as gpd

if TYPE_CHECKING:
    from edisgo import EDisGo

logger = logging.getLogger("edisgo")

min_max_scaler = preprocessing.MinMaxScaler()

COLUMNS = {
    "integrated_charging_parks_df": ["edisgo_id"],
    "charging_processes_df": [
        "ags",
        "car_id",
        "destination",
        "use_case",
        "nominal_charging_capacity_kW",
        "grid_charging_capacity_kW",
        "chargingdemand_kWh",
        "park_time_timesteps",
        "park_start_timesteps",
        "park_end_timesteps",
    ],
    "simbev_config_df": [
        "eta_cp",
        "stepsize",
        "start_date",
        "end_date",
        "soc_min",
        "grid_timeseries",
        "grid_timeseries_by_usecase",
        "days",
    ],
    "matching_demand_and_location": ["charging_park_id", "charging_point_id"],
    "potential_charging_parks_gdf": [
        "ags",
        "use_case",
        "user_centric_weight",
        "geometry",
    ],
    "available_charging_points_df": [
        "park_end_timesteps",
        "nominal_charging_capacity_kW",
        "charging_park_id",
        "use_case",
    ],
}

DTYPES = {
    "charging_processes_df": {
        "ags": np.uint32,
        "car_id": np.uint32,
        "destination": str,
        "use_case": str,
        "nominal_charging_capacity_kW": np.float64,
        "grid_charging_capacity_kW": np.float64,
        "chargingdemand_kWh": np.float64,
        "park_time_timesteps": np.uint16,
        "park_start_timesteps": np.uint16,
        "park_end_timesteps": np.uint16,
    },
    "simbev_config_df": {
        "eta_cp": float,
        "stepsize": int,
        "soc_min": float,
        "grid_timeseries": bool,
        "grid_timeseries_by_usecase": bool,
    },
    "potential_charging_parks_gdf": {
        "ags": np.uint32,
        "use_case": str,
        "user_centric_weight": np.float64,
    },
}

KEEP_COLS = {"potential_charging_parks_gdf": ["user_centric_weight", "geometry"]}

USECASES = ["hpc", "public", "home", "work"]

PRIVATE_DESTINATIONS = {
    "0_work": "work",
    "6_home": "home",
}


def import_electromobility(
    edisgo_obj: EDisGo,
    simbev_directory: PurePath | str,
    tracbev_directory: PurePath | str,
    **kwargs,
):
    """
    Import electromobility data from
    `SimBEV <https://github.com/rl-institut/simbev>`_ and
    `TracBEV <https://github.com/rl-institut/tracbev>`_.

    Parameters
    ----------
    edisgo_obj : :class:`~.EDisGo`
    simbev_directory : str or pathlib.PurePath
        SimBEV directory holding SimBEV data.
    tracbev_directory : str or pathlib.PurePath
        TracBEV directory holding TracBEV data.
    kwargs :
        Kwargs may contain any further attributes you want to specify.

        gc_to_car_rate_home : float
            Specifies the minimum rate between potential charging parks
            points for the use case "home" and the total number of cars.
            Default 0.5 .
        gc_to_car_rate_work : float
            Specifies the minimum rate between potential charging parks
            points for the use case "work" and the total number of cars.
            Default 0.25 .
        gc_to_car_rate_public : float
            Specifies the minimum rate between potential charging parks
            points for the use case "public" and the total number of cars.
            Default 0.1 .
        gc_to_car_rate_hpc : float
            Specifies the minimum rate between potential charging parks
            points for the use case "hpc" and the total number of cars.
            Default 0.005 .
        mode_parking_times : str
            If the mode_parking_times is set to "frugal" only parking times
            with any charging demand are imported. Default "frugal".
        charging_processes_dir : str
            Charging processes sub-directory. Default None.
        simbev_config_file : str
            Name of the simbev config file. Default "metadata_simbev_run.json".

    """
    # TODO: SimBEV is in development and this import will need constant
    #  updating for now
    edisgo_obj.electromobility.charging_processes_df = read_csvs_charging_processes(
        simbev_directory,
        mode=kwargs.pop("mode_parking_times", "frugal"),
        csv_dir=kwargs.pop("charging_processes_dir", None),
    )

    edisgo_obj.electromobility.simbev_config_df = read_simbev_config_df(
        simbev_directory,
        edisgo_obj,
        simbev_config_file=kwargs.pop("simbev_config_file", "metadata_simbev_run.json"),
    )

    edisgo_obj.electromobility.potential_charging_parks_gdf = (
        read_gpkg_potential_charging_parks(
            tracbev_directory,
            edisgo_obj,
            **kwargs,
        )
    )


def read_csvs_charging_processes(csv_path, mode="frugal", csv_dir=None):
    """
    Reads all CSVs in a given path and returns a DataFrame with all
    `SimBEV <https://github.com/rl-institut/simbev>`_ charging processes.

    Parameters
    ----------
    csv_path : str
        Main path holding SimBEV output data
    mode : str
        Returns all information if None. Returns only rows with charging
        demand greater than 0 if "frugal". Default: "frugal".
    csv_dir : str
        Optional sub-directory holding charging processes CSVs under path.
        Default: None.

    Returns
    -------
    :pandas:`pandas.DataFrame<DataFrame>`
        DataFrame with AGS, car ID, trip destination, charging use case
        (private or public), netto charging capacity, charging demand,
        charge start, charge end, potential charging park ID and charging point
        ID.

    """
    if csv_dir is not None:
        csv_path = os.path.join(csv_path, csv_dir)

    files = []

    for dirpath, dirnames, filenames in os.walk(csv_path):
        files.extend(
            Path(os.path.join(dirpath, f)) for f in filenames if f.endswith(".csv")
        )

    if not files:
        raise ValueError(f"Couldn't find any CSVs in path {csv_path}.")

    files.sort()

    # wrapper function for csv files read in with map_except function
    def rd_csv(file):
        ags = int(file[1].parts[-2])
        car_id = file[0]
        try:
            return pd.read_csv(file[1]).assign(ags=ags, car_id=car_id)
        except Exception:
            logger.warning(f"File '{file[1]}' couldn't be read and is skipped.")

            return pd.DataFrame()

    df = pd.concat(map(rd_csv, list(enumerate(files))), ignore_index=True)

    if mode == "frugal":
        df = df.loc[df.chargingdemand_kWh > 0]

    df = df.rename(columns={"location": "destination"})

    df = df[COLUMNS["charging_processes_df"]].astype(DTYPES["charging_processes_df"])

<<<<<<< HEAD
        except Exception:
            logger.warning(f"File {f} couldn't be read and is skipped.")

    charging_processes_df = pd.concat(charging_processes_df_list, ignore_index=True)[
        COLUMNS["charging_processes_df"]
    ].astype(DTYPES["charging_processes_df"])

    return pd.merge(
        charging_processes_df,
=======
    return pd.merge(
        df,
>>>>>>> 3384af90
        pd.DataFrame(columns=COLUMNS["matching_demand_and_location"]),
        how="outer",
        left_index=True,
        right_index=True,
    )


def read_simbev_config_df(
    path, edisgo_obj, simbev_config_file="metadata_simbev_run.json"
):
    """
    Get `SimBEV <https://github.com/rl-institut/simbev>`_ config data.

    Parameters
    ----------
    path : str
        Main path holding SimBEV output data.
    edisgo_obj : :class:`~.EDisGo`
    simbev_config_file : str
        SimBEV config file name. Default: "metadata_simbev_run.json".

    Returns
    -------
    :pandas:`pandas.DataFrame<DataFrame>`
        DataFrame with used random seed, used threads, stepsize in minutes,
        year, scenarette, simulated days, maximum number of cars per AGS,
        completed standing times and time series per AGS and used ramp up
        data CSV.

    """
    try:
        if simbev_config_file is not None:
            with open(os.path.join(path, simbev_config_file), "r") as f:
                data = json.load(f)

            df = pd.DataFrame.from_dict(
                data["config"]["basic"], orient="index"
            ).T.astype(DTYPES["simbev_config_df"])

            for col in ["start_date", "end_date"]:
                df[col] = pd.to_datetime(df[col])

            df = df.assign(days=(df.end_date - df.start_date).iat[0].days + 1)

            return df

    except Exception:
        logging.warning(
            "SimBEV config file could not be imported. Charging point "
            "efficiency is set to 100%, the stepsize is set to 15 minutes "
            "and the simulated days are estimated from the charging "
            "processes."
        )

        mx_t = edisgo_obj.electromobility.charging_processes_df.park_end_timesteps.max()
        data = {
            "eta_cp": [1.0],
            "stepsize": [15],
            "days": [np.ceil(mx_t / (4 * 24))],
        }
        return pd.DataFrame(data=data, index=[0])


def read_gpkg_potential_charging_parks(path, edisgo_obj, **kwargs):
    """
    Get GeoDataFrame with all
    `TracBEV <https://github.com/rl-institut/tracbev>`_ potential charging parks.

    Parameters
    ----------
    path : str
        Main path holding SimBEV output data
    edisgo_obj : :class:`~.EDisGo`

    Returns
    -------
    :geopandas:`geodataframe`
        GeoDataFrame with AGS, charging use case (home, work, public or
        hpc), user centric weight and geometry.

    """
    files = [f for f in os.listdir(path) if f.endswith(".gpkg")]

    potential_charging_parks_gdf_list = []

    if isinstance(path, str):
        path = Path(path)

    for f in files:
        gdf = gpd.read_file(path / f)

        if "undefined" in gdf.crs.name.lower():
            gdf = gdf.set_crs(epsg=3035, allow_override=True).to_crs(
                epsg=edisgo_obj.topology.grid_district["srid"]
            )
        else:
            gdf = gdf.to_crs(epsg=edisgo_obj.topology.grid_district["srid"])

        gdf = gdf.rename(
            columns={
                "charge_spots": "user_centric_weight",
                "potential": "user_centric_weight",
            }
        )

        # drop unnecessary columns
        gdf = gdf[KEEP_COLS["potential_charging_parks_gdf"]]

        # add ags and use case info as well as normalize weights 0..1
        gdf = gdf.assign(
            user_centric_weight=min_max_scaler.fit_transform(
                gdf.user_centric_weight.values.reshape(-1, 1)
            ),
            ags=int(f.split(".")[0].split("_")[-1]),
            use_case=f.split(".")[0].split("_")[-2],
        )

        potential_charging_parks_gdf_list.append(gdf)

    potential_charging_parks_gdf = gpd.GeoDataFrame(
        pd.concat(
            potential_charging_parks_gdf_list,
            ignore_index=True,
        ),
        crs=potential_charging_parks_gdf_list[0].crs,
    ).astype(DTYPES["potential_charging_parks_gdf"])

    # ensure minimum number of potential charging parks per car
    num_cars = len(edisgo_obj.electromobility.charging_processes_df.car_id.unique())

    for use_case in USECASES:
        if use_case == "home":
            gc_to_car_rate = kwargs.get("gc_to_car_rate_home", 0.5)
        elif use_case == "work":
            gc_to_car_rate = kwargs.get("gc_to_car_rate_work", 0.25)
        elif use_case == "public":
            gc_to_car_rate = kwargs.get("gc_to_car_rate_public", 0.1)
        elif use_case == "hpc":
            gc_to_car_rate = kwargs.get("gc_to_car_rate_hpc", 0.005)

        use_case_gdf = potential_charging_parks_gdf.loc[
            potential_charging_parks_gdf.use_case == use_case
        ]

        num_gcs = len(use_case_gdf)

        # if simbev doesn't provide possible grid connections choose a
        # random public potential charging park and duplicate
        if num_gcs == 0:
            logger.warning(
                f"There are no potential charging parks for use case {use_case}. "
                f"Therefore 10 % of public potential charging parks are duplicated "
                f"randomly and assigned to use case {use_case}."
            )

            public_gcs = potential_charging_parks_gdf.loc[
                potential_charging_parks_gdf.use_case == "public"
            ]

            random_gcs = public_gcs.sample(
                int(np.ceil(len(public_gcs) / 10)),
                random_state=edisgo_obj.topology.mv_grid.id,
            ).assign(use_case=use_case)

            potential_charging_parks_gdf = gpd.GeoDataFrame(
                pd.concat(
                    [
                        potential_charging_parks_gdf,
                        random_gcs,
                    ],
                    ignore_index=True,
                ),
                crs=potential_charging_parks_gdf.crs,
            )

        # escape zero division
        actual_gc_to_car_rate = np.Infinity if num_cars == 0 else num_gcs / num_cars

        # duplicate potential charging parks until desired quantity is ensured
        max_it = 50
        n = 0

        while actual_gc_to_car_rate < gc_to_car_rate and n < max_it:
            logger.info(
                f"Duplicating potential charging parks to meet the desired grid "
                f"connections to cars rate of {gc_to_car_rate*100:.2f} %. Iteration: "
                f"{n+1}."
            )

            if actual_gc_to_car_rate * 2 < gc_to_car_rate:
                potential_charging_parks_gdf = gpd.GeoDataFrame(
                    pd.concat(
                        [
                            potential_charging_parks_gdf,
                            use_case_gdf,
                        ],
                        ignore_index=True,
                    ),
                    crs=potential_charging_parks_gdf.crs,
                )

            else:
                extra_gcs = (
                    int(np.ceil(num_gcs * gc_to_car_rate / actual_gc_to_car_rate))
                    - num_gcs
                )

                extra_gdf = use_case_gdf.sample(
                    n=extra_gcs, random_state=edisgo_obj.topology.mv_grid.id
                )

                potential_charging_parks_gdf = gpd.GeoDataFrame(
                    pd.concat(
                        [
                            potential_charging_parks_gdf,
                            extra_gdf,
                        ],
                        ignore_index=True,
                    ),
                    crs=potential_charging_parks_gdf.crs,
                )

            use_case_gdf = potential_charging_parks_gdf.loc[
                potential_charging_parks_gdf.use_case == use_case
            ]

            num_gcs = len(use_case_gdf)

            actual_gc_to_car_rate = num_gcs / num_cars

            n += 1

    # sort GeoDataFrame
    potential_charging_parks_gdf = potential_charging_parks_gdf.sort_values(
        by=["use_case", "ags", "user_centric_weight"], ascending=[True, True, False]
    ).reset_index(drop=True)

    # in case of polygons use the centroid as potential charging parks point
    # and set crs to match edisgo object
    return potential_charging_parks_gdf.assign(
        geometry=potential_charging_parks_gdf.geometry.representative_point()
    ).to_crs(epsg=edisgo_obj.topology.grid_district["srid"])


def distribute_charging_demand(edisgo_obj, **kwargs):
    """
    Distribute charging demand from SimBEV onto potential charging parks from TracBEV.

    Parameters
    ----------
    edisgo_obj : :class:`~.EDisGo`
    kwargs :
        Kwargs may contain any further attributes you want to specify.

        mode : str
            Distribution mode. If the mode is set to "user_friendly" only the
            simbev weights are used for the distribution. If the mode is
            "grid_friendly" also grid conditions are respected.
            Default "user_friendly".
        generators_weight_factor : float
            Weighting factor of the generators weight within an LV grid in
            comparison to the loads weight. Default 0.5.
        distance_weight : float
            Weighting factor for the distance between a potential charging park
            and its nearest substation in comparison to the combination of
            the generators and load factors of the LV grids.
            Default 1 / 3.
        user_friendly_weight : float
            Weighting factor of the user friendly weight in comparison to the
            grid friendly weight. Default 0.5.

    """
    distribute_private_charging_demand(edisgo_obj)

    distribute_public_charging_demand(edisgo_obj, **kwargs)


def get_weights_df(edisgo_obj, potential_charging_park_indices, **kwargs):
    """
    Get weights per potential charging point for a given set of grid connection indices.

    Parameters
    ----------
    edisgo_obj : :class:`~.EDisGo`
    potential_charging_park_indices : list
        List of potential charging parks indices

    Other Parameters
    -----------------
    mode : str
        Only use user friendly weights ("user_friendly") or combine with
        grid friendly weights ("grid_friendly"). Default: "user_friendly".
    user_friendly_weight : float
        Weight of user friendly weight if mode "grid_friendly". Default: 0.5.
    distance_weight: float
        Grid friendly weight is a combination of the installed capacity of
        generators and loads within a LV grid and the distance towards the
        nearest substation. This parameter sets the weight for the distance
        parameter. Default: 1/3.

    Returns
    -------
    :pandas:`pandas.DataFrame<DataFrame>`
        DataFrame with numeric weights

    """

    def _get_lv_grid_weights():

        """
        DataFrame containing technical data of LV grids.

        Returns
        --------
        :pandas:`pandas.DataFrame<DataFrame>`
            Columns of the DataFrame are:
                peak_generation_capacity : float
                    Cumulative peak generation capacity of generators in the network in
                    MW.

                p_set : float
                    Cumulative peak load of loads in the network in MW.

                substation_capacity : float
                    Cumulative capacity of transformers to overlaying network.

                generators_weight : float
                    Weighting used in grid friendly siting of public charging points.
                    In the case of generators the weight is defined by dividing the
                    peak_generation_capacity by substation_capacity and norming the
                    results from 0 .. 1. A higher weight is more attractive.

                loads_weight : float
                    Weighting used in grid friendly siting of public charging points.
                    In the case of loads the weight is defined by dividing the
                    p_set by substation_capacity and norming the results from 0 .. 1.
                    The result is then substracted from 1 as the higher the p_set is
                    in relation to the substation_capacity the less attractive this LV
                    grid is for new loads from a grid perspective. A higher weight is
                    more attractive.

        """
        lv_grids = list(edisgo_obj.topology.mv_grid.lv_grids)

        lv_grids_df = pd.DataFrame(
            index=[_._id for _ in lv_grids],
            columns=[
                "peak_generation_capacity",
                "substation_capacity",
                "generators_weight",
                "p_set",
                "loads_weight",
            ],
        )

        lv_grids_df.peak_generation_capacity = [
            _.peak_generation_capacity for _ in lv_grids
        ]

        lv_grids_df.substation_capacity = [
            _.transformers_df.s_nom.sum() for _ in lv_grids
        ]

        min_max_scaler = preprocessing.MinMaxScaler()
        lv_grids_df.generators_weight = lv_grids_df.peak_generation_capacity.divide(
            lv_grids_df.substation_capacity
        )
        lv_grids_df.generators_weight = min_max_scaler.fit_transform(
            lv_grids_df.generators_weight.values.reshape(-1, 1)
        )

        lv_grids_df.p_set = [_.p_set for _ in lv_grids]

        lv_grids_df.loads_weight = lv_grids_df.p_set.divide(
            lv_grids_df.substation_capacity
        )
        lv_grids_df.loads_weight = 1 - min_max_scaler.fit_transform(
            lv_grids_df.loads_weight.values.reshape(-1, 1)
        )
        return lv_grids_df

    mode = kwargs.get("mode", "user_friendly")

    if mode == "user_friendly":
        weights = [
            _.user_centric_weight
            for _ in edisgo_obj.electromobility.potential_charging_parks
            if _.id in potential_charging_park_indices
        ]
    elif mode == "grid_friendly":
        potential_charging_parks = list(
            edisgo_obj.electromobility.potential_charging_parks
        )

        user_friendly_weights = [
            _.user_centric_weight
            for _ in potential_charging_parks
            if _.id in potential_charging_park_indices
        ]

        lv_grids_df = _get_lv_grid_weights()

        generators_weight_factor = kwargs.get("generators_weight_factor", 0.5)
        loads_weight_factor = 1 - generators_weight_factor

        combined_weights = (
            generators_weight_factor * lv_grids_df["generators_weight"]
            + loads_weight_factor * lv_grids_df["loads_weight"]
        )

        lv_grid_ids = [
            _.nearest_substation["lv_grid_id"] for _ in potential_charging_parks
        ]

        load_and_generator_capacity_weights = [
            combined_weights.at[lv_grid_id] for lv_grid_id in lv_grid_ids
        ]

        # fmt: off
        distance_weights = (
            edisgo_obj.electromobility._potential_charging_parks_df.distance_weight
            .tolist()
        )
        # fmt: on

        distance_weight = kwargs.get("distance_weight", 1 / 3)

        grid_friendly_weights = [
            (1 - distance_weight) * load_and_generator_capacity_weights[i]
            + distance_weight * distance_weights[i]
            for i in range(len(distance_weights))
        ]

        user_friendly_weight = kwargs.get("user_friendly_weight", 0.5)

        weights = [
            (1 - user_friendly_weight) * grid_friendly_weights[i]
            + user_friendly_weight * user_friendly_weights[i]
            for i in range(len(grid_friendly_weights))
        ]

    else:
        raise ValueError(
            "Provided mode is not valid, needs to be 'user_friendly' or "
            "'grid_friendly'."
        )
    return pd.DataFrame(weights)


def normalize(weights_df):
    """
    Normalize a given DataFrame so that its sum equals 1 and return a
    flattened Array.

    Parameters
    ----------
    weights_df : :pandas:`pandas.DataFrame<DataFrame>`
        DataFrame with single numeric column

    Returns
    -------
    Numpy 1-D array
        Array with normalized weights

    """
    if weights_df.sum().sum() == 0:
        return np.array([1 / len(weights_df) for _ in range(len(weights_df))])
    else:
        return weights_df.divide(weights_df.sum().sum()).T.to_numpy().flatten()


def combine_weights(
    potential_charging_park_indices, designated_charging_point_capacity_df, weights_df
):
    """
    Add designated charging capacity weights into the initial weights and
    normalize weights

    Parameters
    ----------
    potential_charging_park_indices : list
        List of potential charging parks indices
    designated_charging_point_capacity_df :
        :pandas:`pandas.DataFrame<DataFrame>`
        DataFrame with designated charging point capacity per potential
        charging park
    weights_df : :pandas:`pandas.DataFrame<DataFrame>`
        DataFrame with initial user or combined weights

    Returns
    -------
    Numpy 1-D array
        Array with normalized weights

    """
    capacity_df = designated_charging_point_capacity_df.loc[
        potential_charging_park_indices
    ]

    capacity_weights = (
        1
        - min_max_scaler.fit_transform(
            capacity_df.designated_charging_point_capacity.values.reshape(-1, 1)
        )
    ).flatten()

    user_df = weights_df.loc[potential_charging_park_indices]

    user_df[0] += capacity_weights

    return normalize(user_df)


def weighted_random_choice(
    edisgo_obj,
    potential_charging_park_indices,
    car_id,
    destination,
    charging_point_id,
    normalized_weights,
    rng=None,
):
    """
    Weighted random choice of a potential charging park. Setting the chosen
    values into :obj:`~.network.electromobility.charging_processes_df`

    Parameters
    ----------
    edisgo_obj : :class:`~.EDisGo`
    potential_charging_park_indices : list
        List of potential charging parks indices
    car_id : int
        Car ID
    destination : str
        Trip destination
    charging_point_id : int
        Charging Point ID
    normalized_weights : Numpy 1-D array
        Array with normalized weights
    rng : Numpy random generator
        If None a random generator with seed=charging_point_id is
        initialized

    Returns
    -------
    :obj:`int`
        Chosen Charging Park ID

    """
    if rng is None:
        rng = default_rng(seed=charging_point_id)

    charging_park_id = rng.choice(
        a=potential_charging_park_indices,
        p=normalized_weights,
    )

    edisgo_obj.electromobility.charging_processes_df.loc[
        (edisgo_obj.electromobility.charging_processes_df.car_id == car_id)
        & (edisgo_obj.electromobility.charging_processes_df.destination == destination)
    ] = edisgo_obj.electromobility.charging_processes_df.loc[
        (edisgo_obj.electromobility.charging_processes_df.car_id == car_id)
        & (edisgo_obj.electromobility.charging_processes_df.destination == destination)
    ].assign(
        charging_park_id=charging_park_id,
        charging_point_id=charging_point_id,
    )

    return charging_park_id


def distribute_private_charging_demand(edisgo_obj):
    """
    Distributes all private charging processes. Each car gets its own
    private charging point if a charging process takes place.

    Parameters
    ----------
    edisgo_obj : :class:`~.EDisGo`

    """
    try:
        rng = default_rng(seed=edisgo_obj.topology.id)
    except Exception:
        rng = None

    private_charging_df = edisgo_obj.electromobility.charging_processes_df.loc[
        (edisgo_obj.electromobility.charging_processes_df.chargingdemand_kWh > 0)
        & edisgo_obj.electromobility.charging_processes_df.use_case.isin(
            ["home", "work"]
        )
    ]

    charging_point_id = 0

    user_centric_weights_df = get_weights_df(
        edisgo_obj, edisgo_obj.electromobility.potential_charging_parks_gdf.index
    )

    designated_charging_point_capacity_df = pd.DataFrame(
        index=user_centric_weights_df.index,
        columns=["designated_charging_point_capacity"],
        data=0,
    )

    for destination in private_charging_df.destination.sort_values().unique():
        private_charging_destination_df = private_charging_df.loc[
            private_charging_df.destination == destination
        ]

        use_case = PRIVATE_DESTINATIONS[destination]

        if use_case == "work":
            potential_charging_park_indices = (
                edisgo_obj.electromobility.potential_charging_parks_gdf.loc[
                    edisgo_obj.electromobility.potential_charging_parks_gdf.use_case
                    == use_case
                ].index
            )

            for car_id in private_charging_destination_df.car_id.sort_values().unique():
                weights = combine_weights(
                    potential_charging_park_indices,
                    designated_charging_point_capacity_df,
                    user_centric_weights_df,
                )

                charging_park_id = weighted_random_choice(
                    edisgo_obj,
                    potential_charging_park_indices,
                    car_id,
                    destination,
                    charging_point_id,
                    weights,
                    rng=rng,
                )

                charging_capacity = (
                    private_charging_destination_df.loc[
                        (private_charging_destination_df.car_id == car_id)
                        & (private_charging_destination_df.destination == "0_work")
                    ].nominal_charging_capacity_kW.iat[0]
                    / edisgo_obj.electromobility.eta_charging_points
                )

                designated_charging_point_capacity_df.at[
                    charging_park_id, "designated_charging_point_capacity"
                ] += charging_capacity

                charging_point_id += 1

        elif use_case == "home":
            for ags in private_charging_destination_df.ags.sort_values().unique():
                private_charging_ags_df = private_charging_destination_df.loc[
                    private_charging_destination_df.ags == ags
                ]

                # fmt: off
                potential_charging_park_indices = edisgo_obj.electromobility.\
                    potential_charging_parks_gdf.loc[
                        (
                            edisgo_obj.electromobility.potential_charging_parks_gdf.ags
                            == ags
                        )
                        & (
                            edisgo_obj.electromobility.potential_charging_parks_gdf.
                            use_case == use_case
                        )
                    ].index
                # fmt: on

                for car_id in private_charging_ags_df.car_id.sort_values().unique():
                    weights = combine_weights(
                        potential_charging_park_indices,
                        designated_charging_point_capacity_df,
                        user_centric_weights_df,
                    )

                    weighted_random_choice(
                        edisgo_obj,
                        potential_charging_park_indices,
                        car_id,
                        destination,
                        charging_point_id,
                        weights,
                        rng=rng,
                    )

                    charging_capacity = private_charging_destination_df.loc[
                        (private_charging_destination_df.car_id == car_id)
                        & (private_charging_destination_df.destination == "6_home")
                    ].nominal_charging_capacity_kW.iat[0]

                    designated_charging_point_capacity_df.at[
                        charging_park_id, "designated_charging_point_capacity"
                    ] += charging_capacity

                    charging_point_id += 1

        else:
            raise ValueError(f"Destination {destination} is unknown.")


def distribute_public_charging_demand(edisgo_obj, **kwargs):
    """
    Distributes all public charging processes. For each process it is
    checked if a matching charging point exists to minimize the
    number of charging points.

    Parameters
    ----------
    edisgo_obj : :class:`~.EDisGo`

    """
    public_charging_df = edisgo_obj.electromobility.charging_processes_df.loc[
        (edisgo_obj.electromobility.charging_processes_df.chargingdemand_kWh > 0)
        & edisgo_obj.electromobility.charging_processes_df.use_case.isin(
            ["public", "hpc"]
        )
    ].sort_values(
        by=["park_start_timesteps", "park_end_timesteps"],
        ascending=[True, True],
    )

    try:
        rng = default_rng(seed=edisgo_obj.topology.id)
    except Exception:
        rng = default_rng(seed=1)

    available_charging_points_df = pd.DataFrame(
        columns=COLUMNS["available_charging_points_df"]
    )

    grid_and_user_centric_weights_df = get_weights_df(
        edisgo_obj,
        edisgo_obj.electromobility.potential_charging_parks_gdf.index,
        **kwargs,
    )

    designated_charging_point_capacity_df = pd.DataFrame(
        index=grid_and_user_centric_weights_df.index,
        columns=["designated_charging_point_capacity"],
        data=0,
    )

    columns = [
        "destination",
        "use_case",
        "park_start_timesteps",
        "park_end_timesteps",
        "nominal_charging_capacity_kW",
    ]

    for (
        idx,
        destination,
        use_case,
        park_start_timesteps,
        park_end_timesteps,
        nominal_charging_capacity_kW,
    ) in public_charging_df[columns].itertuples():
        matching_charging_points_df = available_charging_points_df.loc[
            (available_charging_points_df.park_end_timesteps < park_start_timesteps)
            & (
                available_charging_points_df.nominal_charging_capacity_kW.round(1)
                == round(nominal_charging_capacity_kW, 1)
            )
        ]

        if len(matching_charging_points_df) > 0:
            potential_charging_park_indices = matching_charging_points_df.index

            weights = normalize(
                grid_and_user_centric_weights_df.loc[
                    matching_charging_points_df.charging_park_id
                ]
            )

            charging_point_s = matching_charging_points_df.loc[
                rng.choice(a=potential_charging_park_indices, p=weights)
            ]

            edisgo_obj.electromobility.charging_processes_df.at[
                idx, "charging_park_id"
            ] = charging_point_s["charging_park_id"]

            edisgo_obj.electromobility.charging_processes_df.at[
                idx, "charging_point_id"
            ] = charging_point_s.name

            available_charging_points_df.at[
                charging_point_s.name, "park_end_timesteps"
            ] = park_end_timesteps

        else:
            potential_charging_park_indices = (
                edisgo_obj.electromobility.potential_charging_parks_gdf.loc[
                    (
                        edisgo_obj.electromobility.potential_charging_parks_gdf.use_case
                        == use_case
                    )
                ].index
            )

            weights = combine_weights(
                potential_charging_park_indices,
                designated_charging_point_capacity_df,
                grid_and_user_centric_weights_df,
            )

            charging_park_id = rng.choice(
                a=potential_charging_park_indices,
                p=weights,
            )

            # fmt: off
            charging_point_id = (
                edisgo_obj.electromobility.charging_processes_df.charging_point_id
                .max()
                + 1
            )
            # fmt: on

            if charging_point_id != charging_point_id:
                charging_point_id = 0

            edisgo_obj.electromobility.charging_processes_df.at[
                idx, "charging_park_id"
            ] = charging_park_id

            edisgo_obj.electromobility.charging_processes_df.at[
                idx, "charging_point_id"
            ] = charging_point_id
            try:
                available_charging_points_df.loc[
                    charging_point_id
                ] = edisgo_obj.electromobility.charging_processes_df.loc[
                    idx, available_charging_points_df.columns
                ].tolist()
            except Exception:
                print("break")

            designated_charging_point_capacity_df.at[
                charging_park_id, "designated_charging_point_capacity"
            ] += nominal_charging_capacity_kW


def determine_grid_connection_capacity(
    total_charging_point_capacity, lower_limit=0.3, upper_limit=1.0, minimum_factor=0.45
):
    if total_charging_point_capacity <= lower_limit:
        return total_charging_point_capacity
    elif total_charging_point_capacity >= upper_limit:
        return minimum_factor * total_charging_point_capacity
    else:
        return (
            ((minimum_factor - 1) / (upper_limit - lower_limit))
            * (total_charging_point_capacity - lower_limit)
            + 1
        ) * total_charging_point_capacity


def integrate_charging_parks(edisgo_obj):
    """
    Integrates all designated charging parks into the grid.

    The charging time series at each charging park are not set in this function.

    Parameters
    ----------
    edisgo_obj : :class:`~.EDisGo`

    """
    charging_parks = list(edisgo_obj.electromobility.potential_charging_parks)

    # Only integrate charging parks with designated charging points
    designated_charging_parks = [
        cp
        for cp in charging_parks
        if (cp.designated_charging_point_capacity > 0) and cp.within_grid
    ]

    charging_park_ids = [_.id for _ in designated_charging_parks]

    comp_type = "charging_point"

    # integrate ChargingPoints and save the names of the eDisGo ID
    edisgo_ids = [
        edisgo_obj.integrate_component_based_on_geolocation(
            comp_type=comp_type,
            geolocation=cp.geometry,
            sector=cp.use_case,
            add_ts=False,
            p_set=cp.grid_connection_capacity,
        )
        for cp in designated_charging_parks
    ]

    edisgo_obj.electromobility.integrated_charging_parks_df = pd.DataFrame(
        columns=COLUMNS["integrated_charging_parks_df"],
        data=edisgo_ids,
        index=charging_park_ids,
    )<|MERGE_RESOLUTION|>--- conflicted
+++ resolved
@@ -228,20 +228,8 @@
 
     df = df[COLUMNS["charging_processes_df"]].astype(DTYPES["charging_processes_df"])
 
-<<<<<<< HEAD
-        except Exception:
-            logger.warning(f"File {f} couldn't be read and is skipped.")
-
-    charging_processes_df = pd.concat(charging_processes_df_list, ignore_index=True)[
-        COLUMNS["charging_processes_df"]
-    ].astype(DTYPES["charging_processes_df"])
-
-    return pd.merge(
-        charging_processes_df,
-=======
     return pd.merge(
         df,
->>>>>>> 3384af90
         pd.DataFrame(columns=COLUMNS["matching_demand_and_location"]),
         how="outer",
         left_index=True,
