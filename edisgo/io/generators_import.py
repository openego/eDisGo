from __future__ import annotations

import logging
import os
import random

from typing import TYPE_CHECKING

import numpy as np
import pandas as pd
import saio

from sqlalchemy import func
from sqlalchemy.engine.base import Engine

<<<<<<< HEAD
from edisgo.io.egon_data_import import select_geodataframe
from edisgo.tools import session_scope
from edisgo.tools.geo import proj2equidistant
from edisgo.tools.tools import mv_grid_gdf
=======
from edisgo.io.db import get_srid_of_db_table, session_scope_egon_data
from edisgo.tools import session_scope
from edisgo.tools.geo import find_nearest_bus, proj2equidistant
from edisgo.tools.tools import (
    determine_bus_voltage_level,
    determine_grid_integration_voltage_level,
)
>>>>>>> d0a28bd5

if "READTHEDOCS" not in os.environ:
    import geopandas as gpd

    from egoio.db_tables import model_draft, supply
    from shapely.ops import transform
    from shapely.wkt import loads as wkt_loads

if TYPE_CHECKING:
    from edisgo import EDisGo
<<<<<<< HEAD

logger = logging.getLogger(__name__)

=======
>>>>>>> d0a28bd5

logger = logging.getLogger(__name__)


def oedb_legacy(edisgo_object, generator_scenario, **kwargs):
    """
    Gets generator park for specified scenario from oedb and integrates generators into
    the grid.

    The importer uses SQLAlchemy ORM objects. These are defined in
    `ego.io <https://github.com/openego/ego.io/tree/dev/egoio/db_tables/>`_.
    The data is imported from the tables
    `conventional power plants <https://openenergy-platform.org/dataedit/\
    view/supply/ego_dp_conv_powerplant>`_ and
    `renewable power plants <https://openenergy-platform.org/dataedit/\
    view/supply/ego_dp_res_powerplant>`_.

    When the generator data is retrieved, the following steps are conducted:

        * Step 1: Update capacity of existing generators if `update_existing` is True,
          which it is by default.
        * Step 2: Remove decommissioned generators if
          `remove_decommissioned` is True, which it is by default.
        * Step 3: Integrate new MV generators.
        * Step 4: Integrate new LV generators.

    For more information on how generators are integrated, see
    :attr:`~.network.topology.Topology.connect_to_mv` and
    :attr:`~.network.topology.Topology.connect_to_lv`.

    Parameters
    ----------
    edisgo_object : :class:`~.EDisGo`
    generator_scenario : str
        Scenario for which to retrieve generator data. Possible options
        are 'nep2035' and 'ego100'.

    Other Parameters
    ----------------
    remove_decommissioned : bool
        If True, removes generators from network that are not included in
        the imported dataset (=decommissioned). Default: True.
    update_existing : bool
        If True, updates capacity of already existing generators to
        capacity specified in the imported dataset. Default: True.
    p_target : dict or None
        Per default, no target capacity is specified and generators are
        expanded as specified in the respective scenario. However, you may
        want to use one of the scenarios but have slightly more or less
        generation capacity than given in the respective scenario. In that case
        you can specify the desired target capacity per technology type using
        this input parameter. The target capacity dictionary must have
        technology types (e.g. 'wind' or 'solar') as keys and corresponding
        target capacities in MW as values.
        If a target capacity is given that is smaller than the total capacity
        of all generators of that type in the future scenario, only some
        generators in the future scenario generator park are installed,
        until the target capacity is reached.
        If the given target capacity is greater than that of all generators
        of that type in the future scenario, then each generator capacity is
        scaled up to reach the target capacity. Be careful to not have much
        greater target capacities as this will lead to unplausible generation
        capacities being connected to the different voltage levels.
        Also be aware that only technologies specified in the dictionary are
        expanded. Other technologies are kept the same.
        Default: None.
    allowed_number_of_comp_per_lv_bus : int
        Specifies, how many generators are at most allowed to be placed at
        the same LV bus. Default: 2.

    """

    def _import_conv_generators(session):
        """
        Import data for conventional generators from oedb.

        Returns
        -------
        :pandas:`pandas.DataFrame<DataFrame>`
            Dataframe containing data on all conventional MV generators.
            You can find a full list of columns in
            :func:`edisgo.io.import_data.update_grids`.

        """
        # build query
        generators_sqla = (
            session.query(
                orm_conv_generators.columns.id,
                orm_conv_generators.columns.id.label("generator_id"),
                orm_conv_generators.columns.subst_id,
                orm_conv_generators.columns.la_id,
                orm_conv_generators.columns.capacity.label("p_nom"),
                orm_conv_generators.columns.voltage_level,
                orm_conv_generators.columns.fuel.label("generator_type"),
                func.ST_AsText(
                    func.ST_Transform(orm_conv_generators.columns.geom, srid)
                ).label("geom"),
            )
            .filter(
                orm_conv_generators.columns.subst_id
                == edisgo_object.topology.mv_grid.id
            )
            .filter(orm_conv_generators.columns.voltage_level.in_([4, 5]))
            .filter(orm_conv_generators_version)
        )

        return pd.read_sql_query(
            generators_sqla.statement, session.bind, index_col="id"
        )

    def _import_res_generators(session):
        """
        Import data for renewable generators from oedb.

        Returns
        -------
        (:pandas:`pandas.DataFrame<DataFrame>`,
         :pandas:`pandas.DataFrame<DataFrame>`)
            Dataframe containing data on all renewable MV and LV generators.
            You can find a full list of columns in
            :func:`edisgo.io.import_data.update_grids`.

        Notes
        -----
        If subtype is not specified it is set to 'unknown'.

        """

        # build basic query
        generators_sqla = (
            session.query(
                orm_re_generators.columns.id,
                orm_re_generators.columns.id.label("generator_id"),
                orm_re_generators.columns.subst_id,
                orm_re_generators.columns.la_id,
                orm_re_generators.columns.mvlv_subst_id,
                orm_re_generators.columns.electrical_capacity.label("p_nom"),
                orm_re_generators.columns.generation_type.label("generator_type"),
                orm_re_generators.columns.generation_subtype.label("subtype"),
                orm_re_generators.columns.voltage_level,
                orm_re_generators.columns.w_id.label("weather_cell_id"),
                func.ST_AsText(
                    func.ST_Transform(orm_re_generators.columns.rea_geom_new, srid)
                ).label("geom"),
                func.ST_AsText(
                    func.ST_Transform(orm_re_generators.columns.geom, srid)
                ).label("geom_em"),
            )
            .filter(
                orm_re_generators.columns.subst_id == edisgo_object.topology.mv_grid.id
            )
            .filter(orm_re_generators_version)
        )

        # extend basic query for MV generators and read data from db
        generators_mv_sqla = generators_sqla.filter(
            orm_re_generators.columns.voltage_level.in_([4, 5])
        )
        gens_mv = pd.read_sql_query(
            generators_mv_sqla.statement, session.bind, index_col="id"
        )

        # define generators with unknown subtype as 'unknown'
        gens_mv.loc[gens_mv["subtype"].isnull(), "subtype"] = "unknown"

        # convert capacity from kW to MW
        gens_mv.p_nom = pd.to_numeric(gens_mv.p_nom) / 1e3

        # extend basic query for LV generators and read data from db
        generators_lv_sqla = generators_sqla.filter(
            orm_re_generators.columns.voltage_level.in_([6, 7])
        )
        gens_lv = pd.read_sql_query(
            generators_lv_sqla.statement, session.bind, index_col="id"
        )

        # define generators with unknown subtype as 'unknown'
        gens_lv.loc[gens_lv["subtype"].isnull(), "subtype"] = "unknown"

        # convert capacity from kW to MW
        gens_lv.p_nom = pd.to_numeric(gens_lv.p_nom) / 1e3

        return gens_mv, gens_lv

    def _validate_generation():
        """
        Validate generation capacity in updated grids.

        The validation uses the cumulative capacity of all generators.

        """

        # set capacity difference threshold
        cap_diff_threshold = 10**-1

        capacity_imported = (
            generators_res_mv["p_nom"].sum()
            + generators_res_lv["p_nom"].sum()
            + generators_conv_mv["p_nom"].sum()
        )

        capacity_grid = edisgo_object.topology.generators_df.p_nom.sum()

        logger.debug(
            f"Cumulative generator capacity (updated): {round(capacity_imported, 1)} MW"
        )

        if abs(capacity_imported - capacity_grid) > cap_diff_threshold:
            raise ValueError(
                f"Cumulative capacity of imported generators ("
                f"{round(capacity_imported, 1)} MW) differs from cumulative capacity of"
                f" generators in updated grid ({round(capacity_grid, 1)} MW) by "
                f"{round(capacity_imported - capacity_grid, 1)} MW."
            )

        else:
            logger.debug("Cumulative capacity of imported generators validated.")

    def _validate_sample_geno_location():
        """
        Checks that newly imported generators are located inside grid district.

        The check is performed for two randomly sampled generators.

        """
        if (
            all(generators_res_lv["geom"].notnull())
            and all(generators_res_mv["geom"].notnull())
            and not generators_res_lv["geom"].empty
            and not generators_res_mv["geom"].empty
        ):
            projection = proj2equidistant(srid)
            # get geom of 1 random MV and 1 random LV generator and transform
            sample_mv_geno_geom_shp = transform(
                projection,
                wkt_loads(
                    generators_res_mv["geom"]
                    .dropna()
                    .sample(n=1, random_state=42)
                    .values[0]
                ),
            )
            sample_lv_geno_geom_shp = transform(
                projection,
                wkt_loads(
                    generators_res_lv["geom"]
                    .dropna()
                    .sample(n=1, random_state=42)
                    .values[0]
                ),
            )

            # get geom of MV grid district
            mvgd_geom_shp = transform(
                projection,
                edisgo_object.topology.grid_district["geom"],
            )

            # check if MVGD contains geno
            if not (
                mvgd_geom_shp.contains(sample_mv_geno_geom_shp)
                and mvgd_geom_shp.contains(sample_lv_geno_geom_shp)
            ):
                raise ValueError(
                    "At least one imported generator is not located in the MV "
                    "grid area. Check compatibility of grid and generator "
                    "datasets."
                )

    oedb_data_source = edisgo_object.config["data_source"]["oedb_data_source"]
    srid = edisgo_object.topology.grid_district["srid"]

    # load ORM names
    orm_conv_generators_name = (
        edisgo_object.config[oedb_data_source]["conv_generators_prefix"]
        + generator_scenario
        + edisgo_object.config[oedb_data_source]["conv_generators_suffix"]
    )
    orm_re_generators_name = (
        edisgo_object.config[oedb_data_source]["re_generators_prefix"]
        + generator_scenario
        + edisgo_object.config[oedb_data_source]["re_generators_suffix"]
    )

    if oedb_data_source == "model_draft":

        # import ORMs
        orm_conv_generators = model_draft.__getattribute__(orm_conv_generators_name)
        orm_re_generators = model_draft.__getattribute__(orm_re_generators_name)

        # set dummy version condition (select all generators)
        orm_conv_generators_version = 1 == 1
        orm_re_generators_version = 1 == 1

    elif oedb_data_source == "versioned":

        data_version = edisgo_object.config["versioned"]["version"]

        # import ORMs
        orm_conv_generators = supply.__getattribute__(orm_conv_generators_name)
        orm_re_generators = supply.__getattribute__(orm_re_generators_name)

        # set version condition
        orm_conv_generators_version = (
            orm_conv_generators.columns.version == data_version
        )
        orm_re_generators_version = orm_re_generators.columns.version == data_version

    # get conventional and renewable generators
    with session_scope() as session:
        generators_conv_mv = _import_conv_generators(session)
        generators_res_mv, generators_res_lv = _import_res_generators(session)

    generators_mv = pd.concat(
        [
            generators_conv_mv,
            generators_res_mv,
        ]
    )

    # validate that imported generators are located inside the grid district
    _validate_sample_geno_location()

    _update_grids(
        edisgo_object=edisgo_object,
        imported_generators_mv=generators_mv,
        imported_generators_lv=generators_res_lv,
        **kwargs,
    )

    if kwargs.get("p_target", None) is None:
        _validate_generation()


def _update_grids(
    edisgo_object,
    imported_generators_mv,
    imported_generators_lv,
    remove_decommissioned=True,
    update_existing=True,
    p_target=None,
    allowed_number_of_comp_per_lv_bus=2,
    **kwargs,
):
    """
    Update network according to new generator dataset.

    Steps are:

        * Step 1: Update capacity of existing generators if `update_existing`
          is True, which it is by default.
        * Step 2: Remove decommissioned generators if `remove_decommissioned`
          is True, which it is by default.
        * Step 3: Integrate new MV generators.
        * Step 4: Integrate new LV generators.

    Parameters
    ----------
    edisgo_object : :class:`~.EDisGo`
    imported_generators_mv : :pandas:`pandas.DataFrame<DataFrame>`
        Dataframe containing all MV generators.
        Index of the dataframe are the generator IDs.
        Columns are:

            * p_nom : float
                Nominal capacity in MW.
            * generator_type : str
                Type of generator (e.g. 'solar').
            * subtype : str
                Subtype of generator (e.g. 'solar_roof_mounted').
            * voltage_level : int
                Voltage level to connect to. Can be 4, 5, 6 or 7.
            * weather_cell_id : int
                Weather cell the generator is in. Only given for fluctuating
                generators.
            * geom : :shapely:`Shapely Point object<points>`
                Geolocation of generator. For CRS see config_grid.srid.
            * geom_em: :shapely:`Shapely Point object<points>`
                Geolocation of generator as given in energy map. For CRS see
                config_grid.srid.

    imported_generators_lv : :pandas:`pandas.DataFrame<DataFrame>`
        Dataframe containing all LV generators.
        Index of the dataframe are the generator IDs.
        Columns are the same as in `imported_generators_mv` plus:

            * mvlv_subst_id : int or float
                ID of MV-LV substation in grid = grid, the generator will be
                connected to.

    remove_decommissioned : bool
        See :func:`edisgo.io.generators_import.oedb` for more information.
    update_existing : bool
        See :func:`edisgo.io.generators_import.oedb` for more information.
    p_target : dict
        See :func:`edisgo.io.generators_import.oedb` for more information.
    allowed_number_of_comp_per_lv_bus : int
        See :func:`edisgo.io.generators_import.oedb` for more information.

    """

    def _check_mv_generator_geom(generator_data):
        """
        Checks if a valid geom is available in dataset.

        If yes, this geom will be used.
        If not, geom from EnergyMap is used if available.

        Parameters
        ----------
        generator_data : :pandas:`pandas.Series<Series>`
            Series with among others 'geom' (geometry from open_eGo data
            processing) and 'geom_em' (geometry from EnergyMap).

        Returns
        -------
        :shapely:`Shapely Point object<points>` or None
            Geometry of generator. None, if no geometry is available.

        """
        # check if geom is available
        if generator_data.geom:
            return generator_data.geom
        else:
            # set geom to EnergyMap's geom, if available
            if generator_data.geom_em:
                logger.debug(
                    "Generator {} has no geom entry, EnergyMap's geom "
                    "entry will be used.".format(generator_data.name)
                )
                return generator_data.geom_em
        return None

    # set capacity difference threshold
    cap_diff_threshold = 10**-4

    # get all imported generators
    imported_gens = pd.concat(
        [imported_generators_lv, imported_generators_mv], sort=True
    )

    logger.debug(f"{len(imported_gens)} generators imported.")

    # get existing generators and append ID column
    existing_gens = edisgo_object.topology.generators_df
    existing_gens["id"] = list(
        map(lambda _: int(_.split("_")[-1]), existing_gens.index)
    )

    logger.debug(
        "Cumulative generator capacity (existing): "
        f"{round(existing_gens.p_nom.sum(), 1)} MW"
    )

    # check if capacity of any of the imported generators is <= 0
    # (this may happen if dp is buggy) and remove generator if it is
    gens_to_remove = imported_gens[imported_gens.p_nom <= 0]
    for id in gens_to_remove.index:
        # remove from topology (if generator exists)
        if id in existing_gens.id.values:
            gen_name = existing_gens[existing_gens.id == id].index[0]
            edisgo_object.topology.remove_generator(gen_name)
            logger.warning(
                "Capacity of generator {} is <= 0, it is therefore "
                "removed. Check your data source.".format(gen_name)
            )
        # remove from imported generators
        imported_gens.drop(id, inplace=True)
        if id in imported_generators_mv.index:
            imported_generators_mv.drop(id, inplace=True)
        else:
            imported_generators_lv.drop(id, inplace=True)

    # =============================================
    # Step 1: Update existing MV and LV generators
    # =============================================

    if update_existing:
        # filter for generators that need to be updated (i.e. that
        # appear in the imported and existing generators dataframes)
        gens_to_update = existing_gens[
            existing_gens.id.isin(imported_gens.index.values)
        ]

        # calculate capacity difference between existing and imported
        # generators
        gens_to_update["cap_diff"] = (
            imported_gens.loc[gens_to_update.id, "p_nom"].values - gens_to_update.p_nom
        )
        # in case there are generators whose capacity does not match, update
        # their capacity
        gens_to_update_cap = gens_to_update[
            abs(gens_to_update.cap_diff) > cap_diff_threshold
        ]

        for id, row in gens_to_update_cap.iterrows():
            edisgo_object.topology._generators_df.loc[id, "p_nom"] = imported_gens.loc[
                row["id"], "p_nom"
            ]

        log_geno_count = len(gens_to_update_cap)
        log_geno_cap = gens_to_update_cap["cap_diff"].sum()
        logger.debug(
            "Capacities of {} of {} existing generators updated "
            "({} MW).".format(
                log_geno_count, len(gens_to_update), round(log_geno_cap, 1)
            )
        )

    # ==================================================
    # Step 2: Remove decommissioned MV and LV generators
    # ==================================================

    # filter for generators that do not appear in the imported but in
    # the existing generators dataframe
    decommissioned_gens = existing_gens[
        ~existing_gens.id.isin(imported_gens.index.values)
    ]

    if not decommissioned_gens.empty and remove_decommissioned:
        for gen in decommissioned_gens.index:
            edisgo_object.topology.remove_generator(gen)
        log_geno_cap = decommissioned_gens.p_nom.sum()
        log_geno_count = len(decommissioned_gens)
        logger.debug(
            "{} decommissioned generators removed ({} MW).".format(
                log_geno_count, round(log_geno_cap, 1)
            )
        )

    # ===================================
    # Step 3: Integrate new MV generators
    # ===================================

    new_gens_mv = imported_generators_mv[
        ~imported_generators_mv.index.isin(list(existing_gens.id))
    ]
    new_gens_mv = new_gens_mv.assign(
        p=new_gens_mv.p_nom,
    )

    new_gens_lv = imported_generators_lv[
        ~imported_generators_lv.index.isin(list(existing_gens.id))
    ]
    new_gens_lv = new_gens_lv.assign(
        p=new_gens_lv.p_nom,
    )

    if p_target is not None:

        def update_imported_gens(layer, imported_gens):
            def drop_generators(generator_list, gen_type, total_capacity):
                random.seed(42)
                while (
                    generator_list[
                        generator_list["generator_type"] == gen_type
                    ].p_nom.sum()
                    > total_capacity
                    and len(
                        generator_list[generator_list["generator_type"] == gen_type]
                    )
                    > 0
                ):
                    generator_list.drop(
                        random.choice(
                            generator_list[
                                generator_list["generator_type"] == gen_type
                            ].index
                        ),
                        inplace=True,
                    )

            for gen_type in p_target.keys():
                # Currently installed capacity
                existing_capacity = existing_gens[
                    existing_gens.index.isin(layer)
                    & (existing_gens["type"] == gen_type).values
                ].p_nom.sum()
                # installed capacity in scenario
                expanded_capacity = (
                    existing_capacity
                    + imported_gens[
                        imported_gens["generator_type"] == gen_type
                    ].p_nom.sum()
                )
                # target capacity
                target_capacity = p_target[gen_type]
                # required expansion
                required_expansion = target_capacity - existing_capacity

                # No generators to be expanded
                if (
                    imported_gens[
                        imported_gens["generator_type"] == gen_type
                    ].p_nom.sum()
                    == 0
                ):
                    continue
                # Reduction in capacity over status quo, so skip all expansion
                if required_expansion <= 0:
                    imported_gens.drop(
                        imported_gens[
                            imported_gens["generator_type"] == gen_type
                        ].index,
                        inplace=True,
                    )
                    continue
                # More expansion than in NEP2035 required, keep all generators
                # and scale them up later
                if p_target[gen_type] >= expanded_capacity:
                    continue

                # Reduced expansion, remove some generators from expansion
                drop_generators(imported_gens, gen_type, required_expansion)

        new_gens = pd.concat([new_gens_lv, new_gens_mv], sort=True)
        update_imported_gens(edisgo_object.topology.generators_df.index, new_gens)

        # drop types not in p_target from new_gens
        for gen_type in new_gens.generator_type.unique():
            if gen_type not in p_target.keys():
                new_gens.drop(
                    new_gens[new_gens["generator_type"] == gen_type].index,
                    inplace=True,
                )

        new_gens_lv = new_gens[new_gens.voltage_level.isin([6, 7])]
        new_gens_mv = new_gens[new_gens.voltage_level.isin([4, 5])]

    # iterate over new generators and create them
    number_new_gens = len(new_gens_mv)
    for id in new_gens_mv.index.sort_values(ascending=True):
        # check if geom is available, skip otherwise
        geom = _check_mv_generator_geom(new_gens_mv.loc[id, :])
        if geom is None:
            logger.warning(
                "Generator {} has no geom entry and will not be imported!".format(id)
            )
            new_gens_mv.drop(id)
            continue
        new_gens_mv.at[id, "geom"] = geom
        edisgo_object.topology.connect_to_mv(
            edisgo_object, dict(new_gens_mv.loc[id, :])
        )

    log_geno_count = len(new_gens_mv)
    log_geno_cap = new_gens_mv["p_nom"].sum()
    logger.debug(
        "{} of {} new MV generators added ({} MW).".format(
            log_geno_count, number_new_gens, round(log_geno_cap, 1)
        )
    )

    # ====================================
    # Step 4: Integrate new LV generators
    # ====================================

    # check if new generators can be allocated to an existing LV grid
    if not imported_generators_lv.empty:
        grid_ids = edisgo_object.topology._lv_grid_ids
        if not any(
            [
                int(_) in grid_ids
                for _ in list(imported_generators_lv["mvlv_subst_id"])
                if not np.isnan(_)
            ]
        ):
            logger.warning(
                "None of the imported LV generators can be allocated "
                "to an existing LV grid. Check compatibility of grid "
                "and generator datasets."
            )

    substations = edisgo_object.topology.buses_df.loc[
        edisgo_object.topology.transformers_df.bus1.unique()
    ]

    new_gens_lv.geom = new_gens_lv.geom.apply(wkt_loads)

    new_gens_lv = gpd.GeoDataFrame(
        new_gens_lv,
        geometry="geom",
        crs=f"EPSG:{edisgo_object.topology.grid_district['srid']}",
    )

    # iterate over new generators and create them
    for id in new_gens_lv.index.sort_values(ascending=True):
        comp_data = dict(new_gens_lv.loc[id, :])
        try:
            nearest_substation, _ = find_nearest_bus(comp_data["geom"], substations)
            comp_data["mvlv_subst_id"] = int(nearest_substation.split("_")[-2])
        except AttributeError:
            pass
        edisgo_object.topology.connect_to_lv(
            edisgo_object,
            comp_data,
            allowed_number_of_comp_per_bus=allowed_number_of_comp_per_lv_bus,
        )

    def scale_generators(gen_type, total_capacity):
        idx = edisgo_object.topology.generators_df["type"] == gen_type
        current_capacity = edisgo_object.topology.generators_df[idx].p_nom.sum()
        if current_capacity != 0:
            edisgo_object.topology.generators_df.loc[idx, "p_nom"] *= (
                total_capacity / current_capacity
            )

    if p_target is not None:
        for gen_type, target_cap in p_target.items():
            scale_generators(gen_type, target_cap)

    log_geno_count = len(new_gens_lv)
    log_geno_cap = new_gens_lv["p_nom"].sum()
    logger.debug(
        "{} new LV generators added ({} MW).".format(
            log_geno_count, round(log_geno_cap, 1)
        )
    )

    for lv_grid in edisgo_object.topology.mv_grid.lv_grids:
        lv_loads = len(lv_grid.loads_df)
        lv_gens_voltage_level_7 = len(
            lv_grid.generators_df[lv_grid.generators_df.bus != lv_grid.station.index[0]]
        )
        # warn if there are more generators than loads in LV grid
        if lv_gens_voltage_level_7 > lv_loads * 2:
            logger.debug(
                "There are {} generators (voltage level 7) but only {} "
                "loads in LV grid {}.".format(
                    lv_gens_voltage_level_7, lv_loads, lv_grid.id
                )
            )


<<<<<<< HEAD
def generators_from_database(
    edisgo_object: EDisGo, engine: Engine, scenario: str = "eGon2035"
):
    """
    TODO
    :return:
    """
    fluctuating = ["wind_onshore", "solar"]
    firm = ["others", "gas", "oil", "biomass", "run_of_river", "reservoir"]

    srid = edisgo_object.topology.grid_district["srid"]

    sql = """
    SELECT * FROM supply.egon_power_plants
    WHERE scenario = '{}'
    AND carrier IN ({})
    """

    grid_gdf = mv_grid_gdf(edisgo_object)

    # 1. firm egon_power_plants
    firm_gdf = select_geodataframe(
        sql=sql.format(scenario, str(firm)[1:-1]),
        db_engine=engine,
        geom_col="geom",
        epsg=srid,
    )

    firm_gdf = firm_gdf.loc[firm_gdf.geom.within(grid_gdf.geometry)]

    # 2. fluctuating egon_power_plants
    fluc_gdf = select_geodataframe(
        sql=sql.format(scenario, str(fluctuating)[1:-1]),
        db_engine=engine,
        geom_col="geom",
        epsg=srid,
    )

    fluc_gdf = fluc_gdf.loc[fluc_gdf.geom.within(grid_gdf.geometry)]

    # TODO:
    # # 3. pv rooftop egon_power_plants_pv_roof_building
    # sql = f"""
    # SELECT * FROM supply.egon_power_plants_pv_roof_building
    # WHERE scenario = '{scenario}'
    # """
    #
    # pv_roof_df = select_dataframe(sql=sql, db_engine=engine, index_col="index")
    #
    # sql = f"""
    # SELECT * FROM openstreetmap.osm_buildings_filtered
    # """
    #
    # buildings_gdf = select_geodataframe(
    #     sql=sql, db_engine=engine, geom_col="geom_point", epsg=srid
    # )

    # 4. chp plants egon_chp_plants
    sql = f"""
    SELECT * FROM supply.egon_chp_plants
    WHERE scenario = '{scenario}'
    """

    chp_gdf = select_geodataframe(sql=sql, db_engine=engine, index_col="id", epsg=srid)

    chp_gdf = chp_gdf.loc[chp_gdf.geom.within(grid_gdf.geometry)]

    return fluc_gdf
=======
def oedb(
    edisgo_object: EDisGo,
    scenario: str,
    engine: Engine,
    max_capacity=20,
):
    """
    Gets generator park for specified scenario from oedb and integrates generators into
    the grid.

    The data is imported from the tables supply.egon_chp_plants,
    supply.egon_power_plants and supply.egon_power_plants_pv_roof_building.

    For the grid integration it is distinguished between PV rooftop plants and all
    other power plants.
    For PV rooftop the following steps are conducted:

    * Removes decommissioned PV rooftop plants (plants whose source ID cannot
      be matched to a source ID of an existing plant).
    * Updates existing PV rooftop plants. The following two cases are distinguished:

      * Nominal power increases: It is checked, if plant needs to be connected to a
        higher voltage level and if that is the case, the existing plant is removed from
        the grid and the new one integrated based on the geolocation.
      * Nominal power decreases: Nominal power of existing plant is overwritten.
    * Integrates new PV rooftop plants at corresponding building ID. If the plant needs
      to be connected to a higher voltage level than the building, it is integrated
      based on the geolocation.

    For all other power plants the following steps are conducted:

    * Removes decommissioned power and CHP plants (all plants that do not have a source
      ID or whose source ID can not be matched to a new plant and are not of subtype
      pv_rooftop, as these are handled in a separate function)
    * Updates existing power plants (plants whose source ID is in
      can be matched; solar, wind and CHP plants never have a source ID in
      the future scenarios and are therefore never updated). The following two cases
      are distinguished:

      * Nominal power increases: It is checked, if plant needs to be connected to a
        higher voltage level and if that is the case, the existing plant is removed from
        the grid and the new one integrated based on the geolocation.
      * Nominal power decreases: Nominal power of existing plant is overwritten.
    * Integrates new power and CHP plants based on the geolocation.

    Parameters
    ----------
    edisgo_object : :class:`~.EDisGo`
    scenario : str
        Scenario for which to retrieve generator data. Possible options
        are "eGon2035" and "eGon100RE".
    engine : :sqlalchemy:`sqlalchemy.Engine<sqlalchemy.engine.Engine>`
        Database engine.
    max_capacity : float
        Maximum capacity in MW of power plants to retrieve from database. In general,
        the generators that are retrieved from the database are selected based on the
        voltage level they are in. In some cases, the voltage level is not correct as
        it was wrongly set in the MaStR dataset. To avoid having unrealistically large
        generators in the grids, an upper limit is also set. Per default this is 20 MW.

    Notes
    ------
    Note, that PV rooftop plants are queried using the building IDs not the MV grid ID
    as in egon_data buildings are mapped to a grid based on the
    zensus cell they are in whereas in ding0 buildings are mapped to a grid based on
    the geolocation. As it can happen that buildings lie outside an MV grid but within
    a zensus cell that is assigned to that MV grid, they are mapped differently in
    egon_data and ding0, and it is therefore better to query using the building IDs.

    """

    def _get_egon_power_plants():
        with session_scope_egon_data(engine) as session:
            srid_table = get_srid_of_db_table(session, egon_power_plants.geom)
            query = (
                session.query(
                    egon_power_plants.id.label("generator_id"),
                    egon_power_plants.source_id,
                    egon_power_plants.carrier.label("type"),
                    egon_power_plants.el_capacity.label("p_nom"),
                    egon_power_plants.weather_cell_id,
                    egon_power_plants.geom,
                )
                .filter(
                    egon_power_plants.scenario == scenario,
                    egon_power_plants.voltage_level >= 4,
                    egon_power_plants.el_capacity <= max_capacity,
                    egon_power_plants.bus_id == edisgo_object.topology.id,
                )
                .order_by(egon_power_plants.id)
            )
            power_plants_gdf = gpd.read_postgis(
                sql=query.statement, con=engine, crs=f"EPSG:{srid_table}"
            ).to_crs(srid_edisgo)
        # rename wind_onshore to wind
        power_plants_gdf["type"] = power_plants_gdf["type"].str.replace("_onshore", "")
        # set subtype
        mapping = {
            "wind": "wind_onshore",
            "solar": "solar_ground_mounted",
        }
        power_plants_gdf = power_plants_gdf.assign(
            subtype=power_plants_gdf["type"].map(mapping)
        )
        # unwrap source ID
        if not power_plants_gdf.empty:
            power_plants_gdf["source_id"] = power_plants_gdf.apply(
                lambda _: (
                    list(_["source_id"].values())[0]
                    if isinstance(_["source_id"], dict)
                    else None
                ),
                axis=1,
            )
        return power_plants_gdf

    def _get_egon_pv_rooftop():
        # egon_power_plants_pv_roof_building - queried using building IDs instead of
        # grid ID because it can happen that buildings lie outside an MV grid but within
        # a zensus cell that is assigned to that MV grid and are therefore sometimes
        # mapped to the MV grid they lie within and sometimes to the MV grid the zensus
        # cell is mapped to
        building_ids = edisgo_object.topology.loads_df.building_id.unique()
        with session_scope_egon_data(engine) as session:
            query = (
                session.query(
                    egon_power_plants_pv_roof_building.index.label("generator_id"),
                    egon_power_plants_pv_roof_building.building_id,
                    egon_power_plants_pv_roof_building.gens_id.label("source_id"),
                    egon_power_plants_pv_roof_building.capacity.label("p_nom"),
                    egon_power_plants_pv_roof_building.weather_cell_id,
                )
                .filter(
                    egon_power_plants_pv_roof_building.scenario == scenario,
                    egon_power_plants_pv_roof_building.building_id.in_(building_ids),
                    egon_power_plants_pv_roof_building.voltage_level >= 4,
                    egon_power_plants_pv_roof_building.capacity <= max_capacity,
                )
                .order_by(egon_power_plants_pv_roof_building.index)
            )
            pv_roof_df = pd.read_sql(sql=query.statement, con=engine)
        # add type and subtype
        pv_roof_df = pv_roof_df.assign(
            type="solar",
            subtype="pv_rooftop",
        )
        return pv_roof_df

    def _get_egon_chp_plants():
        with session_scope_egon_data(engine) as session:
            srid_table = get_srid_of_db_table(session, egon_chp_plants.geom)
            query = (
                session.query(
                    egon_chp_plants.id.label("generator_id"),
                    egon_chp_plants.carrier.label("type"),
                    egon_chp_plants.district_heating_area_id.label(
                        "district_heating_id"
                    ),
                    egon_chp_plants.el_capacity.label("p_nom"),
                    egon_chp_plants.th_capacity.label("p_nom_th"),
                    egon_chp_plants.geom,
                )
                .filter(
                    egon_chp_plants.scenario == scenario,
                    egon_chp_plants.voltage_level >= 4,
                    egon_chp_plants.el_capacity <= max_capacity,
                    egon_chp_plants.electrical_bus_id == edisgo_object.topology.id,
                )
                .order_by(egon_chp_plants.id)
            )
            chp_gdf = gpd.read_postgis(
                sql=query.statement, con=query.session.bind, crs=f"EPSG:{srid_table}"
            ).to_crs(srid_edisgo)
        return chp_gdf

    saio.register_schema("supply", engine)
    from saio.supply import (
        egon_chp_plants,
        egon_power_plants,
        egon_power_plants_pv_roof_building,
    )

    # get generator data from database
    srid_edisgo = edisgo_object.topology.grid_district["srid"]
    pv_rooftop_df = _get_egon_pv_rooftop()
    power_plants_gdf = _get_egon_power_plants()
    chp_gdf = _get_egon_chp_plants()

    # determine number of generators and installed capacity in future scenario
    # for validation of grid integration
    total_p_nom_scenario = (
        pv_rooftop_df.p_nom.sum() + power_plants_gdf.p_nom.sum() + chp_gdf.p_nom.sum()
    )
    total_gen_count_scenario = len(pv_rooftop_df) + len(power_plants_gdf) + len(chp_gdf)

    # integrate into grid (including removal of decommissioned plants and update of
    # still existing power plants)
    _integrate_pv_rooftop(edisgo_object, pv_rooftop_df)
    _integrate_power_and_chp_plants(edisgo_object, power_plants_gdf, chp_gdf)

    # check number of generators and installed capacity in grid
    gens_in_grid = edisgo_object.topology.generators_df
    if not len(gens_in_grid) == total_gen_count_scenario:
        raise ValueError(
            f"Number of power plants in future scenario is not correct. Should be "
            f"{total_gen_count_scenario} instead of {len(gens_in_grid)}."
        )
    if not np.isclose(gens_in_grid.p_nom.sum(), total_p_nom_scenario, atol=1e-4):
        raise ValueError(
            f"Capacity of power plants in future scenario not correct. Should be "
            f"{total_p_nom_scenario} instead of "
            f"{gens_in_grid.p_nom.sum()}."
        )

    return


def _integrate_pv_rooftop(edisgo_object, pv_rooftop_df):
    """
    This function updates generator park for PV rooftop plants.
    See function :func:`~.io.generators_import.oedb` for more information.

    Parameters
    ----------
    edisgo_object : :class:`~.EDisGo`
    pv_rooftop_df : :pandas:`pandas.DataFrame<DataFrame>`
        Dataframe containing data on PV rooftop plants per building.
        Columns are:

            * p_nom : float
                Nominal power in MW.
            * building_id : int
                Building ID of the building the PV plant is allocated.
            * generator_id : int
                ID of the PV plant from database.
            * type : str
                Generator type, which here is always "solar".
            * subtype
                Further specification of generator type, which here is always
                "pv_rooftop".
            * weather_cell_id : int
                Weather cell the PV plant is in used to obtain the potential feed-in
                time series.
            * source_id : int
                MaStR ID of the PV plant.

    """
    # match building ID to existing solar generators
    loads_df = edisgo_object.topology.loads_df
    busses_building_id = (
        loads_df[loads_df.type == "conventional_load"]
        .drop_duplicates(subset=["building_id"])
        .set_index("bus")
        .loc[:, ["building_id"]]
    )
    gens_df = edisgo_object.topology.generators_df[
        edisgo_object.topology.generators_df.subtype == "pv_rooftop"
    ].copy()
    gens_df_building_id = gens_df.loc[:, ["bus"]].join(
        busses_building_id, how="left", on="bus"
    )
    # using update to make sure to not overwrite existing building ID information
    if "building_id" not in gens_df.columns:
        gens_df["building_id"] = None
    gens_df.update(gens_df_building_id, overwrite=False)

    # remove decommissioned PV rooftop plants
    gens_decommissioned = gens_df[
        ~gens_df.source_id.isin(pv_rooftop_df.source_id.unique())
    ]
    for gen in gens_decommissioned.index:
        edisgo_object.remove_component(comp_type="generator", comp_name=gen)

    # update existing PV rooftop plants
    gens_existing = gens_df[gens_df.source_id.isin(pv_rooftop_df.source_id.unique())]
    # merge new information
    gens_existing.index.name = "gen_name"
    pv_rooftop_df.index.name = "gen_index_new"
    gens_existing = pd.merge(
        gens_existing.reset_index(),
        pv_rooftop_df.reset_index(),
        how="left",
        on="source_id",
        suffixes=("_old", ""),
    ).set_index("gen_name")
    # add building id
    edisgo_object.topology.generators_df.loc[
        gens_existing.index, "building_id"
    ] = gens_existing.building_id
    # update plants where capacity decreased
    gens_decreased_cap = gens_existing.query("p_nom < p_nom_old")
    if len(gens_decreased_cap) > 0:
        edisgo_object.topology.generators_df.loc[
            gens_decreased_cap.index, "p_nom"
        ] = gens_decreased_cap.p_nom
    # update plants where capacity increased
    gens_increased_cap = gens_existing.query("p_nom > p_nom_old")
    for gen in gens_increased_cap.index:
        voltage_level_new = determine_grid_integration_voltage_level(
            edisgo_object, gens_increased_cap.at[gen, "p_nom"]
        )
        voltage_level_old = determine_bus_voltage_level(
            edisgo_object, gens_increased_cap.at[gen, "bus"]
        )
        if voltage_level_new >= voltage_level_old:
            # simply update p_nom if plant doesn't need to be connected to higher
            # voltage level
            edisgo_object.topology.generators_df.at[
                gen, "p_nom"
            ] = gens_increased_cap.at[gen, "p_nom"]
        else:
            # if plant needs to be connected to higher voltage level, remove existing
            # plant and integrate new component based on geolocation
            bus = gens_increased_cap.at[gen, "bus"]
            x_coord = edisgo_object.topology.buses_df.at[bus, "x"]
            y_coord = edisgo_object.topology.buses_df.at[bus, "y"]
            edisgo_object.remove_component(comp_type="generator", comp_name=gen)
            edisgo_object.integrate_component_based_on_geolocation(
                comp_type="generator",
                voltage_level=voltage_level_new,
                geolocation=(
                    x_coord,
                    y_coord,
                ),
                add_ts=False,
                generator_id=gens_increased_cap.at[gen, "generator_id"],
                p_nom=gens_increased_cap.at[gen, "p_nom"],
                building_id=gens_increased_cap.at[gen, "building_id"],
                generator_type=gens_increased_cap.at[gen, "type"],
                subtype=gens_increased_cap.at[gen, "subtype"],
                weather_cell_id=gens_increased_cap.at[gen, "weather_cell_id"],
                source_id=gens_increased_cap.at[gen, "source_id"],
            )

    # integrate new PV rooftop plants into grid
    new_pv_rooftop_plants = pv_rooftop_df[
        ~pv_rooftop_df.index.isin(gens_existing.gen_index_new)
    ]
    if len(new_pv_rooftop_plants) > 0:
        _, new_pv_own_grid_conn = _integrate_new_pv_rooftop_to_buildings(
            edisgo_object, new_pv_rooftop_plants
        )
    else:
        new_pv_own_grid_conn = []

    # check number and installed capacity of PV rooftop plants in grid
    pv_rooftop_gens_in_grid = edisgo_object.topology.generators_df[
        edisgo_object.topology.generators_df.subtype == "pv_rooftop"
    ]
    if not len(pv_rooftop_gens_in_grid) == len(pv_rooftop_df):
        raise ValueError(
            f"Number of PV rooftop plants in future scenario is not correct. Should be "
            f"{len(pv_rooftop_df)} instead of {len(pv_rooftop_gens_in_grid)}."
        )
    if not np.isclose(
        pv_rooftop_gens_in_grid.p_nom.sum(), pv_rooftop_df.p_nom.sum(), atol=1e-4
    ):
        raise ValueError(
            f"Capacity of PV rooftop plants in future scenario is not correct. Should "
            f"be {pv_rooftop_df.p_nom.sum()} instead of "
            f"{pv_rooftop_gens_in_grid.p_nom.sum()}."
        )

    # logging messages
    logger.debug(
        f"{pv_rooftop_gens_in_grid.p_nom.sum():.2f} MW of PV rooftop plants "
        f"integrated. Of this, {gens_existing.p_nom.sum():.2f} MW could be matched to "
        f"an existing PV rooftop plant."
    )
    if len(new_pv_own_grid_conn) > 0:
        logger.debug(
            f"Of the PV rooftop plants that could not be matched to an existing PV "
            f"plant, "
            f"{sum(pv_rooftop_gens_in_grid.loc[new_pv_own_grid_conn, 'p_nom']):.2f} "
            f"MW was integrated at a new bus."
        )


def _integrate_new_pv_rooftop_to_buildings(edisgo_object, pv_rooftop_df):
    """
    Integrates new PV rooftop plants based on corresponding building ID.

    Parameters
    ----------
    edisgo_object : :class:`~.EDisGo`
    pv_rooftop_df : :pandas:`pandas.DataFrame<DataFrame>`
        See :attr:`~.io.generators_import._integrate_pv_rooftop` for more information.

    Returns
    -------
    (list(str), list(str))
        Two lists with names (as in index of
        :attr:`~.network.topology.Topology.generators_df`) of all integrated PV rooftop
        plants and PV rooftop plants integrated to a different grid connection point
        than the building.

    """
    # join busses corresponding to building ID
    loads_df = edisgo_object.topology.loads_df
    building_id_busses = (
        loads_df[loads_df.type == "conventional_load"]
        .drop_duplicates(subset=["building_id"])
        .set_index("building_id")
        .loc[:, ["bus"]]
    )
    pv_rooftop_df = pv_rooftop_df.join(building_id_busses, how="left", on="building_id")

    # add further information needed in generators_df
    pv_rooftop_df["control"] = "PQ"
    # add generator name as index
    pv_rooftop_df["index"] = pv_rooftop_df.apply(
        lambda _: f"Generator_pv_rooftop_{_.building_id}", axis=1
    )
    pv_rooftop_df.set_index("index", drop=True, inplace=True)

    # add voltage level
    for gen in pv_rooftop_df.index:
        pv_rooftop_df.at[
            gen, "voltage_level"
        ] = determine_grid_integration_voltage_level(
            edisgo_object, pv_rooftop_df.at[gen, "p_nom"]
        )

    # check for duplicated generator names and choose random name for duplicates
    tmp = pv_rooftop_df.index.append(edisgo_object.topology.storage_units_df.index)
    duplicated_indices = tmp[tmp.duplicated()]
    for duplicate in duplicated_indices:
        # find unique name
        random.seed(a=duplicate)
        new_name = duplicate
        while new_name in tmp:
            new_name = f"{duplicate}_{random.randint(10 ** 1, 10 ** 2)}"
        # change name in pv_rooftop_df
        pv_rooftop_df.rename(index={duplicate: new_name}, inplace=True)

    # filter PV plants that are too large to be integrated into LV
    pv_rooftop_large = pv_rooftop_df[pv_rooftop_df.voltage_level < 7]
    pv_rooftop_small = pv_rooftop_df[pv_rooftop_df.voltage_level == 7]

    # integrate small batteries at buildings
    cols = [
        "bus",
        "control",
        "p_nom",
        "weather_cell_id",
        "building_id",
        "type",
        "subtype",
        "source_id",
    ]
    edisgo_object.topology.generators_df = pd.concat(
        [edisgo_object.topology.generators_df, pv_rooftop_small.loc[:, cols]]
    )
    integrated_plants = pv_rooftop_small.index

    # integrate larger PV rooftop plants - if load is already connected to
    # higher voltage level it can be integrated at same bus, otherwise it is
    # integrated based on geolocation
    integrated_plants_own_grid_conn = pd.Index([])
    for pv_pp in pv_rooftop_large.index:
        # check if building is already connected to a voltage level equal to or
        # higher than the voltage level the PV plant should be connected to
        bus = pv_rooftop_large.at[pv_pp, "bus"]
        voltage_level_bus = determine_bus_voltage_level(edisgo_object, bus)
        voltage_level_pv = pv_rooftop_large.at[pv_pp, "voltage_level"]

        if voltage_level_pv >= voltage_level_bus:
            # integrate at same bus as load
            edisgo_object.topology.generators_df = pd.concat(
                [
                    edisgo_object.topology.generators_df,
                    pv_rooftop_large.loc[[pv_pp], cols],
                ]
            )
            integrated_plants = integrated_plants.append(pd.Index([pv_pp]))
        else:
            # integrate based on geolocation
            pv_pp_name = edisgo_object.integrate_component_based_on_geolocation(
                comp_type="generator",
                voltage_level=voltage_level_pv,
                geolocation=(
                    edisgo_object.topology.buses_df.at[bus, "x"],
                    edisgo_object.topology.buses_df.at[bus, "y"],
                ),
                add_ts=False,
                generator_id=pv_rooftop_large.at[pv_pp, "generator_id"],
                p_nom=pv_rooftop_large.at[pv_pp, "p_nom"],
                building_id=pv_rooftop_large.at[pv_pp, "building_id"],
                generator_type=pv_rooftop_large.at[pv_pp, "type"],
                subtype=pv_rooftop_large.at[pv_pp, "subtype"],
                weather_cell_id=pv_rooftop_large.at[pv_pp, "weather_cell_id"],
                source_id=pv_rooftop_large.at[pv_pp, "source_id"],
            )
            integrated_plants = integrated_plants.append(pd.Index([pv_pp_name]))
            integrated_plants_own_grid_conn = integrated_plants_own_grid_conn.append(
                pd.Index([pv_pp_name])
            )

    # check if all PV plants were integrated
    if not len(pv_rooftop_df) == len(integrated_plants):
        raise ValueError("Not all PV rooftop plants could be integrated into the grid.")

    return integrated_plants, integrated_plants_own_grid_conn


def _integrate_power_and_chp_plants(edisgo_object, power_plants_gdf, chp_gdf):
    """
    This function updates generator park for all power plants except PV rooftop.
    See function :func:`~.io.generators_import.oedb` for more information.

    Parameters
    ----------
    edisgo_object : :class:`~.EDisGo`
    power_plants_gdf : :geopandas:`geopandas.GeoDataFrame<GeoDataFrame>`
        Dataframe containing data on power plants.
        Columns are:

            * p_nom : float
                Nominal power in MW.
            * generator_id : int
                ID of the power plant from database.
            * type : str
                Generator type, e.g. "wind".
            * subtype
                Further specification of generator type, e.g. "wind_onshore".
            * weather_cell_id : int
                Weather cell the power plant is in used to obtain the potential feed-in
                time series. Only given for solar and wind generators.
            * source_id : int
                MaStR ID of the power plant.
            * geom : geometry
                Geolocation of power plant.
    chp_gdf : :geopandas:`geopandas.GeoDataFrame<GeoDataFrame>`
        Dataframe containing data on CHP plants.
        Columns are:

            * p_nom : float
                Nominal power in MW.
            * p_nom_th : float
                Thermal nominal power in MW.
            * generator_id : int
                ID of the CHP plant from database.
            * type : str
                Generator type, e.g. "gas".
            * district_heating_id : int
                ID of district heating network the CHP plant is in.
            * geom : geometry
                Geolocation of power plant.

    """

    def _integrate_new_chp_plant(edisgo_object, comp_data):
        edisgo_object.integrate_component_based_on_geolocation(
            comp_type="generator",
            generator_id=comp_data.at["generator_id"],
            geolocation=comp_data.at["geom"],
            add_ts=False,
            p_nom=comp_data.at["p_nom"],
            p_nom_th=comp_data.at["p_nom_th"],
            generator_type=comp_data.at["type"],
            district_heating_id=comp_data.at["district_heating_id"],
        )

    def _integrate_new_power_plant(edisgo_object, comp_data):
        edisgo_object.integrate_component_based_on_geolocation(
            comp_type="generator",
            generator_id=comp_data.at["generator_id"],
            geolocation=comp_data.at["geom"],
            add_ts=False,
            p_nom=comp_data.at["p_nom"],
            generator_type=comp_data.at["type"],
            subtype=comp_data.at["subtype"],
            weather_cell_id=comp_data.at["weather_cell_id"],
            source_id=comp_data.at["source_id"],
        )

    # determine number of generators and installed capacity in future scenario
    # for validation of grid integration
    total_p_nom_scenario = power_plants_gdf.p_nom.sum() + chp_gdf.p_nom.sum()
    total_gen_count_scenario = len(power_plants_gdf) + len(chp_gdf)

    # remove all power plants that are not PV rooftop and do not have a source ID
    gens_df = edisgo_object.topology.generators_df[
        edisgo_object.topology.generators_df.subtype != "pv_rooftop"
    ].copy()
    if "source_id" not in gens_df.columns:
        gens_df["source_id"] = None
    gens_decommissioned = gens_df[gens_df.source_id.isna()]
    for gen in gens_decommissioned.index:
        edisgo_object.remove_component(comp_type="generator", comp_name=gen)

    # try matching power plants with source ID, to update power plants that exist in
    # status quo and future scenario
    existing_gens_with_source = gens_df[~gens_df.source_id.isna()]
    if len(existing_gens_with_source) > 0:

        # join dataframes at source ID
        existing_gens_with_source.index.name = "gen_name"
        power_plants_gdf.index.name = "gen_index_new"
        existing_gens_with_source_matched = pd.merge(
            existing_gens_with_source.reset_index(),
            power_plants_gdf.reset_index(),
            how="inner",
            on="source_id",
            suffixes=("_old", ""),
        ).set_index("gen_name")

        # remove existing gens where source ID could not be matched
        existing_gens_without_source_matched = [
            _
            for _ in existing_gens_with_source.index
            if _ not in existing_gens_with_source_matched.index
        ]
        for gen in existing_gens_without_source_matched:
            edisgo_object.remove_component(comp_type="generator", comp_name=gen)

        # where source ID could be matched, check if capacity increased or decreased
        # update plants where capacity decreased
        gens_decreased_cap = existing_gens_with_source_matched.query(
            "p_nom < p_nom_old"
        )
        if len(gens_decreased_cap) > 0:
            edisgo_object.topology.generators_df.loc[
                gens_decreased_cap.index, "p_nom"
            ] = gens_decreased_cap.p_nom
        # update plants where capacity increased
        gens_increased_cap = existing_gens_with_source_matched.query(
            "p_nom > p_nom_old"
        )
        for gen in gens_increased_cap.index:
            voltage_level_new = determine_grid_integration_voltage_level(
                edisgo_object, gens_increased_cap.at[gen, "p_nom"]
            )
            voltage_level_old = determine_bus_voltage_level(
                edisgo_object, gens_increased_cap.at[gen, "bus"]
            )
            if voltage_level_new >= voltage_level_old:
                # simply update p_nom if plant doesn't need to be connected to higher
                # voltage level
                edisgo_object.topology.generators_df.at[
                    gen, "p_nom"
                ] = gens_increased_cap.at[gen, "p_nom"]
            else:
                # if plant needs to be connected to higher voltage level, remove
                # existing plant and integrate new component based on geolocation
                edisgo_object.remove_component(comp_type="generator", comp_name=gen)
                _integrate_new_power_plant(edisgo_object, gens_increased_cap.loc[gen])
    else:
        existing_gens_with_source_matched = pd.DataFrame(
            columns=["gen_index_new", "p_nom"]
        )

    # gens where source ID could not be matched are all new
    new_power_plants = power_plants_gdf[
        ~power_plants_gdf.index.isin(existing_gens_with_source_matched.gen_index_new)
    ]
    for gen in new_power_plants.index:
        _integrate_new_power_plant(edisgo_object, new_power_plants.loc[gen])

    # add all CHP plants based on geolocation
    for gen in chp_gdf.index:
        _integrate_new_chp_plant(edisgo_object, chp_gdf.loc[gen])

    # check number of power and CHP plants in grid as well as installed capacity
    gens_in_grid = edisgo_object.topology.generators_df[
        edisgo_object.topology.generators_df.subtype != "pv_rooftop"
    ]
    if not len(gens_in_grid) == total_gen_count_scenario:
        raise ValueError(
            f"Number of power plants in future scenario is not correct. Should be "
            f"{total_gen_count_scenario} instead of {len(gens_in_grid)}."
        )
    if not np.isclose(gens_in_grid.p_nom.sum(), total_p_nom_scenario, atol=1e-4):
        raise ValueError(
            f"Capacity of power plants in future scenario not correct. Should be "
            f"{total_p_nom_scenario} instead of "
            f"{gens_in_grid.p_nom.sum()}."
        )

    # logging messages
    cap_matched = existing_gens_with_source_matched.p_nom.sum()
    logger.debug(
        f"{total_p_nom_scenario:.2f} MW of power and CHP plants integrated. Of this, "
        f"{cap_matched:.2f} MW could be matched to existing power plants."
    )
>>>>>>> d0a28bd5
<|MERGE_RESOLUTION|>--- conflicted
+++ resolved
@@ -13,12 +13,6 @@
 from sqlalchemy import func
 from sqlalchemy.engine.base import Engine
 
-<<<<<<< HEAD
-from edisgo.io.egon_data_import import select_geodataframe
-from edisgo.tools import session_scope
-from edisgo.tools.geo import proj2equidistant
-from edisgo.tools.tools import mv_grid_gdf
-=======
 from edisgo.io.db import get_srid_of_db_table, session_scope_egon_data
 from edisgo.tools import session_scope
 from edisgo.tools.geo import find_nearest_bus, proj2equidistant
@@ -26,7 +20,6 @@
     determine_bus_voltage_level,
     determine_grid_integration_voltage_level,
 )
->>>>>>> d0a28bd5
 
 if "READTHEDOCS" not in os.environ:
     import geopandas as gpd
@@ -37,12 +30,6 @@
 
 if TYPE_CHECKING:
     from edisgo import EDisGo
-<<<<<<< HEAD
-
-logger = logging.getLogger(__name__)
-
-=======
->>>>>>> d0a28bd5
 
 logger = logging.getLogger(__name__)
 
@@ -777,76 +764,6 @@
             )
 
 
-<<<<<<< HEAD
-def generators_from_database(
-    edisgo_object: EDisGo, engine: Engine, scenario: str = "eGon2035"
-):
-    """
-    TODO
-    :return:
-    """
-    fluctuating = ["wind_onshore", "solar"]
-    firm = ["others", "gas", "oil", "biomass", "run_of_river", "reservoir"]
-
-    srid = edisgo_object.topology.grid_district["srid"]
-
-    sql = """
-    SELECT * FROM supply.egon_power_plants
-    WHERE scenario = '{}'
-    AND carrier IN ({})
-    """
-
-    grid_gdf = mv_grid_gdf(edisgo_object)
-
-    # 1. firm egon_power_plants
-    firm_gdf = select_geodataframe(
-        sql=sql.format(scenario, str(firm)[1:-1]),
-        db_engine=engine,
-        geom_col="geom",
-        epsg=srid,
-    )
-
-    firm_gdf = firm_gdf.loc[firm_gdf.geom.within(grid_gdf.geometry)]
-
-    # 2. fluctuating egon_power_plants
-    fluc_gdf = select_geodataframe(
-        sql=sql.format(scenario, str(fluctuating)[1:-1]),
-        db_engine=engine,
-        geom_col="geom",
-        epsg=srid,
-    )
-
-    fluc_gdf = fluc_gdf.loc[fluc_gdf.geom.within(grid_gdf.geometry)]
-
-    # TODO:
-    # # 3. pv rooftop egon_power_plants_pv_roof_building
-    # sql = f"""
-    # SELECT * FROM supply.egon_power_plants_pv_roof_building
-    # WHERE scenario = '{scenario}'
-    # """
-    #
-    # pv_roof_df = select_dataframe(sql=sql, db_engine=engine, index_col="index")
-    #
-    # sql = f"""
-    # SELECT * FROM openstreetmap.osm_buildings_filtered
-    # """
-    #
-    # buildings_gdf = select_geodataframe(
-    #     sql=sql, db_engine=engine, geom_col="geom_point", epsg=srid
-    # )
-
-    # 4. chp plants egon_chp_plants
-    sql = f"""
-    SELECT * FROM supply.egon_chp_plants
-    WHERE scenario = '{scenario}'
-    """
-
-    chp_gdf = select_geodataframe(sql=sql, db_engine=engine, index_col="id", epsg=srid)
-
-    chp_gdf = chp_gdf.loc[chp_gdf.geom.within(grid_gdf.geometry)]
-
-    return fluc_gdf
-=======
 def oedb(
     edisgo_object: EDisGo,
     scenario: str,
@@ -1531,5 +1448,4 @@
     logger.debug(
         f"{total_p_nom_scenario:.2f} MW of power and CHP plants integrated. Of this, "
         f"{cap_matched:.2f} MW could be matched to existing power plants."
-    )
->>>>>>> d0a28bd5
+    )