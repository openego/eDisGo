--- conflicted
+++ resolved
@@ -74,9 +74,6 @@
     # write dataframes to edisgo_obj
     edisgo_obj.topology.buses_df = grid.buses[edisgo_obj.topology.buses_df.columns]
     edisgo_obj.topology.lines_df = grid.lines[edisgo_obj.topology.lines_df.columns]
-<<<<<<< HEAD
-    edisgo_obj.topology.loads_df = grid.loads[edisgo_obj.topology.loads_df.columns]
-=======
     if legacy_ding0_grids:
         logger.debug("Use ding0 legacy grid import.")
         grid.loads = grid.loads.drop(columns="p_set").rename(
@@ -100,7 +97,6 @@
         edisgo_obj.topology.loads_df.replace(
             to_replace=["retail"], value="cts", inplace=True
         )
->>>>>>> 7e19f848
     # drop slack generator from generators
     slack = grid.generators.loc[grid.generators.control == "Slack"].index
     grid.generators.drop(slack, inplace=True)
