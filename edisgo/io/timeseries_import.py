--- conflicted
+++ resolved
@@ -21,8 +21,6 @@
 
 logger = logging.getLogger(__name__)
 
-<<<<<<< HEAD
-=======
 
 def _timeindex_helper_func(
     edisgo_object, timeindex, default_year=2011, allow_leap_year=False
@@ -71,7 +69,6 @@
             timeindex = pd.date_range(f"1/1/{year}", periods=8760, freq="H")
         timeindex_full = pd.date_range(f"1/1/{year}", periods=8760, freq="H")
     return timeindex, timeindex_full
->>>>>>> 18118019
 
 
 def feedin_oedb_legacy(edisgo_object, timeindex=None):
@@ -319,32 +316,18 @@
     return elec_demand.loc[timeindex]
 
 
-<<<<<<< HEAD
-def cop_oedb(engine, weather_cell_ids, year=None):
-=======
 def cop_oedb(edisgo_object, engine, weather_cell_ids, timeindex=None):
->>>>>>> 18118019
     """
     Get COP (coefficient of performance) time series data from the
     `OpenEnergy DataBase <https://openenergy-platform.org/dataedit/schemas>`_.
 
     Parameters
     ----------
-<<<<<<< HEAD
-=======
     edisgo_object : :class:`~.EDisGo`
->>>>>>> 18118019
     engine : :sqlalchemy:`sqlalchemy.Engine<sqlalchemy.engine.Engine>`
         Database engine.
     weather_cell_ids : list(int) or list(float)
         List (or array) of weather cell IDs to obtain COP data for.
-<<<<<<< HEAD
-    year : int
-        COP data is only provided for the weather year 2011. If a different year
-        is provided through this parameter, the data is reindexed. A leap year can
-        currently not be handled. In case a leap year is given, the time index is
-        set for 2011!
-=======
     timeindex : :pandas:`pandas.DatetimeIndex<DatetimeIndex>` or None
         Specifies time steps for which to return data. Leap years can currently
         not be handled. In case the given timeindex contains a leap year, the data will
@@ -354,15 +337,12 @@
         If :py:attr:`~.network.timeseries.TimeSeries.timeindex` is not set, the data
         is indexed using the default year 2011 and returned for the whole year.
 
->>>>>>> 18118019
 
     Returns
     -------
     :pandas:`pandas.DataFrame<DataFrame>`
         DataFrame with hourly COP time series in p.u. per weather cell. Index of the
         dataframe is a time index. Columns contain the weather cell ID as integer.
-<<<<<<< HEAD
-=======
 
     """
     # set up time index to index COP data by
@@ -385,7 +365,6 @@
         )
 
         cop = pd.read_sql(query.statement, engine, index_col="w_id")
->>>>>>> 18118019
 
     # convert dataframe to have weather cell ID as column name and time index
     cop = pd.DataFrame(
@@ -397,54 +376,6 @@
 
 def heat_demand_oedb(edisgo_obj, scenario, engine, timeindex=None):
     """
-<<<<<<< HEAD
-    # set up time index to index COP data by
-    if year is None:
-        timeindex = pd.date_range("1/1/2011", periods=8760, freq="H")
-    else:
-        if pd.Timestamp(year, 1, 1).is_leap_year:
-            year = 2011
-            logger.warning(
-                "A leap year was given to 'cop_oedb' function. This is currently not "
-                "valid. The year data is indexed by is therefore set to the default "
-                "value of 2011."
-            )
-        timeindex = pd.date_range(f"1/1/{year}", periods=8760, freq="H")
-
-    saio.register_schema("supply", engine)
-    from saio.supply import egon_era5_renewable_feedin
-
-    # get cop from database
-    with session_scope_egon_data(engine) as session:
-        query = (
-            session.query(
-                egon_era5_renewable_feedin.w_id,
-                egon_era5_renewable_feedin.feedin.label("cop"),
-            )
-            .filter(egon_era5_renewable_feedin.carrier == "heat_pump_cop")
-            .filter(egon_era5_renewable_feedin.w_id.in_(weather_cell_ids))
-        )
-
-        cop = pd.read_sql(query.statement, engine, index_col="w_id")
-
-    # convert dataframe to have weather cell ID as column name and time index
-    cop = pd.DataFrame({w_id: ts.cop for w_id, ts in cop.iterrows()}, index=timeindex)
-
-    return cop
-
-
-def heat_demand_oedb(edisgo_obj, scenario, engine, year=None):
-    """
-    Get heat demand profiles for heat pumps from the
-    `OpenEnergy DataBase <https://openenergy-platform.org/dataedit/schemas>`_.
-
-    Heat demand data is returned for all heat pumps in the grid.
-    For more information on how individual heat demand profiles are obtained see
-    functions :attr:`~.io.timeseries_import.get_residential_heat_profiles_per_building`
-    and :attr:`~.io.timeseries_import.get_cts_profiles_per_building`.
-    For more information on how district heating heat demand profiles are obtained see
-    function :attr:`~.io.timeseries_import.get_district_heating_heat_demand_profiles`.
-=======
     Get heat demand profiles for heat pumps from the
     `OpenEnergy DataBase <https://openenergy-platform.org/dataedit/schemas>`_.
 
@@ -575,7 +506,6 @@
     :func:`~.io.timeseries_import.get_residential_electricity_profiles_per_building`,
     :func:`~.io.timeseries_import.get_cts_profiles_per_building` and
     :func:`~.io.timeseries_import.get_industrial_electricity_profiles_per_site`.
->>>>>>> 18118019
 
     Parameters
     ----------
@@ -584,14 +514,6 @@
         Scenario for which to retrieve demand data. Possible options
         are 'eGon2035' and 'eGon100RE'.
     engine : :sqlalchemy:`sqlalchemy.Engine<sqlalchemy.engine.Engine>`
-<<<<<<< HEAD
-            Database engine.
-    year : int or None
-        Year to index heat demand data by. Per default this is set to 2035 in case
-        of the 'eGon2035' and to 2045 in case of the 'eGon100RE' scenario.
-        A leap year can currently not be handled. In case a leap year is given, the
-        time index is set according to the chosen scenario.
-=======
         Database engine.
     timeindex : :pandas:`pandas.DatetimeIndex<DatetimeIndex>` or None
         Specifies time steps for which to return data. Leap years can currently
@@ -606,90 +528,10 @@
         Conventional loads (as in index of :attr:`~.network.topology.Topology.loads_df`)
         for which to retrieve electricity demand time series. If none are provided,
         profiles for all conventional loads are returned.
->>>>>>> 18118019
 
     Returns
     -------
     :pandas:`pandas.DataFrame<DataFrame>`
-<<<<<<< HEAD
-        DataFrame with hourly heat demand for one year in MW per heat pump. Index of the
-        dataframe is a time index. Columns contain the heat pump name as in index of
-        :attr:`~.network.topology.Topology.loads_df`.
-
-    """
-    # set up time index to index data by
-    if year is None:
-        year = tools.get_year_based_on_scenario(scenario)
-        if year is None:
-            raise ValueError(
-                "Invalid input for parameter 'scenario'. Possible options are "
-                "'eGon2035' and 'eGon100RE'."
-            )
-    else:
-        if pd.Timestamp(year, 1, 1).is_leap_year:
-            logger.warning(
-                "A leap year was given to 'heat_demand_oedb' function. This is "
-                "currently not valid. The year the data is indexed by is therefore set "
-                "to the default value of 2011."
-            )
-            return heat_demand_oedb(edisgo_obj, scenario, engine, year=None)
-    timeindex = pd.date_range(f"1/1/{year}", periods=8760, freq="H")
-
-    hp_df = edisgo_obj.topology.loads_df[
-        edisgo_obj.topology.loads_df.type == "heat_pump"
-    ]
-
-    # get individual heating profiles from oedb
-    building_ids = hp_df.building_id.dropna().unique()
-    if len(building_ids) > 0:
-        residential_profiles_df = get_residential_heat_profiles_per_building(
-            building_ids, scenario, engine
-        )
-        cts_profiles_df = get_cts_profiles_per_building(
-            edisgo_obj.topology.id, scenario, "heat", engine
-        )
-        # drop CTS profiles for buildings without a heat pump
-        buildings_no_hp = [_ for _ in cts_profiles_df.columns if _ not in building_ids]
-        cts_profiles_df = cts_profiles_df.drop(columns=buildings_no_hp)
-        # add residential and CTS profiles
-        individual_heating_df = pd.concat(
-            [residential_profiles_df, cts_profiles_df], axis=1
-        )
-        individual_heating_df = individual_heating_df.groupby(axis=1, level=0).sum()
-        # set column names to be heat pump names instead of building IDs
-        rename_series = (
-            hp_df.loc[:, ["building_id"]]
-            .dropna()
-            .reset_index()
-            .set_index("building_id")["index"]
-        )
-        individual_heating_df.rename(columns=rename_series, inplace=True)
-        # set index
-        individual_heating_df.index = timeindex
-    else:
-        individual_heating_df = pd.DataFrame(index=timeindex)
-
-    # get district heating profiles from oedb
-    dh_ids = hp_df.district_heating_id.dropna().unique()
-    if len(dh_ids) > 0:
-        dh_profile_df = get_district_heating_heat_demand_profiles(
-            dh_ids, scenario, engine
-        )
-        # set column names to be heat pump names instead of district heating IDs
-        rename_series = (
-            hp_df.loc[:, ["district_heating_id"]]
-            .dropna()
-            .reset_index()
-            .set_index("district_heating_id")["index"]
-        )
-        dh_profile_df.rename(columns=rename_series, inplace=True)
-        # set index
-        dh_profile_df.index = timeindex
-    else:
-        dh_profile_df = pd.DataFrame(index=timeindex)
-
-    return pd.concat([individual_heating_df, dh_profile_df], axis=1)
-=======
         DataFrame with hourly electricity demand for one year in MW per conventional
         load. Index of the dataframe is a time index. Columns contain the load name as
         in index of :attr:`~.network.topology.Topology.loads_df`.
@@ -784,7 +626,6 @@
     return pd.concat(
         [residential_profiles_df, cts_profiles_df, ind_profiles_df], axis=1
     ).loc[timeindex, :]
->>>>>>> 18118019
 
 
 def _get_zensus_cells_of_buildings(building_ids, engine):
@@ -803,8 +644,6 @@
     :pandas:`pandas.DataFrame<DataFrame>`
         Dataframe matching building ID in column 'building_id' (as integer) and
         zensus cell ID in column 'zensus_id' (as integer).
-<<<<<<< HEAD
-=======
 
     """
     saio.register_schema("boundaries", engine)
@@ -836,45 +675,6 @@
         are 'eGon2035' and 'eGon100RE'.
     engine : :sqlalchemy:`sqlalchemy.Engine<sqlalchemy.engine.Engine>`
         Database engine.
-
-    Returns
-    --------
-    :pandas:`pandas.DataFrame<DataFrame>`
-        Dataframe with residential heat demand profiles per building for one year in an
-        hourly resolution in MW. Index contains hour of the year (from 0 to 8759) and
-        column names are building ID as integer.
->>>>>>> 18118019
-
-    """
-    saio.register_schema("boundaries", engine)
-    from saio.boundaries import egon_map_zensus_mvgd_buildings
-
-    with session_scope_egon_data(engine) as session:
-        query = session.query(
-            egon_map_zensus_mvgd_buildings.building_id,
-            egon_map_zensus_mvgd_buildings.zensus_population_id.label("zensus_id"),
-        ).filter(egon_map_zensus_mvgd_buildings.building_id.in_(building_ids))
-        df = pd.read_sql(query.statement, engine, index_col=None)
-
-    # drop duplicated building IDs that exist because
-    # egon_map_zensus_mvgd_buildings can contain several entries per building,
-    # e.g. for CTS and residential
-    return df.drop_duplicates(subset=["building_id"])
-
-
-def get_residential_heat_profiles_per_building(building_ids, scenario, engine):
-    """
-    Gets residential heat demand profiles per building.
-
-    Parameters
-    ----------
-    building_ids : list(int)
-        List of building IDs to retrieve heat demand profiles for.
-    scenario : str
-        Scenario for which to retrieve demand data. Possible options
-        are 'eGon2035' and 'eGon100RE'.
-    engine : :sqlalchemy:`sqlalchemy.Engine<sqlalchemy.engine.Engine>`
-            Database engine.
 
     Returns
     --------
@@ -925,7 +725,7 @@
         Parameters
         ----------
         zensus_ids : list(int)
-            List of zensus cell IDs to profiles for.
+            List of zensus cell IDs to get profiles for.
 
         Returns
         -------
@@ -963,7 +763,6 @@
         df["day_of_year"] = df.groupby("building_id").cumcount() + 1
         return df
 
-<<<<<<< HEAD
     def _get_daily_profiles(profile_ids):
         """
         Get hourly profiles corresponding to given daily profiles IDs.
@@ -1139,284 +938,6 @@
     df["hour_of_year"] = df.groupby("area_id").cumcount() + 1
     df = df.pivot(index="hour_of_year", columns="area_id", values="dist_aggregated_mw")
 
-    return df
-
-
-def get_cts_profiles_per_building(
-    bus_id,
-    scenario,
-    sector,
-    engine,
-):
-    """
-    Gets CTS heat demand profiles per building for all buildings in MV grid.
-
-    Parameters
-    ----------
-    bus_id : int
-        MV grid ID.
-    scenario : str
-        Scenario for which to retrieve demand data. Possible options
-        are 'eGon2035' and 'eGon100RE'.
-    sector : str
-        Demand sector for which profile is calculated: "electricity" or "heat"
-    engine : :sqlalchemy:`sqlalchemy.Engine<sqlalchemy.engine.Engine>`
-            Database engine.
-
-=======
-    def _get_peta_demand(zensus_ids, scenario):
-        """
-        Retrieve annual peta heat demand for residential buildings for either
-        'eGon2035' or 'eGon100RE' scenario.
-
-        Parameters
-        ----------
-        zensus_ids : list(int)
-            List of zensus cell IDs to obtain peta demand data for.
-        scenario : str
-            Scenario for which to retrieve demand data. Possible options
-            are 'eGon2035' and 'eGon100RE'.
-
-        Returns
-        -------
-        :pandas:`pandas.DataFrame<DataFrame>`
-            Annual residential heat demand per zensus cell. Columns of
-            the dataframe are zensus_id and demand.
-
-        """
-        with session_scope_egon_data(engine) as session:
-            query = session.query(
-                egon_peta_heat.zensus_population_id.label("zensus_id"),
-                egon_peta_heat.demand,
-            ).filter(
-                egon_peta_heat.sector == "residential",
-                egon_peta_heat.scenario == scenario,
-                egon_peta_heat.zensus_population_id.in_(zensus_ids),
-            )
-            df = pd.read_sql(query.statement, query.session.bind, index_col=None)
-        return df
-
-    def _get_residential_heat_profile_ids(zensus_ids):
-        """
-        Retrieve 365 daily heat profiles IDs for all residential buildings in given
-        zensus cells.
-
-        Parameters
-        ----------
-        zensus_ids : list(int)
-            List of zensus cell IDs to get profiles for.
-
-        Returns
-        -------
-        :pandas:`pandas.DataFrame<DataFrame>`
-            Residential daily heat profile ID's per building. Columns of the
-            dataframe are zensus_id, building_id, selected_idp_profiles, buildings
-            and day_of_year.
-
-        """
-        with session_scope_egon_data(engine) as session:
-            query = session.query(
-                egon_heat_timeseries_selected_profiles.zensus_population_id.label(
-                    "zensus_id"
-                ),
-                egon_heat_timeseries_selected_profiles.building_id,
-                egon_heat_timeseries_selected_profiles.selected_idp_profiles,
-            ).filter(
-                egon_heat_timeseries_selected_profiles.zensus_population_id.in_(
-                    zensus_ids
-                )
-            )
-            df = pd.read_sql(query.statement, query.session.bind, index_col=None)
-
-        # add building count per cell
-        df = pd.merge(
-            left=df,
-            right=df.groupby("zensus_id")["building_id"].count().rename("buildings"),
-            left_on="zensus_id",
-            right_index=True,
-        )
-
-        # unnest array of IDs per building
-        df = df.explode("selected_idp_profiles")
-        # add day of year column by order of list
-        df["day_of_year"] = df.groupby("building_id").cumcount() + 1
-        return df
-
-    def _get_daily_profiles(profile_ids):
-        """
-        Get hourly profiles corresponding to given daily profiles IDs.
-
-        Parameters
-        ----------
-        profile_ids : list(int)
-            Daily heat profile ID's.
-
-        Returns
-        -------
-        :pandas:`pandas.DataFrame<DataFrame>`
-            Residential hourly heat profiles for each given daily profile ID.
-            Index of the dataframe contains the profile ID. Columns of the dataframe
-            are idp containing the demand value and hour containing the corresponding
-            hour of the day.
-
-        """
-        with session_scope_egon_data(engine) as session:
-            query = session.query(
-                egon_heat_idp_pool.index,
-                egon_heat_idp_pool.idp,
-            ).filter(egon_heat_idp_pool.index.in_(profile_ids))
-            df_profiles = pd.read_sql(query.statement, engine, index_col="index")
-
-        # unnest array of profile values per ID
-        df_profiles = df_profiles.explode("idp")
-        # add column for hour of day
-        df_profiles["hour"] = df_profiles.groupby(axis=0, level=0).cumcount() + 1
-
-        return df_profiles
-
-    def _get_daily_demand_share(zensus_ids):
-        """
-        Get daily annual demand share per zensus cell.
-
-        Parameters
-        ----------
-        zensus_ids : list(int)
-            List of zensus cell IDs to daily demand share for.
-
-        Returns
-        -------
-        :pandas:`pandas.DataFrame<DataFrame>`
-            Daily annual demand share per zensus cell. Columns of the dataframe
-            are zensus_id, day_of_year and daily_demand_share.
-
-        """
-        with session_scope_egon_data(engine) as session:
-            query = session.query(
-                egon_map_zensus_climate_zones.zensus_population_id.label("zensus_id"),
-                daily_heat_demand.day_of_year,
-                daily_heat_demand.daily_demand_share,
-            ).filter(
-                egon_map_zensus_climate_zones.climate_zone
-                == daily_heat_demand.climate_zone,
-                egon_map_zensus_climate_zones.zensus_population_id.in_(zensus_ids),
-            )
-            df = pd.read_sql(query.statement, query.session.bind, index_col=None)
-        return df
-
-    saio.register_schema("demand", engine)
-    from saio.demand import egon_daily_heat_demand_per_climate_zone as daily_heat_demand
-    from saio.demand import (
-        egon_heat_idp_pool,
-        egon_heat_timeseries_selected_profiles,
-        egon_peta_heat,
-    )
-
-    saio.register_schema("boundaries", engine)
-    from saio.boundaries import egon_map_zensus_climate_zones
-
-    # get zensus cells
-    zensus_cells_df = _get_zensus_cells_of_buildings(building_ids, engine)
-    zensus_cells = zensus_cells_df.zensus_id.unique()
-
-    # get peta demand of each zensus cell
-    df_peta_demand = _get_peta_demand(zensus_cells, scenario)
-    if df_peta_demand.empty:
-        logger.info(f"No residential heat demand for buildings: {building_ids}")
-        return pd.DataFrame(columns=building_ids)
-
-    # get daily heat profile IDs per building
-    df_profiles_ids = _get_residential_heat_profile_ids(zensus_cells)
-    # get daily profiles
-    df_profiles = _get_daily_profiles(df_profiles_ids["selected_idp_profiles"].unique())
-    # get daily demand share of annual demand
-    df_daily_demand_share = _get_daily_demand_share(zensus_cells)
-
-    # merge profile IDs to peta demand by zensus ID
-    df_profile_merge = pd.merge(
-        left=df_peta_demand, right=df_profiles_ids, on="zensus_id"
-    )
-    # divide demand by number of buildings in zensus cell
-    df_profile_merge.demand = df_profile_merge.demand.div(df_profile_merge.buildings)
-    df_profile_merge.drop("buildings", axis="columns", inplace=True)
-
-    # merge daily demand to daily profile IDs by zensus ID and day
-    df_profile_merge = pd.merge(
-        left=df_profile_merge,
-        right=df_daily_demand_share,
-        on=["zensus_id", "day_of_year"],
-    )
-    # multiply demand by daily demand share
-    df_profile_merge.demand = df_profile_merge.demand.mul(
-        df_profile_merge.daily_demand_share
-    )
-    df_profile_merge.drop("daily_demand_share", axis="columns", inplace=True)
-    df_profile_merge = tools.reduce_memory_usage(df_profile_merge)
-
-    # merge daily profiles by profile ID
-    df_profile_merge = pd.merge(
-        left=df_profile_merge,
-        right=df_profiles[["idp", "hour"]],
-        left_on="selected_idp_profiles",
-        right_index=True,
-    )
-    # multiply demand by hourly demand share
-    df_profile_merge.demand = df_profile_merge.demand.mul(
-        df_profile_merge.idp.astype(float)
-    )
-    df_profile_merge.drop("idp", axis="columns", inplace=True)
-    df_profile_merge = tools.reduce_memory_usage(df_profile_merge)
-
-    # pivot to allow aggregation with CTS profiles
-    df_profile_merge = df_profile_merge.pivot(
-        index=["day_of_year", "hour"],
-        columns="building_id",
-        values="demand",
-    )
-    df_profile_merge = df_profile_merge.sort_index().reset_index(drop=True)
-
-    building_ids_res_select = [_ for _ in df_profile_merge.columns if _ in building_ids]
-    return df_profile_merge.loc[:, building_ids_res_select]
-
-
-def get_district_heating_heat_demand_profiles(district_heating_ids, scenario, engine):
-    """
-    Gets heat demand profiles of district heating networks from oedb.
-
-    Parameters
-    ----------
-    district_heating_ids : list(int)
-        List of district heating area IDs to get heat demand profiles for.
-    scenario : str
-        Scenario for which to retrieve data. Possible options
-        are 'eGon2035' and 'eGon100RE'.
-    engine : :sqlalchemy:`sqlalchemy.Engine<sqlalchemy.engine.Engine>`
-            Database engine.
-
-    Returns
-    -------
-    :pandas:`pandas.DataFrame<DataFrame>`
-        Dataframe with heat demand profiles per district heating network for one year
-        in an hourly resolution in MW. Index contains hour of the year (from 1 to 8760)
-        and column names are district heating network ID as integer.
-
-    """
-    saio.register_schema("demand", engine)
-    from saio.demand import egon_timeseries_district_heating
-
-    with session_scope_egon_data(engine) as session:
-        query = session.query(
-            egon_timeseries_district_heating.area_id,
-            egon_timeseries_district_heating.dist_aggregated_mw,
-        ).filter(
-            egon_timeseries_district_heating.area_id.in_(district_heating_ids),
-            egon_timeseries_district_heating.scenario == scenario,
-        )
-        df = pd.read_sql(query.statement, engine, index_col=None)
-    # unnest demand profile and make area_id column names
-    df = df.explode("dist_aggregated_mw")
-    df["hour_of_year"] = df.groupby("area_id").cumcount() + 1
-    df = df.pivot(index="hour_of_year", columns="area_id", values="dist_aggregated_mw")
-
     return df.astype("float")
 
 
@@ -1505,7 +1026,6 @@
     engine : :sqlalchemy:`sqlalchemy.Engine<sqlalchemy.engine.Engine>`
         Database engine.
 
->>>>>>> 18118019
     Returns
     -------
     :pandas:`pandas.DataFrame<DataFrame>`
@@ -1552,42 +1072,6 @@
         :pandas:`pandas.DataFrame<DataFrame>`
             Index contains bus ID and columns contain time steps, numbered from 0 to
             8759.
-<<<<<<< HEAD
-
-        """
-        if sector == "electricity":
-            db_table = egon_etrago_electricity_cts
-        else:
-            db_table = egon_etrago_heat_cts
-
-        with session_scope_egon_data(engine) as session:
-            query = session.query(db_table.bus_id, db_table.p_set,).filter(
-                db_table.scn_name == scenario,
-                db_table.bus_id == bus_id,
-            )
-            df = pd.read_sql(query.statement, engine, index_col=None)
-        df = pd.DataFrame.from_dict(
-            df.set_index("bus_id")["p_set"].to_dict(),
-            orient="index",
-        )
-
-        if sector == "heat" and not df.empty:
-            total_heat_demand = _get_total_heat_demand_grid()
-            scaling_factor = total_heat_demand / df.loc[bus_id, :].sum()
-            df.loc[bus_id, :] *= scaling_factor
-
-        return df
-
-    def _get_total_heat_demand_grid():
-        """
-        Returns total annual CTS heat demand for all CTS buildings in the MV grid,
-        including the ones connected to a district heating system.
-
-        Returns
-        -------
-        float
-            Total CTS heat demand in MV grid.
-=======
 
         """
         if sector == "electricity":
@@ -1889,78 +1373,10 @@
         :pandas:`pandas.DataFrame<DataFrame>`
             Dataframe with site ID in column site_id and electricity profile as list
             in column p_set.
->>>>>>> 18118019
 
         """
         with session_scope_egon_data(engine) as session:
             query = session.query(
-<<<<<<< HEAD
-                egon_map_zensus_grid_districts.zensus_population_id,
-                egon_peta_heat.demand,
-            ).filter(
-                egon_peta_heat.sector == "service",
-                egon_peta_heat.scenario == scenario,
-                egon_map_zensus_grid_districts.bus_id == int(bus_id),
-                egon_map_zensus_grid_districts.zensus_population_id
-                == egon_peta_heat.zensus_population_id,
-            )
-
-            df = pd.read_sql(query.statement, engine, index_col=None)
-        return df.demand.sum()
-
-    saio.register_schema("demand", engine)
-
-    if sector == "electricity":
-
-        from saio.demand import (
-            egon_cts_electricity_demand_building_share,
-            egon_etrago_electricity_cts,
-        )
-
-        df_cts_substation_profiles = _get_substation_profile()
-        if df_cts_substation_profiles.empty:
-            return
-        df_demand_share = _get_demand_share()
-
-    elif sector == "heat":
-
-        from saio.demand import (
-            egon_cts_heat_demand_building_share,
-            egon_etrago_heat_cts,
-            egon_peta_heat,
-        )
-
-        saio.register_schema("boundaries", engine)
-        from saio.boundaries import egon_map_zensus_grid_districts
-
-        df_cts_substation_profiles = _get_substation_profile()
-        if df_cts_substation_profiles.empty:
-            return
-        df_demand_share = _get_demand_share()
-
-    else:
-        raise KeyError("Sector needs to be either 'electricity' or 'heat'")
-
-    shares = df_demand_share["profile_share"]
-    profile_ts = df_cts_substation_profiles.loc[bus_id]
-    building_profiles = np.outer(profile_ts, shares)
-    building_profiles = pd.DataFrame(
-        building_profiles, index=profile_ts.index, columns=shares.index
-    )
-
-    # sanity checks
-    if sector == "electricity":
-        check_sum_profile = building_profiles.sum().sum()
-        check_sum_db = df_cts_substation_profiles.sum().sum()
-        if not np.isclose(check_sum_profile, check_sum_db, atol=1e-1):
-            logger.warning("Total CTS electricity demand does not match.")
-    if sector == "heat":
-        check_sum_profile = building_profiles.sum().sum()
-        check_sum_db = _get_total_heat_demand_grid()
-        if not np.isclose(check_sum_profile, check_sum_db, atol=1e-1):
-            logger.warning("Total CTS heat demand does not match.")
-    return building_profiles
-=======
                 egon_sites_ind_load_curves_individual.site_id,
                 egon_sites_ind_load_curves_individual.p_set,
             ).filter(
@@ -2015,5 +1431,4 @@
         profiles_df.explode(["p_set", "time_step"])
         .pivot(index="time_step", columns="site_id", values="p_set")
         .astype("float")
-    )
->>>>>>> 18118019
+    )