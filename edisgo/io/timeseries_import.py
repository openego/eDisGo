--- conflicted
+++ resolved
@@ -11,13 +11,8 @@
 from sqlalchemy.engine.base import Engine
 from workalendar.europe import Germany
 
-<<<<<<< HEAD
-from edisgo.io.egon_data_import import session_scope_egon_data
-from edisgo.tools import session_scope
-=======
 from edisgo.io.db import session_scope_egon_data
 from edisgo.tools import session_scope, tools
->>>>>>> 1a9eabb2
 
 if "READTHEDOCS" not in os.environ:
     from egoio.db_tables import model_draft, supply
@@ -197,7 +192,6 @@
     return elec_demand.loc[timeindex]
 
 
-<<<<<<< HEAD
 def feedin_egon_data(
     weather_cell_ids: set, timeindex: pd.DatetimeIndex, engine: Engine
 ):
@@ -232,10 +226,7 @@
     return pd.DataFrame(data=data, index=feedin_df.index, columns=timeindex).T
 
 
-def cop_oedb(config_data, weather_cell_ids=None, timeindex=None):
-=======
 def cop_oedb(engine, weather_cell_ids, year=None):
->>>>>>> 1a9eabb2
     """
     Get COP (coefficient of performance) time series data from the
     `OpenEnergy DataBase <https://openenergy-platform.org/dataedit/schemas>`_.
