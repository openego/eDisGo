--- conflicted
+++ resolved
@@ -179,11 +179,7 @@
         )
 
         if mode == "mv":
-<<<<<<< HEAD
-            mv_components["Transformer"] = pd.DataFrame()
-=======
             mv_components["Transformer"] = pd.DataFrame(dtype=float)
->>>>>>> 6ae24189
         elif mode == "mvlv":
             # get all MV/LV transformers
             mv_components["Transformer"] = edisgo_obj.topology.transformers_df.loc[
@@ -198,7 +194,9 @@
             "Generator": ["generators_df"],
             "StorageUnit": ["storage_units_df"],
         }
-        lv_components = {key: pd.DataFrame(dtype=float) for key in lv_components_to_aggregate}
+        lv_components = {
+            key: pd.DataFrame(dtype=float) for key in lv_components_to_aggregate
+        }
 
         for lv_grid in grid_object.lv_grids:
             if mode == "mv":
@@ -595,9 +593,6 @@
             aggregated_elements[lv_grid_name + "_loads"] = comps.index.values
         else:
             raise ValueError("Aggregation type for loads invalid.")
-<<<<<<< HEAD
-        lv_components[comp] = lv_components[comp].append(comps_aggr)
-=======
 
         lv_components[comp] = pd.concat(
             [
@@ -606,7 +601,6 @@
             ]
         )
 
->>>>>>> 6ae24189
     elif comp == "Generator":
         flucts = ["wind", "solar"]
         if aggregate_generators is None:
@@ -684,11 +678,6 @@
             aggregated_elements[lv_grid_name + "_generators"] = comps.index.values
         else:
             raise ValueError("Aggregation type for generators invalid.")
-<<<<<<< HEAD
-        lv_components[comp] = lv_components[comp].append(comps_aggr)
-    elif comp == "StorageUnit":
-        if aggregate_storages == None:
-=======
 
         lv_components[comp] = pd.concat(
             [
@@ -699,7 +688,6 @@
 
     elif comp == "StorageUnit":
         if aggregate_storages is None:
->>>>>>> 6ae24189
             comps_aggr = comps.loc[:, ["bus", "control"]]
         elif aggregate_storages == "all":
             comps_aggr = pd.DataFrame(
@@ -949,8 +937,7 @@
         )
 
 
-def process_pfa_results(
-        edisgo, pypsa, timesteps, dtype="float"):
+def process_pfa_results(edisgo, pypsa, timesteps, dtype="float"):
     """
     Passing power flow results from PyPSA to
     :class:`~.network.results.Results`.
@@ -993,14 +980,18 @@
             abs(pypsa.generators_t["q"].sum(axis=1) - pypsa.loads_t["q"].sum(axis=1))
         ),
     }
-    edisgo.results.grid_losses = pd.DataFrame(grid_losses, dtype=dtype).reindex(index=timesteps)
+    edisgo.results.grid_losses = pd.DataFrame(grid_losses, dtype=dtype).reindex(
+        index=timesteps
+    )
 
     # get slack results in MW and Mvar
     pfa_slack = {
         "p": (pypsa.generators_t["p"]["Generator_slack"]),
         "q": (pypsa.generators_t["q"]["Generator_slack"]),
     }
-    edisgo.results.pfa_slack = pd.DataFrame(pfa_slack, dtype=dtype).reindex(index=timesteps)
+    edisgo.results.pfa_slack = pd.DataFrame(pfa_slack, dtype=dtype).reindex(
+        index=timesteps
+    )
 
     # get P and Q of lines and transformers in MW and Mvar
     q0 = pd.concat(
@@ -1034,21 +1025,15 @@
     lines_bus0 = pypsa.lines["bus0"].to_dict()
     bus0_v_mag_pu = pypsa.buses_t["v_mag_pu"].T.loc[list(lines_bus0.values()), :].copy()
     bus0_v_mag_pu.index = list(lines_bus0.keys())
-<<<<<<< HEAD
-    current = np.hypot(
-        pypsa.lines_t["p0"], pypsa.lines_t["q0"]
-    ).truediv(pypsa.lines["v_nom"] * bus0_v_mag_pu.T,
-              axis="columns") / sqrt(3)
-    edisgo.results._i_res = current.reindex(index=timesteps).astype(dtype)
-=======
     current = np.hypot(pypsa.lines_t["p0"], pypsa.lines_t["q0"]).truediv(
         pypsa.lines["v_nom"] * bus0_v_mag_pu.T, axis="columns"
     ) / sqrt(3)
     edisgo.results._i_res = current.reindex(index=timesteps)
->>>>>>> 6ae24189
 
     # get voltage results in kV
-    edisgo.results._v_res = pypsa.buses_t["v_mag_pu"].reindex(index=timesteps).astype(dtype)
+    edisgo.results._v_res = (
+        pypsa.buses_t["v_mag_pu"].reindex(index=timesteps).astype(dtype)
+    )
 
     # save seeds
     edisgo.results.pfa_v_mag_pu_seed = pd.concat(
