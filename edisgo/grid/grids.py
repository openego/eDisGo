import networkx as nx
<<<<<<< HEAD
from collections import defaultdict
import pandas as pd

=======
import matplotlib.pyplot as plt
>>>>>>> 96b07979

class Grid:
    """Defines a basic grid in eDisGo

    Attributes
    ----------
    _id : :obj:`str`
        Identifier
    _network : :class:`~.grid.network.Network`
        Network which this grid is associated with
    _voltage_nom : int
        Nominal voltage
    _peak_load : :obj:`float`
        Cumulative peak load of grid
    _peak_generation : :obj:`float`
        Cumulative peak generation of grid
    _grid_district : :obj:`dict`
        Contains information about grid district (supplied region) of grid,
        format: #TODO: DEFINE FORMAT
    _station : :class:`~.grid.components.Station`
        The station the grid is fed by
    """

    def __init__(self, **kwargs):
        self._id = kwargs.get('id', None)
        self._network = kwargs.get('network', None)
        self._voltage_nom = kwargs.get('voltage_nom', None)
        self._peak_load = kwargs.get('peak_load', None)
        self._peak_generation = kwargs.get('peak_generation', None)
        self._grid_district = kwargs.get('grid_district', None)
        self._station = kwargs.get('station', None)

        self._graph = Graph()

    def connect_generators(self, generators):
        """Connects generators to grid

        Parameters
        ----------
        generators: :pandas:`pandas.DataFrame<dataframe>`
            Generators to be connected

        """
        raise NotImplementedError

    @property
    def id(self):
        """Returns id of grid"""
        return self._id

    @property
    def graph(self):
        """Provide access to the graph"""
        return self._graph

    @property
    def station(self):
        """Provide access to station"""
        return self._station

    @property
    def voltage_nom(self):
        """Provide access to nominal voltage"""
        return self._voltage_nom

    @property
    def id(self):
        return self._id

    @property
    def network(self):
        return self._network

    @property
    def grid_district(self):
        """Provide access to the grid_district"""
        return self._grid_district

    @property
    def peak_generation(self):
        """
        Cumulative peak generation capacity of generators of this grid

        Returns
        -------
        float
            Ad-hoc calculated or cached peak generation capacity
        """
        if self._peak_generation is None:
            self._peak_generation = sum(
                [_.nominal_capacity
                 for _ in self.graph.nodes_by_attribute('generator')])

        return self._peak_generation

    @property
    def peak_generation_per_technology(self):
        """
        Peak generation of each technology in the grid

        Returns
        -------
        :pandas:`pandas.Series<series>`
            Peak generation index by technology
        """
        peak_generation = defaultdict(float)
        for gen in self.graph.nodes_by_attribute('generator'):
            peak_generation[gen.type] += gen.nominal_capacity

        return pd.Series(peak_generation)

    @property
    def peak_load(self):
        """
        Cumulative peak load capacity of generators of this grid

        Returns
        -------
        float
            Ad-hoc calculated or cached peak load capacity
        """
        if self._peak_load is None:
            self._peak_load = sum(
                [_.peak_load.sum()
                 for _ in self.graph.nodes_by_attribute('load')])

        return self._peak_load

    @property
    def consumption(self):
        """
        Consumption in kWh per sector for whole grid

        Returns
        -------
        :pandas:`pandas.Series<series>`
            Indexed by demand sector
        """
        consumption = defaultdict(float)
        for load in self.graph.nodes_by_attribute('load'):
            for sector, val in load.consumption.items():
                consumption[sector] += val

        return pd.Series(consumption)


    def __repr__(self):
        return '_'.join([self.__class__.__name__, str(self._id)])


class MVGrid(Grid):
    """Defines a medium voltage grid in eDisGo

    Attributes
    ----------
    _mv_disconn_points : :obj:`list` of
        :class:`~.grid.components.MVDisconnectingPoint`

        Medium voltage disconnecting points = points where MV rings are split under
        normal operation conditions (= switch disconnectors in DINGO).
    _aggregates : :obj:`list` of :obj:`dict`
        This attribute is used for DINGO-imported data only. It contains data from
        DINGO's Aggregated Load Areas. Each list element represents one aggregated
        Load Area.
    """

    def __init__(self, **kwargs):
        super().__init__(**kwargs)

        self._mv_disconn_points = kwargs.get('mv_disconn_points', None)
        self._aggregates = kwargs.get('aggregates', None)
        self._lv_grids = kwargs.get('aggregates', None)

    @property
    def lv_grids(self):
        """LV grids associated to this MV grid : :obj:`list` of
        :class:`LVGrid`"""
        for lv_grid in self._lv_grids:
            yield lv_grid

    @lv_grids.setter
    def lv_grids(self, lv_grids):
        self._lv_grids = lv_grids

    def draw(self):
        """ Draw MV grid's graph using the geo data of nodes

        Notes
        -----
        This method uses the coordinates stored in the nodes' geoms which
        are usually conformal, not equidistant. Therefore, the plot might
        be distorted and does not (fully) reflect the real positions or
        distances between nodes.
        """

        # get nodes' positions
        nodes_pos = {}
        for node in self.graph.nodes():
            nodes_pos[node] = (node.geom.x, node.geom.y)

        plt.figure()
        nx.draw_networkx(self.graph, nodes_pos, node_size=16, font_size=8)
        plt.show()


class LVGrid(Grid):
        """Defines a low voltage grid in eDisGo

        """

        def __init__(self, **kwargs):
            super().__init__(**kwargs)


class Graph(nx.Graph):
    """Graph object

    This graph is an object subclassed from `networkX.Graph` extended by extra
    functionality and specific methods.
    """

    def nodes_from_line(self, line):
        """
        Get nodes adjacent to line

        Here, line refers to the object behind the key 'line' of the attribute
        dict attached to each edge.

        Parameters
        ----------
        line: edisgo.grid.components.Line
            A eDisGo line object

        Returns
        -------
        tuple
            Nodes adjacent to this edge
        """

        return dict([(v, k) for k, v in
              nx.get_edge_attributes(self, 'line').items()])[line]

    def line_from_nodes(self, u, v):
        """
        Get line between two nodes ``u`` and ``v``.

        Parameters
        ----------
        u : :class:`~.grid.components.Component`
            One adjacent node
        v : :class:`~.grid.components.Component`
            The other adjacent node

        Returns
        -------
        Line
            Line segment connecting ``u`` and ``v``.
        """
        try:
            line = nx.get_edge_attributes(self, 'line')[(u, v)]
        except:
            try:
                line = nx.get_edge_attributes(self, 'line')[(v, u)]
            except:
                raise nx.NetworkXError('Line between ``u`` and ``v`` not '
                                       'included in the graph.')

        return line

    def nodes_by_attribute(self, attr_val, attr='type'):
        """
        Select Graph's nodes by attribute value

        Get all nodes that share the same attribute. By default, the attr 'type'
        is used to specify the nodes type (generator, load, etc.).

        Examples
        --------
        >>> import edisgo
        >>> G = edisgo.grids.Graph()
        >>> G.add_node(1, type='generator')
        >>> G.add_node(2, type='load')
        >>> G.add_node(3, type='generator')
        >>> G.nodes_by_attribute('generator')
        [1, 3]

        Parameters
        ----------
        attr_val: str
            Value of the `attr` nodes should be selected by
        attr: str, default: 'type'
            Attribute key which is 'type' by default

        Returns
        -------
        list
            A list containing nodes elements that match the given attribute
            value
        """

        # get all nodes that have the attribute 'type' set
        nodes_attributes = nx.get_node_attributes(self, attr)

        # extract nodes where 'type' == attr_val
        nodes = [k for k, v in nodes_attributes.items() if v == attr_val]

        return nodes

    def lines_by_attribute(self, attr_val=None, attr='type'):
        """ Returns a generator for iterating over Graph's lines by attribute value.

        Get all lines that share the same attribute. By default, the attr 'type'
        is used to specify the lines' type (line, agg_line, etc.).

        The edge of a graph is described by the two adjacent nodes and the line
        object itself. Whereas the line object is used to hold all relevant
        power system parameters.

        Examples
        --------
        >>> import edisgo
        >>> G = edisgo.grids.Graph()
        >>> G.add_node(1, type='generator')
        >>> G.add_node(2, type='load')
        >>> G.add_edge(1, 2, type='line')
        >>> lines = G.lines_by_attribute('line')
        >>> list(lines)[0]
        <class 'tuple'>: ((node1, node2), line)

        Parameters
        ----------
        attr_val: str
            Value of the `attr` lines should be selected by
        attr: str, default: 'type'
            Attribute key which is 'type' by default

        Returns
        -------
        Generator of :obj:`dict`
            A list containing line elements that match the given attribute
            value

        Notes
        -----
        There are generator functions for nodes (`Graph.nodes()`) and edges
        (`Graph.edges()`) in NetworkX but unlike graph nodes, which can be
        represented by objects, branch objects can only be accessed by using an
        edge attribute ('line' is used here)

        To make access to attributes of the line objects simpler and more
        intuitive for the user, this generator yields a dictionary for each edge
        that contains information about adjacent nodes and the line object.

        Note, the construction of the dictionary highly depends on the structure
        of the in-going tuple (which is defined by the needs of networkX). If
        this changes, the code will break.

        Adapted from `Dingo <https://github.com/openego/dingo/blob/\
            ee237e37d4c228081e1e246d7e6d0d431c6dda9e/dingo/core/network/\
            __init__.py>`_.
        """

        # get all lines that have the attribute 'type' set
        lines_attributes = nx.get_edge_attributes(self, attr).items()

        # attribute value provided?
        if attr_val:
            # extract lines where 'type' == attr_val
            lines_attributes = [(k, self[k[0]][k[1]]['line'])
                                for k, v in lines_attributes if v == attr_val]
        else:
            # get all lines
            lines_attributes = [(k, self[k[0]][k[1]]['line'])
                                for k, v in lines_attributes]

        # sort them according to connected nodes
        lines_sorted = sorted(list(lines_attributes), key=lambda _: repr(_[1]))

        for line in lines_sorted:
            yield {'adj_nodes': line[0], 'line': line[1]}

    def lines(self):
        """ Returns a generator for iterating over Graph's lines

        Returns
        -------
        Generator of :obj:`dict`
            A list containing line elements

        Notes
        -----
        For a detailed description see lines_by_attribute()
        """
        return self.lines_by_attribute()<|MERGE_RESOLUTION|>--- conflicted
+++ resolved
@@ -1,11 +1,7 @@
 import networkx as nx
-<<<<<<< HEAD
 from collections import defaultdict
 import pandas as pd
-
-=======
 import matplotlib.pyplot as plt
->>>>>>> 96b07979
 
 class Grid:
     """Defines a basic grid in eDisGo
