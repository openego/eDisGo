import os
import pandas as pd
import numpy as np
from math import sqrt
import logging
import datetime
from pyomo.environ import Constraint
import networkx as nx
import csv

import edisgo
from edisgo.tools import config, tools
from edisgo.tools import pypsa_io_lopf, pypsa_io
from edisgo.data.import_data import import_from_ding0, import_generators, \
    import_feedin_timeseries, import_load_timeseries, import_from_csv
from edisgo.flex_opt.costs import grid_expansion_costs
from edisgo.flex_opt.reinforce_grid import reinforce_grid
<<<<<<< HEAD
from edisgo.flex_opt import storage_integration, storage_operation, curtailment
from edisgo.grid.components import Station, BranchTee
from edisgo.grid.tools import get_capacities_by_type, \
    get_capacities_by_type_and_weather_cell, \
    get_gen_info

if not 'READTHEDOCS' in os.environ:
    from ding0.core import GridDing0
=======
from edisgo.flex_opt import storage_integration, storage_operation, \
    curtailment, storage_positioning
from edisgo.grid.components import Station, BranchTee, Generator, Load
from edisgo.grid.tools import get_gen_info, disconnect_storage
from edisgo.grid.grids import MVGrid
from edisgo.tools import plots
>>>>>>> 35258f00

logger = logging.getLogger('edisgo')


class EDisGo:
    """
    Provides the top-level API for invocation of data import, analysis of
    hosting capacity, grid reinforcement and flexibility measures.

    Parameters
    ----------
    worst_case_analysis : None or :obj:`str`, optional
        If not None time series for feed-in and load will be generated
        according to the chosen worst case analysis
        Possible options are:

        * 'worst-case'
          feed-in for the two worst-case scenarios feed-in case and load case
          are generated
        * 'worst-case-feedin'
          feed-in for the worst-case scenario feed-in case is generated
        * 'worst-case-load'
          feed-in for the worst-case scenario load case is generated

        Be aware that if you choose to conduct a worst-case analysis your
        input for the following parameters will not be used:
        * `timeseries_generation_fluctuating`
        * `timeseries_generation_dispatchable`
        * `timeseries_load`

    mv_grid_id : :obj:`str`
        MV grid ID used in import of ding0 grid.

        .. ToDo: explain where MV grid IDs come from

    ding0_grid : file: :obj:`str` or :class:`ding0.core.NetworkDing0`
        This parameter defines how the MV and LV grid topology and necessary
        equipment, generator and load parameters are set up.
        If a str is provided it is assumed it points to a pickle file or
        a directory of csv files with Ding0 grid data. If an object of the type
        :class:`ding0.core.NetworkDing0` data will be used directly from this
        object.
    config_path : None or :obj:`str` or :obj:`dict`
        Path to the config directory. Options are:

        * None
          If `config_path` is None configs are loaded from the edisgo
          default config directory ($HOME$/.edisgo). If the directory
          does not exist it is created. If config files don't exist the
          default config files are copied into the directory.
        * :obj:`str`
          If `config_path` is a string configs will be loaded from the
          directory specified by `config_path`. If the directory
          does not exist it is created. If config files don't exist the
          default config files are copied into the directory.
        * :obj:`dict`
          A dictionary can be used to specify different paths to the
          different config files. The dictionary must have the following
          keys:

          * 'config_db_tables'
          * 'config_grid'
          * 'config_grid_expansion'
          * 'config_timeseries'

        Values of the dictionary are paths to the corresponding
        config file. In contrast to the other two options the directories
        and config files must exist and are not automatically created.

        Default: None.
    scenario_description : None or :obj:`str`
        Can be used to describe your scenario but is not used for anything
        else. Default: None.
    timeseries_generation_fluctuating : :obj:`str` or :pandas:`pandas.DataFrame<dataframe>`
        Parameter used to obtain time series for active power feed-in of
        fluctuating renewables wind and solar.
        Possible options are:

        * 'oedb'
          Time series for the year 2011 are obtained from the OpenEnergy
          DataBase.
        * :pandas:`pandas.DataFrame<dataframe>`
          DataFrame with time series, normalized with corresponding capacity.
          Time series can either be aggregated by technology type or by type
          and weather cell ID. In the first case columns of the DataFrame are
          'solar' and 'wind'; in the second case columns need to be a
          :pandas:`pandas.MultiIndex<multiindex>` with the first level
          containing the type and the second level the weather cell id.
          Index needs to be a :pandas:`pandas.DatetimeIndex<datetimeindex>`.

         .. ToDo: explain how to obtain weather cell id,

         .. ToDo: add link to explanation of weather cell id

    timeseries_generation_dispatchable : :pandas:`pandas.DataFrame<dataframe>`
        DataFrame with time series for active power of each (aggregated)
        type of dispatchable generator normalized with corresponding capacity.
        Index needs to be a :pandas:`pandas.DatetimeIndex<datetimeindex>`.
        Columns represent generator type:

        * 'gas'
        * 'coal'
        * 'biomass'
        * 'other'
        * ...

        Use 'other' if you don't want to explicitly provide every possible
        type.
    timeseries_generation_reactive_power : :pandas:`pandas.DataFrame<dataframe>`, optional
        DataFrame with time series of normalized reactive power (normalized by
        the rated nominal active power) per technology and weather cell. Index
        needs to be a :pandas:`pandas.DatetimeIndex<datetimeindex>`.
        Columns represent generator type and can be a MultiIndex column
        containing the weather cell ID in the second level. If the technology
        doesn't contain weather cell information i.e. if it is other than solar
        and wind generation, this second level can be left as a numpy Nan or a
        None.
        Default: None.
        If no time series for the technology or technology and weather cell ID
        is given, reactive power will be calculated from power factor and
        power factor mode in the config sections `reactive_power_factor` and
        `reactive_power_mode` and a warning will be raised. See
        :class:`~.grid.components.Generator` and
        :class:`~.grid.components.GeneratorFluctuating` for more information.
    timeseries_load : :obj:`str` or :pandas:`pandas.DataFrame<dataframe>`
        Parameter used to obtain time series of active power of (cumulative)
        loads.
        Possible options are:

        * 'demandlib'
          Time series for the year specified in `timeindex` are
          generated using the oemof demandlib.
        * :pandas:`pandas.DataFrame<dataframe>`
          DataFrame with load time series of each (cumulative) type of load
          normalized with corresponding annual energy demand. Index needs to
          be a :pandas:`pandas.DatetimeIndex<datetimeindex>`.
          Columns represent load type:
          * 'residential'
          * 'retail'
          * 'industrial'
          * 'agricultural'

    timeseries_load_reactive_power : :pandas:`pandas.DataFrame<dataframe>`, optional
        DataFrame with time series of normalized reactive power (normalized by
        annual energy demand) per load sector. Index needs to be a
        :pandas:`pandas.DatetimeIndex<datetimeindex>`.
        Columns represent load type:

          * 'residential'
          * 'retail'
          * 'industrial'
          * 'agricultural'

        Default: None.
        If no time series for the load sector is given, reactive power will be
        calculated from power factor and power factor mode in the config
        sections `reactive_power_factor` and `reactive_power_mode` and a
        warning will be raised. See :class:`~.grid.components.Load` for
        more information.
    generator_scenario : None or :obj:`str`
        If provided defines which scenario of future generator park to use
        and invokes import of these generators. Possible options are 'nep2035'
        and 'ego100'.

        .. ToDo: Add link to explanation of scenarios.

    timeindex : None or :pandas:`pandas.DatetimeIndex<datetimeindex>`
        Can be used to select time ranges of the feed-in and load time series
        that will be used in the power flow analysis. Also defines the year
        load time series are obtained for when choosing the 'demandlib' option
        to generate load time series.

    Attributes
    ----------
    network : :class:`~.grid.network.Network`
        The network is a container object holding all data.

    Examples
    --------
    Assuming you have the Ding0 `ding0_data.pkl` in CWD

    Create eDisGo Network object by loading Ding0 file

    >>> from edisgo.grid.network import EDisGo
    >>> edisgo = EDisGo(ding0_grid='ding0_data.pkl', mode='worst-case-feedin')

    Analyze hosting capacity for MV and LV grid level

    >>> edisgo.analyze()

    Print LV station secondary side voltage levels returned by PFA

    >>> lv_stations = edisgo.network.mv_grid.graph.nodes_by_attribute(
    >>>     'lv_station')
    >>> print(edisgo.network.results.v_res(lv_stations, 'lv'))

    """

    def __init__(self, **kwargs):

        # create network
        self.network = Network(
            generator_scenario=kwargs.get('generator_scenario', None),
            config_path=kwargs.get('config_path', None),
            scenario_description=kwargs.get('scenario_description', None))

        # load grid
        # ToDo: should at some point work with only MV grid ID
        self.import_from_ding0(kwargs.get('ding0_grid', None))

        # set up time series for feed-in and load
        # worst-case time series
        if kwargs.get('worst_case_analysis', None):
            self.network.timeseries = TimeSeriesControl(
                network=self.network,
                mode=kwargs.get('worst_case_analysis', None),
                weather_cell_ids=self.network.mv_grid._weather_cells,
                config_data=self.network.config).timeseries
        else:
            self.network.timeseries = TimeSeriesControl(
                network=self.network,
                timeseries_generation_fluctuating=kwargs.get(
                    'timeseries_generation_fluctuating', None),
                timeseries_generation_dispatchable=kwargs.get(
                    'timeseries_generation_dispatchable', None),
                timeseries_generation_reactive_power=kwargs.get(
                    'timeseries_generation_reactive_power', None),
                timeseries_load=kwargs.get(
                    'timeseries_load', None),
<<<<<<< HEAD
                weather_cell_ids=self.network.mv_grid._weather_cells,
                config_data=self.network.config,
=======
                timeseries_load_reactive_power = kwargs.get(
                    'timeseries_load_reactive_power', None),
>>>>>>> 35258f00
                timeindex=kwargs.get('timeindex', None)).timeseries

        # import new generators
        if self.network.generator_scenario is not None:
            self.import_generators()

    def curtail(self, methodology, curtailment_timeseries, **kwargs):
        """
        Sets up curtailment time series.

        Curtailment time series are written into
        :class:`~.grid.network.TimeSeries`. See
        :class:`~.grid.network.CurtailmentControl` for more information on
        parameters and methodologies.

        Parameters
        -----------
        curtailment_methodology : :obj:`str`, optional
            See class definition for more information. Default: None.
        timeseries_curtailment : :pandas:`pandas.Series<series>` or :pandas:`pandas.DataFrame<dataframe>`, optional
            See class definition for more information. Default: None.

        """
<<<<<<< HEAD
        CurtailmentControl(edisgo_object=self,
=======
        CurtailmentControl(edisgo=self, methodology=methodology,
                           curtailment_timeseries=curtailment_timeseries,
>>>>>>> 35258f00
                           **kwargs)

    def import_from_ding0(self, ding0_grid, **kwargs):
        """Import grid data from DINGO

        Parameters
        -----------
        ding0_grid : :obj:`str` or :class:`ding0.core.NetworkDing0`
             If a string is provided it is checked whether it points to a
             pickle file or a directory with Ding0 grid data. In the case of
             a pickle file :func:`edisgo.data.import_data.import_from_ding0` is
             used to import the grid, in the case of a directory
             :func:`edisgo.data.import_data.import_from_csv` is used to import
             from csv files.
             If an object of the type :class:`ding0.core.NetworkDing0` is
             provided data will be used directly from this object.
        """
        if isinstance(ding0_grid, str):
            if os.path.isfile(ding0_grid):
                try:
                    import_from_ding0(file=ding0_grid, network=self.network)
                except:
                    raise RuntimeError(
                        "Couldn't import ding0 grid from pickle file.")
            elif os.path.isdir(ding0_grid):
                try:
                    sep = kwargs.get('sep', ',')
                    index_col = kwargs.get('index_col', 0)
                    import_from_csv(path=ding0_grid, network=self.network, sep=sep, index_col=index_col)
                except:
                    raise RuntimeError(
                        "Couldn't import ding0 grid from csv files.")
        elif isinstance(ding0_grid, GridDing0):
            try:
                import_from_ding0(file=ding0_grid, network=self.network)
            except:
                raise RuntimeError(
                    "Couldn't import ding0 grid from GridDing0.")


    def import_generators(self, generator_scenario=None):
        """Import generators

        For details see
        :func:`edisgo.data.import_data.import_generators`

        """
        if generator_scenario:
            self.network.generator_scenario = generator_scenario
        data_source = 'oedb'
        import_generators(network=self.network,
                          data_source=data_source)

    def analyze(self, mode=None, timesteps=None):
        """Analyzes the grid by power flow analysis

        Analyze the grid for violations of hosting capacity. Means, perform a
        power flow analysis and obtain voltages at nodes (load, generator,
        stations/transformers and branch tees) and active/reactive power at
        lines.

        The power flow analysis can currently only be performed for both grid
        levels MV and LV. See ToDos section for more information.

        A static `non-linear power flow analysis is performed using PyPSA
        <https://www.pypsa.org/doc/power_flow.html#full-non-linear-power-flow>`_.
        The high-voltage to medium-voltage transformer are not included in the
        analysis. The slack bus is defined at secondary side of these
        transformers assuming an ideal tap changer. Hence, potential
        overloading of the transformers is not studied here.

        Parameters
        ----------
        mode : str
            Allows to toggle between power flow analysis (PFA) on the whole
            grid topology (MV + LV), only MV or only LV. Defaults to None which
            equals power flow analysis for MV + LV which is the only
            implemented option at the moment. See ToDos section for
            more information.
        timesteps : :pandas:`pandas.DatetimeIndex<datetimeindex>` or :pandas:`pandas.Timestamp<timestamp>`
            Timesteps specifies for which time steps to conduct the power flow
            analysis. It defaults to None in which case the time steps in
            timeseries.timeindex (see :class:`~.grid.network.TimeSeries`) are
            used.

        Notes
        -----
        The current implementation always translates the grid topology
        representation to the PyPSA format and stores it to
        :attr:`self.network.pypsa`.

        ToDos
        ------
        The option to export only the edisgo MV grid (mode = 'mv') to conduct
        a power flow analysis is implemented in
        :func:`~.tools.pypsa_io.to_pypsa` but NotImplementedError is raised
        since the rest of edisgo does not handle this option yet. The analyze
        function will throw an error since
        :func:`~.tools.pypsa_io.process_pfa_results`
        does not handle aggregated loads and generators in the LV grids. Also,
        grid reinforcement, pypsa update of time series, and probably other
        functionalities do not work when only the MV grid is analysed.

        Further ToDos are:
        * explain how power plants are modeled, if possible use a link
        * explain where to find and adjust power flow analysis defining
        parameters

        See Also
        --------
        :func:`~.tools.pypsa_io.to_pypsa`
            Translator to PyPSA data format

        """
        if timesteps is None:
            timesteps = self.network.timeseries.timeindex
        # check if timesteps is array-like, otherwise convert to list
        if not hasattr(timesteps, "__len__"):
            timesteps = [timesteps]

        if self.network.pypsa is None:
            # Translate eDisGo grid topology representation to PyPSA format
            self.network.pypsa = pypsa_io.to_pypsa(
                self.network, mode, timesteps)
        else:
            if self.network.pypsa.edisgo_mode is not mode:
                # Translate eDisGo grid topology representation to PyPSA format
                self.network.pypsa = pypsa_io.to_pypsa(
                    self.network, mode, timesteps)

        # check if all timesteps are in pypsa.snapshots, if not update time
        # series
        if False in [True if _ in self.network.pypsa.snapshots else False
                     for _ in timesteps]:
            pypsa_io.update_pypsa_timeseries(self.network, timesteps=timesteps)
        # run power flow analysis
        pf_results = self.network.pypsa.pf(timesteps)

        if all(pf_results['converged']['0'].tolist()):
            pypsa_io.process_pfa_results(
                self.network, self.network.pypsa, timesteps)
        else:
            raise ValueError("Power flow analysis did not converge.")

    def analyze_lopf(self, mode=None, timesteps=None,
                     etrago_max_storage_size=None):
        """Analyzes the grid by power flow analysis

        Analyze the grid for violations of hosting capacity. Means, perform a
        power flow analysis and obtain voltages at nodes (load, generator,
        stations/transformers and branch tees) and active/reactive power at
        lines.

        The power flow analysis can currently only be performed for both grid
        levels MV and LV. See ToDos section for more information.

        A static `non-linear power flow analysis is performed using PyPSA
        <https://www.pypsa.org/doc/power_flow.html#full-non-linear-power-flow>`_.
        The high-voltage to medium-voltage transformer are not included in the
        analysis. The slack bus is defined at secondary side of these
        transformers assuming an ideal tap changer. Hence, potential
        overloading of the transformers is not studied here.

        Parameters
        ----------
        mode : str
            Allows to toggle between power flow analysis (PFA) on the whole
            grid topology (MV + LV), only MV or only LV. Defaults to None which
            equals power flow analysis for MV + LV which is the only
            implemented option at the moment. See ToDos section for
            more information.
        timesteps : :pandas:`pandas.DatetimeIndex<datetimeindex>` or :pandas:`pandas.Timestamp<timestamp>`
            Timesteps specifies for which time steps to conduct the power flow
            analysis. It defaults to None in which case the time steps in
            timeseries.timeindex (see :class:`~.grid.network.TimeSeries`) are
            used.

        Notes
        -----
        The current implementation always translates the grid topology
        representation to the PyPSA format and stores it to
        :attr:`self.network.pypsa`.

        ToDos
        ------
        The option to export only the edisgo MV grid (mode = 'mv') to conduct
        a power flow analysis is implemented in
        :func:`~.tools.pypsa_io.to_pypsa` but NotImplementedError is raised
        since the rest of edisgo does not handle this option yet. The analyze
        function will throw an error since
        :func:`~.tools.pypsa_io.process_pfa_results`
        does not handle aggregated loads and generators in the LV grids. Also,
        grid reinforcement, pypsa update of time series, and probably other
        functionalities do not work when only the MV grid is analysed.

        Further ToDos are:
        * explain how power plants are modeled, if possible use a link
        * explain where to find and adjust power flow analysis defining
        parameters

        See Also
        --------
        :func:`~.tools.pypsa_io.to_pypsa`
            Translator to PyPSA data format

        """
        if timesteps is None:
            timesteps = self.network.timeseries.timeindex
        # check if timesteps is array-like, otherwise convert to list
        if not hasattr(timesteps, "__len__"):
            timesteps = [timesteps]

        # Translate eDisGo grid topology representation to PyPSA format
        logging.debug('Translate eDisGo grid topology representation to '
                      'PyPSA format.')
        self.network.pypsa_lopf = pypsa_io_lopf.to_pypsa(
            self.network, mode, timesteps)
        logging.debug('Translating eDisGo grid topology representation to '
                      'PyPSA format finished.')

        # add total storage capacity constraint
        def extra_functionality(network, snapshots):
            model = network.model
            # total installed capacity
            model.storages_p_nom = Constraint(
                rule=lambda model: sum(
                    model.generator_p_nom[s]
                    for s in self.network.pypsa_lopf.generators[
                        self.network.pypsa_lopf.generators.type ==
                        'Storage'].index) <= etrago_max_storage_size)

        # run power flow analysis
        self.network.pypsa_lopf.lopf(
            snapshots=timesteps, solver_name='cbc', keep_files=False,
            extra_functionality=extra_functionality,
            solver_options={'tee': True})

        # self.network.pypsa.model.write(
        #     io_options={'symbolic_solver_labels': True})

        print('objective: {}'.format(self.network.pypsa_lopf.objective))

        # relevant outputs
        # plot MV grid
        plots.storage_size(self.network.mv_grid, self.network.pypsa_lopf,
                           filename='storage_results_{}.pdf'.format(
                               self.network.id))

        storages = self.network.mv_grid.graph.nodes_by_attribute('storage')
        storages_repr = [repr(_) for _ in storages]
        print('Installed storage capacity: {} MW'.format(
            self.network.pypsa_lopf.generators.loc[
                storages_repr, 'p_nom_opt'].sum()))

        # export storage results (pypsa and path to storage)
        pypsa_storages_df = self.network.pypsa_lopf.generators.loc[
            storages_repr, :].sort_values(by=['p_nom_opt'], ascending=False)

        storage_repr = []
        storage_path = []
        for s in storages:
            storage_repr.append(repr(s))
            storage_path.append(nx.shortest_path(self.network.mv_grid.graph,
                                    self.network.mv_grid.station, s))
        graph_storages_df = pd.DataFrame({'path': storage_path},
                                         index=storage_repr)
        pypsa_storages_df.join(graph_storages_df).to_csv(
            'storage_results_{}.csv'.format(self.network.id))

        # take largest 8 storages and remove the rest
        keep_storages = pypsa_storages_df.iloc[:8, :].index
        remove_storages = pypsa_storages_df.iloc[8:, :].index
        # write time series to kept storages
        for s in keep_storages:
            keep_storage_obj = [_ for _ in storages if repr(_)==s][0]
            ts = self.network.pypsa_lopf.generators_t.p.loc[:, s]
            keep_storage_obj.timeseries = pd.DataFrame({'p': ts * 1000,
                                                        'q': [0] * len(ts)},
                                                        index=ts.index)
        # delete small storages
        for s in remove_storages:
            disconnect_storage(self.network,
                               [_ for _ in storages if repr(_)==s][0])

    def reinforce(self, **kwargs):
        """
        Reinforces the grid and calculates grid expansion costs.

        See :meth:`~.flex_opt.reinforce_grid` for more information.

        """
        results = reinforce_grid(
            self, max_while_iterations=kwargs.get(
                'max_while_iterations', 10),
            copy_graph=kwargs.get('copy_graph', False),
            timesteps_pfa=kwargs.get('timesteps_pfa', None),
            combined_analysis=kwargs.get('combined_analysis', False))

        # add measure to Results object
        if not kwargs.get('copy_graph', False):
            self.network.results.measures = 'grid_expansion'

        return results

    def integrate_storage(self, timeseries, position, **kwargs):
        """
        Integrates storage into grid.

        See :class:`~.grid.network.StorageControl` for more information.

        """
        StorageControl(edisgo=self, timeseries=timeseries,
                       position=position, **kwargs)


class Network:
    """
    Used as container for all data related to a single
    :class:`~.grid.grids.MVGrid`.

    Parameters
    ----------
    scenario_description : :obj:`str`, optional
        Can be used to describe your scenario but is not used for anything
        else. Default: None.
    config_path : None or :obj:`str` or :obj:`dict`, optional
        See :class:`~.grid.network.Config` for further information.
        Default: None.
    metadata : :obj:`dict`
        Metadata of Network such as ?
    data_sources : :obj:`dict` of :obj:`str`
        Data Sources of grid, generators etc.
        Keys: 'grid', 'generators', ?
    mv_grid : :class:`~.grid.grids.MVGrid`
        Medium voltage (MV) grid
    generator_scenario : :obj:`str`
        Defines which scenario of future generator park to use.

    Attributes
    ----------
    results : :class:`~.grid.network.Results`
        Object with results from power flow analyses

    """

    def __init__(self, **kwargs):
        self._scenario_description = kwargs.get('scenario_description', None)
        self._config = Config(config_path=kwargs.get('config_path', None))
        self._equipment_data = self._load_equipment_data()
        self._metadata = kwargs.get('metadata', None)
        self._data_sources = kwargs.get('data_sources', {})
        self._generator_scenario = kwargs.get('generator_scenario', None)

        self._mv_grid = kwargs.get('mv_grid', None)
        self._pypsa = None
        self.results = Results(self)

        self._dingo_import_data = []

    def _load_equipment_data(self):
        """Load equipment data for transformers, cables etc.

        Returns
        -------
        :obj:`dict` of :pandas:`pandas.DataFrame<dataframe>`

        """

        package_path = edisgo.__path__[0]
        equipment_dir = self.config['system_dirs']['equipment_dir']

        data = {}
        equipment = {'mv': ['trafos', 'lines', 'cables'],
                     'lv': ['trafos', 'cables']}

        for voltage_level, eq_list in equipment.items():
            for i in eq_list:
                equipment_parameters = self.config['equipment'][
                    'equipment_{}_parameters_{}'.format(voltage_level, i)]
                data['{}_{}'.format(voltage_level, i)] = pd.read_csv(
                    os.path.join(package_path, equipment_dir,
                                 equipment_parameters),
                    comment='#', index_col='name',
                    delimiter=',', decimal='.')

        return data

    @property
    def id(self):
        """
        MV grid ID

        Returns
        --------
        :obj:`str`
            MV grid ID

        """
        return self._id

    @property
    def config(self):
        """
        eDisGo configuration data.

        Returns
        -------
        :obj:`collections.OrderedDict`
            Configuration data from config files.

        """
        return self._config

    @config.setter
    def config(self, config_path):
        self._config = Config(config_path=config_path)

    @property
    def metadata(self):
        """
        Metadata of Network

        Returns
        --------
        :obj:`dict`
            Metadata of Network

        """
        return self._metadata

    @property
    def generator_scenario(self):
        """
        Defines which scenario of future generator park to use.

        Parameters
        ----------
        generator_scenario_name : :obj:`str`
            Name of scenario of future generator park

        Returns
        --------
        :obj:`str`
            Name of scenario of future generator park

        """
        return self._generator_scenario

    @generator_scenario.setter
    def generator_scenario(self, generator_scenario_name):
        self._generator_scenario = generator_scenario_name

    @property
    def scenario_description(self):
        """
        Used to describe your scenario but not used for anything else.

        Parameters
        ----------
        scenario_description : :obj:`str`
            Description of scenario

        Returns
        --------
        :obj:`str`
            Scenario name

        """
        return self._scenario_description

    @scenario_description.setter
    def scenario_description(self, scenario_description):
        self._scenario_description = scenario_description

    @property
    def equipment_data(self):
        """
        Technical data of electrical equipment such as lines and transformers

        Returns
        --------
        :obj:`dict` of :pandas:`pandas.DataFrame<dataframe>`
            Data of electrical equipment

        """
        return self._equipment_data

    @property
    def mv_grid(self):
        """
        Medium voltage (MV) grid

        Parameters
        ----------
        mv_grid : :class:`~.grid.grids.MVGrid`
            Medium voltage (MV) grid

        Returns
        --------
        :class:`~.grid.grids.MVGrid`
            Medium voltage (MV) grid

        """
        return self._mv_grid

    @mv_grid.setter
    def mv_grid(self, mv_grid):
        self._mv_grid = mv_grid

    @property
    def timeseries(self):
        """
        Object containing load and feed-in time series.

        Parameters
        ----------
        timeseries : :class:`~.grid.network.TimeSeries`
            Object containing load and feed-in time series.

        Returns
        --------
        :class:`~.grid.network.TimeSeries`
            Object containing load and feed-in time series.

        """
        return self._timeseries

    @timeseries.setter
    def timeseries(self, timeseries):
        self._timeseries = timeseries

    @property
    def data_sources(self):
        """
        Dictionary with data sources of grid, generators etc.

        Returns
        --------
        :obj:`dict` of :obj:`str`
            Data Sources of grid, generators etc.

        """
        return self._data_sources

    def set_data_source(self, key, data_source):
        """
        Set data source for key (e.g. 'grid')

        Parameters
        ----------
        key : :obj:`str`
            Specifies data
        data_source : :obj:`str`
            Specifies data source

        """
        self._data_sources[key] = data_source

    @property
    def dingo_import_data(self):
        """
        Temporary data from ding0 import needed for OEP generator update

        """
        return self._dingo_import_data

    @dingo_import_data.setter
    def dingo_import_data(self, dingo_data):
        self._dingo_import_data = dingo_data

    @property
    def pypsa(self):
        """
        PyPSA grid representation

        A grid topology representation based on
        :pandas:`pandas.DataFrame<dataframe>`. The overall container object of
        this data model, the :pypsa:`pypsa.Network<network>`,
        is assigned to this attribute.

        Parameters
        ----------
        pypsa : :pypsa:`pypsa.Network<network>`
            The `PyPSA network
            <https://www.pypsa.org/doc/components.html#network>`_ container.

        Returns
        -------
        :pypsa:`pypsa.Network<network>`
            PyPSA grid representation. The attribute `edisgo_mode` is added
            to specify if pypsa representation of the edisgo network
            was created for the whole grid topology (MV + LV), only MV or only
            LV. See parameter `mode` in
            :meth:`~.grid.network.EDisGo.analyze` for more information.

        """
        return self._pypsa

    @pypsa.setter
    def pypsa(self, pypsa):
        self._pypsa = pypsa

    @property
    def scenario(self):
        return self._scenario

    @scenario.setter
    def scenario(self, scenario):
        self._scenario = scenario

    def __repr__(self):
        return 'Network ' + str(self._id)


class Config:
    """
    Container for all configurations.

    Parameters
    -----------
    config_path : None or :obj:`str` or :obj:`dict`
        Path to the config directory. Options are:

        * None
          If `config_path` is None configs are loaded from the edisgo
          default config directory ($HOME$/.edisgo). If the directory
          does not exist it is created. If config files don't exist the
          default config files are copied into the directory.
        * :obj:`str`
          If `config_path` is a string configs will be loaded from the
          directory specified by `config_path`. If the directory
          does not exist it is created. If config files don't exist the
          default config files are copied into the directory.
        * :obj:`dict`
          A dictionary can be used to specify different paths to the
          different config files. The dictionary must have the following
          keys:
          * 'config_db_tables'
          * 'config_grid'
          * 'config_grid_expansion'
          * 'config_timeseries'

          Values of the dictionary are paths to the corresponding
          config file. In contrast to the other two options the directories
          and config files must exist and are not automatically created.

        Default: None.

    Notes
    -----
    The Config object can be used like a dictionary. See example on how to use
    it.

    Examples
    --------
    Create Config object from default config files

    >>> from edisgo.grid.network import Config
    >>> config = Config()

    Get reactive power factor for generators in the MV grid

    >>> config['reactive_power_factor']['mv_gen']

    """

    def __init__(self, **kwargs):
        self._data = self._load_config(kwargs.get('config_path', None))

    @staticmethod
    def _load_config(config_path=None):
        """
        Load config files.

        Parameters
        -----------
        config_path : None or :obj:`str` or dict
            See class definition for more information.

        Returns
        -------
        :obj:`collections.OrderedDict`
            eDisGo configuration data from config files.

        """

        config_files = ['config_db_tables', 'config_grid',
                        'config_grid_expansion', 'config_timeseries']

        # load configs
        if isinstance(config_path, dict):
            for conf in config_files:
                config.load_config(filename='{}.cfg'.format(conf),
                                   config_dir=config_path[conf],
                                   copy_default_config=False)
        else:
            for conf in config_files:
                config.load_config(filename='{}.cfg'.format(conf),
                                   config_dir=config_path)

        config_dict = config.cfg._sections

        # convert numeric values to float
        for sec, subsecs in config_dict.items():
            for subsec, val in subsecs.items():
                # try str -> float conversion
                try:
                    config_dict[sec][subsec] = float(val)
                except:
                    pass

        # convert to time object
        config_dict['demandlib']['day_start'] = datetime.datetime.strptime(
            config_dict['demandlib']['day_start'], "%H:%M")
        config_dict['demandlib']['day_start'] = datetime.time(
            config_dict['demandlib']['day_start'].hour,
            config_dict['demandlib']['day_start'].minute)
        config_dict['demandlib']['day_end'] = datetime.datetime.strptime(
            config_dict['demandlib']['day_end'], "%H:%M")
        config_dict['demandlib']['day_end'] = datetime.time(
            config_dict['demandlib']['day_end'].hour,
            config_dict['demandlib']['day_end'].minute)

        return config_dict

    def __getitem__(self, key1, key2=None):
        if key2 is None:
            try:
                return self._data[key1]
            except:
                raise KeyError(
                    "Config does not contain section {}.".format(key1))
        else:
            try:
                return self._data[key1][key2]
            except:
                raise KeyError("Config does not contain value for {} or "
                               "section {}.".format(key2, key1))

    def __setitem__(self, key, value):
        self._data[key] = value

    def __delitem__(self, key):
        del self._data[key]

    def __iter__(self):
        return iter(self._data)

    def __len__(self):
        return len(self._data)


class TimeSeriesControl:
    """
    Sets up TimeSeries Object.

    Parameters
    ----------
    network : :class:`~.grid.network.Network`
        The eDisGo data container
    mode : :obj:`str`, optional
        Mode must be set in case of worst-case analyses and can either be
        'worst-case' (both feed-in and load case), 'worst-case-feedin' (only
        feed-in case) or 'worst-case-load' (only load case). All other
        parameters except of `config-data` will be ignored. Default: None.
    timeseries_generation_fluctuating : :obj:`str` or :pandas:`pandas.DataFrame<dataframe>`, optional
        Parameter used to obtain time series for active power feed-in of
        fluctuating renewables wind and solar.
        Possible options are:

        * 'oedb'
          Time series for 2011 are obtained from the OpenEnergy DataBase.
          `mv_grid_id` and `scenario_description` have to be provided when
          choosing this option.
        * :pandas:`pandas.DataFrame<dataframe>`
          DataFrame with time series, normalized with corresponding capacity.
          Time series can either be aggregated by technology type or by type
          and weather cell ID. In the first case columns of the DataFrame are
          'solar' and 'wind'; in the second case columns need to be a
          :pandas:`pandas.MultiIndex<multiindex>` with the first level
          containing the type and the second level the weather cell ID.

        Default: None.
    timeseries_generation_dispatchable : :pandas:`pandas.DataFrame<dataframe>`, optional
        DataFrame with time series for active power of each (aggregated)
        type of dispatchable generator normalized with corresponding capacity.
        Columns represent generator type:

        * 'gas'
        * 'coal'
        * 'biomass'
        * 'other'
        * ...

        Use 'other' if you don't want to explicitly provide every possible
        type. Default: None.
    timeseries_generation_reactive_power : :pandas:`pandas.DataFrame<dataframe>`, optional
        DataFrame with time series of normalized reactive power (normalized by
        the rated nominal active power) per technology and weather cell. Index
        needs to be a :pandas:`pandas.DatetimeIndex<datetimeindex>`.
        Columns represent generator type and can be a MultiIndex column
        containing the weather cell ID in the second level. If the technology
        doesn't contain weather cell information i.e. if it is other than solar
        and wind generation, this second level can be left as an empty string ''.

        Default: None.
    timeseries_load : :obj:`str` or :pandas:`pandas.DataFrame<dataframe>`, optional
        Parameter used to obtain time series of active power of (cumulative)
        loads.
        Possible options are:

        * 'demandlib'
          Time series are generated using the oemof demandlib.
        * :pandas:`pandas.DataFrame<dataframe>`
          DataFrame with load time series of each (cumulative) type of load
          normalized with corresponding annual energy demand.
          Columns represent load type:

          * 'residential'
          * 'retail'
          * 'industrial'
          * 'agricultural'

        Default: None.
    timeseries_load_reactive_power : :pandas:`pandas.DataFrame<dataframe>`, optional
        Parameter to get the time series of the reactive power of loads. It should be a
        DataFrame with time series of normalized reactive power (normalized by
        annual energy demand) per load sector. Index needs to be a
        :pandas:`pandas.DatetimeIndex<datetimeindex>`.
        Columns represent load type:

          * 'residential'
          * 'retail'
          * 'industrial'
          * 'agricultural'

        Default: None.
    timeindex : :pandas:`pandas.DatetimeIndex<datetimeindex>`
        Can be used to define a time range for which to obtain load time series
        and feed-in time series of fluctuating renewables or to define time
        ranges of the given time series that will be used in the analysis.

    """

    def __init__(self, network, **kwargs):

        self.timeseries = TimeSeries(network=network)
        mode = kwargs.get('mode', None)
        config_data = network.config
        weather_cell_ids = network.mv_grid.weather_cells

        if mode:
            if mode == 'worst-case':
                modes = ['feedin_case', 'load_case']
            elif mode == 'worst-case-feedin' or mode == 'worst-case-load':
                modes = ['{}_case'.format(mode.split('-')[-1])]
            else:
                raise ValueError('{} is not a valid mode.'.format(mode))

            # set random timeindex
            self.timeseries._timeindex = pd.date_range(
                '1/1/1970', periods=len(modes), freq='H')
            self._worst_case_generation(config_data['worst_case_scale_factor'],
                                        modes)
            self._worst_case_load(config_data['worst_case_scale_factor'],
                                  config_data['peakload_consumption_ratio'],
                                  modes)

        else:
            # feed-in time series of fluctuating renewables
            ts = kwargs.get('timeseries_generation_fluctuating', None)
            if isinstance(ts, pd.DataFrame):
                self.timeseries.generation_fluctuating = ts
            elif isinstance(ts, str) and ts == 'oedb':
                self.timeseries.generation_fluctuating = \
                    import_feedin_timeseries(config_data,
                                             weather_cell_ids)
            else:
                raise ValueError('Your input for '
                                 '"timeseries_generation_fluctuating" is not '
                                 'valid.'.format(mode))
            # feed-in time series for dispatchable generators
            ts = kwargs.get('timeseries_generation_dispatchable', None)
            if isinstance(ts, pd.DataFrame):
                self.timeseries.generation_dispatchable = ts
            else:
                raise ValueError('Your input for '
                                 '"timeseries_generation_dispatchable" is not '
                                 'valid.'.format(mode))
            # reactive power time series for all generators
            ts = kwargs.get('timeseries_generation_reactive_power', None)
            if isinstance(ts, pd.DataFrame):
                self.timeseries.generation_reactive_power = ts
            # set time index
            if kwargs.get('timeindex', None) is not None:
                self.timeseries._timeindex = kwargs.get('timeindex')
            else:
                self.timeseries._timeindex = \
                    self.timeseries._generation_fluctuating.index

            # load time series
            ts = kwargs.get('timeseries_load', None)
            if isinstance(ts, pd.DataFrame):
                self.timeseries.load = ts
            elif ts == 'demandlib':
                self.timeseries.load = import_load_timeseries(
                    config_data, ts, year=self.timeseries.timeindex[0].year)
            else:
                raise ValueError('Your input for "timeseries_load" is not '
                                 'valid.'.format(mode))
            # reactive power timeseries for loads
            ts = kwargs.get('timeseries_load_reactive_power', None)
            if isinstance(ts, pd.DataFrame):
                self.timeseries.load_reactive_power = ts

            # check if time series for the set time index can be obtained
            self._check_timeindex()

    def _check_timeindex(self):
        """
        Check function to check if all feed-in and load time series contain
        values for the specified time index.

        """
        try:
            self.timeseries.generation_fluctuating
            self.timeseries.generation_dispatchable
            self.timeseries.load
            self.timeseries.generation_reactive_power
            self.timeseries.load_reactive_power
        except:
            message = 'Time index of feed-in and load time series does ' \
                      'not match.'
            logging.error(message)
            raise KeyError(message)

    def _worst_case_generation(self, worst_case_scale_factors, modes):
        """
        Define worst case generation time series for fluctuating and
        dispatchable generators.

        Parameters
        ----------
        worst_case_scale_factors : dict
            Scale factors defined in config file 'config_timeseries.cfg'.
            Scale factors describe actual power to nominal power ratio of in
            worst-case scenarios.
        modes : list
            List with worst-cases to generate time series for. Can be
            'feedin_case', 'load_case' or both.

        """

        self.timeseries.generation_fluctuating = pd.DataFrame(
            {'solar': [worst_case_scale_factors[
                           '{}_feedin_pv'.format(mode)] for mode in modes],
             'wind': [worst_case_scale_factors[
                          '{}_feedin_other'.format(mode)] for mode in modes]},
            index=self.timeseries.timeindex)

        self.timeseries.generation_dispatchable = pd.DataFrame(
            {'other': [worst_case_scale_factors[
                           '{}_feedin_other'.format(mode)] for mode in modes]},
            index=self.timeseries.timeindex)

    def _worst_case_load(self, worst_case_scale_factors,
                         peakload_consumption_ratio, modes):
        """
        Define worst case load time series for each sector.

        Parameters
        ----------
        worst_case_scale_factors : dict
            Scale factors defined in config file 'config_timeseries.cfg'.
            Scale factors describe actual power to nominal power ratio of in
            worst-case scenarios.
        peakload_consumption_ratio : dict
            Ratios of peak load to annual consumption per sector, defined in
            config file 'config_timeseries.cfg'
        modes : list
            List with worst-cases to generate time series for. Can be
            'feedin_case', 'load_case' or both.

        """

        sectors = ['residential', 'retail', 'industrial', 'agricultural']
        lv_power_scaling = np.array(
            [worst_case_scale_factors['lv_{}_load'.format(mode)]
             for mode in modes])
        mv_power_scaling = np.array(
            [worst_case_scale_factors['mv_{}_load'.format(mode)]
             for mode in modes])

        lv = {(sector, 'lv'): peakload_consumption_ratio[sector] *
                              lv_power_scaling
              for sector in sectors}
        mv = {(sector, 'mv'): peakload_consumption_ratio[sector] *
                              mv_power_scaling
              for sector in sectors}
        self.timeseries.load = pd.DataFrame({**lv, **mv},
                                            index=self.timeseries.timeindex)


class CurtailmentControl:
    """
    Allocates given curtailment targets to solar and wind generators.

    Parameters
    ----------
    edisgo: :class:`edisgo.EDisGo`
        The parent EDisGo object that this instance is a part of.
    methodology : :obj:`str`
        Defines the curtailment strategy. Possible options are:

        * 'feedin-proportional'
          The curtailment that has to be met in each time step is allocated
          equally to all generators depending on their share of total
          feed-in in that time step. For more information see
          :func:`edisgo.flex_opt.curtailment.feedin_proportional`.
        * 'voltage-based'
          The curtailment that has to be met in each time step is allocated
          based on the voltages at the generator connection points and a
          defined voltage threshold. Generators at higher voltages
          are curtailed more. The default voltage threshold is 1.0 but
          can be changed by providing the argument 'voltage_threshold'. This
          method formulates the allocation of curtailment as a linear
          optimization problem using :py:mod:`Pyomo` and requires a linear
          programming solver like coin-or cbc (cbc) or gnu linear programming
          kit (glpk). The solver can be specified through the parameter
          'solver'. For more information see
          :func:`edisgo.flex_opt.curtailment.voltage_based`.

    curtailment_timeseries : :pandas:`pandas.Series<series>` or :pandas:`pandas.DataFrame<dataframe>`, optional
        Series or DataFrame containing the curtailment time series in kW. Index
        needs to be a :pandas:`pandas.DatetimeIndex<datetimeindex>`.
        Provide a Series if the curtailment time series applies to wind and
        solar generators. Provide a DataFrame if the curtailment time series
        applies to a specific technology and optionally weather cell. In the
        first case columns of the DataFrame are e.g. 'solar' and 'wind'; in the
        second case columns need to be a
        :pandas:`pandas.MultiIndex<multiindex>` with the first level containing
        the type and the second level the weather cell ID. Default: None.
    solver: :obj:`str`
        The solver used to optimize the curtailment assigned to the generators
        when 'voltage-based' curtailment methodology is chosen.
        Possible options are:

        * 'cbc'
        * 'glpk'
        * any other available solver compatible with 'pyomo' such as 'gurobi'
          or 'cplex'

        Default: 'cbc'.
    voltage_threshold : :obj:`float`
        Voltage below which no curtailment is assigned to the respective
        generator if not necessary when 'voltage-based' curtailment methodology
        is chosen. See :func:`edisgo.flex_opt.curtailment.voltage_based` for
        more information. Default: 1.0.

    """

    def __init__(self, edisgo, methodology, curtailment_timeseries, **kwargs):

        logging.info("Start curtailment methodology {}.".format(methodology))

        self._check_timeindex(curtailment_timeseries, edisgo.network)

        if methodology == 'feedin-proportional':
            curtailment_method = curtailment.feedin_proportional
        elif methodology == 'voltage-based':
            curtailment_method = curtailment.voltage_based
        else:
            raise ValueError(
                '{} is not a valid curtailment methodology.'.format(
                    methodology))

        # get all fluctuating generators and their attributes (weather ID,
        # type, etc.)
        generators = get_gen_info(edisgo.network, 'mvlv', fluctuating=True)

        # do analyze to get all voltages at generators and feed-in dataframe
        edisgo.analyze()

        # get feed-in time series of all generators
        feedin = edisgo.network.pypsa.generators_t.p * 1000
        # drop dispatchable generators and slack generator
        drop_labels = [_ for _ in feedin.columns
                       if 'GeneratorFluctuating' not in _] \
                      + ['Generator_slack']
        feedin.drop(labels=drop_labels, axis=1, inplace=True)

        if isinstance(curtailment_timeseries, pd.Series):
            # check if curtailment exceeds feed-in
            self._precheck(curtailment_timeseries, feedin,
                           'all_fluctuating_generators')

            # do curtailment
            curtailment_method(
                feedin, generators, curtailment_timeseries, edisgo,
                'all_fluctuating_generators', **kwargs)

        elif isinstance(curtailment_timeseries, pd.DataFrame):
            for col in curtailment_timeseries.columns:
                logging.debug('Calculating curtailment for {}'.format(col))

                # filter generators
                if isinstance(curtailment_timeseries.columns, pd.MultiIndex):
                    selected_generators = generators.loc[
                        (generators.type == col[0]) &
                        (generators.weather_cell_id == col[1])]
                else:
                    selected_generators = generators.loc[
                        (generators.type == col)]

                # check if curtailment exceeds feed-in
                feedin_selected_generators = \
                    feedin.loc[:, selected_generators.gen_repr.values]
                self._precheck(curtailment_timeseries.loc[:, col],
                               feedin_selected_generators, col)

                # do curtailment
                curtailment_method(
                    feedin_selected_generators, selected_generators,
                    curtailment_timeseries.loc[:, col], edisgo,
                    col, **kwargs)

        # check if curtailment exceeds feed-in
        self._postcheck(edisgo.network, feedin)

        # update generator time series in pypsa network
        if edisgo.network.pypsa is not None:
            pypsa_io.update_pypsa_generator_timeseries(edisgo.network)

        # add measure to Results object
        edisgo.network.results.measures = 'curtailment'

    def _check_timeindex(self, curtailment_timeseries, network):
        """
        Raises an error if time index of curtailment time series does not
        comply with the time index of load and feed-in time series.

        Parameters
        -----------
        curtailment_timeseries : :pandas:`pandas.Series<series>` or \
            :pandas:`pandas.DataFrame<dataframe>`
            See parameter `curtailment_timeseries` in class definition for more
            information.

        """
        if curtailment_timeseries is None:
            message = 'No curtailment given.'
            logging.error(message)
            raise KeyError(message)
        try:
            curtailment_timeseries.loc[network.timeseries.timeindex]
        except:
            message = 'Time index of curtailment time series does not match ' \
                      'with load and feed-in time series.'
            logging.error(message)
            raise KeyError(message)

    def _precheck(self, curtailment_timeseries, feedin_df, curtailment_key):
        """
        Raises an error if the curtailment at any time step exceeds the
        total feed-in of all generators curtailment can be distributed among
        at that time.

        Parameters
        -----------
        curtailment_timeseries : :pandas:`pandas.Series<series>`
            Curtailment time series in kW for the technology (and weather
            cell) specified in `curtailment_key`.
        feedin_df : :pandas:`pandas.Series<series>`
            Feed-in time series in kW for all generators of type (and in
            weather cell) specified in `curtailment_key`.
        curtailment_key : :obj:`str` or :obj:`tuple` with :obj:`str`
            Technology (and weather cell) curtailment is given for.

        """
        if not feedin_df.empty:
            feedin_selected_sum = feedin_df.sum(axis=1)
            bad_time_steps = [_ for _ in curtailment_timeseries.index
                              if curtailment_timeseries[_] >
                              feedin_selected_sum[_]]
            if bad_time_steps:
                message = 'Curtailment demand exceeds total feed-in in time ' \
                          'steps {}.'.format(bad_time_steps)
                logging.error(message)
                raise ValueError(message)
        else:
            bad_time_steps = [_ for _ in curtailment_timeseries.index
                              if curtailment_timeseries[_] > 0]
            if bad_time_steps:
                message = 'Curtailment given for time steps {} but there ' \
                          'are no generators to meet the curtailment target ' \
                          'for {}.'.format(bad_time_steps, curtailment_key)
                logging.error(message)
                raise ValueError(message)

    def _postcheck(self, network, feedin):
        """
        Raises an error if the curtailment of a generator exceeds the
        feed-in of that generator at any time step.

        Parameters
        -----------
        network : :class:`~.grid.network.Network`
        feedin : :pandas:`pandas.DataFrame<dataframe>`
            DataFrame with feed-in time series in kW. Columns of the dataframe
            are :class:`~.grid.components.GeneratorFluctuating`, index is
            time index.

        """
        curtailment = network.timeseries.curtailment
        gen_repr = [repr(_) for _ in curtailment.columns]
        feedin_repr = feedin.loc[:, gen_repr]
        curtailment_repr = curtailment
        curtailment_repr.columns = gen_repr
        if not ((feedin_repr - curtailment_repr) > -1e-3).all().all():
            message = 'Curtailment exceeds feed-in.'
            logging.error(message)
            raise TypeError(message)


class StorageControl:
    """
    Integrates storages into the grid.

    Parameters
    ----------
    edisgo : :class:`~.grid.network.EDisGo`
    timeseries : :obj:`str` or :pandas:`pandas.Series<series>` or :obj:`dict`
        Parameter used to obtain time series of active power the
        storage(s) is/are charged (negative) or discharged (positive) with. Can
        either be a given time series or an operation strategy.
        Possible options are:

        * :pandas:`pandas.Series<series>`
          Time series the storage will be charged and discharged with can be
          set directly by providing a :pandas:`pandas.Series<series>` with
          time series of active charge (negative) and discharge (positive)
          power in kW. Index needs to be a
          :pandas:`pandas.DatetimeIndex<datetimeindex>`.
          If no nominal power for the storage is provided in
          `parameters` parameter, the maximum of the time series is
          used as nominal power.
          In case of more than one storage provide a :obj:`dict` where each
          entry represents a storage. Keys of the dictionary have to match
          the keys of the `parameters dictionary`, values must
          contain the corresponding time series as
          :pandas:`pandas.Series<series>`.
        * 'fifty-fifty'
          Storage operation depends on actual power of generators. If
          cumulative generation exceeds 50% of the nominal power, the storage
          will charge. Otherwise, the storage will discharge.
          If you choose this option you have to provide a nominal power for
          the storage. See `parameters` for more information.

        Default: None.
    position : None or :obj:`str` or :class:`~.grid.components.Station` or :class:`~.grid.components.BranchTee`  or :class:`~.grid.components.Generator` or :class:`~.grid.components.Load` or :obj:`dict`
        To position the storage a positioning strategy can be used or a
        node in the grid can be directly specified. Possible options are:

        * 'hvmv_substation_busbar'
          Places a storage unit directly at the HV/MV station's bus bar.
        * :class:`~.grid.components.Station` or :class:`~.grid.components.BranchTee` or :class:`~.grid.components.Generator` or :class:`~.grid.components.Load`
          Specifies a node the storage should be connected to. In the case
          this parameter is of type :class:`~.grid.components.LVStation` an
          additional parameter, `voltage_level`, has to be provided to define
          which side of the LV station the storage is connected to.
        * 'distribute_storages_mv'
          Places one storage in each MV feeder if it reduces grid expansion
          costs. This method needs a given time series of active power.
          ToDo: Elaborate

        In case of more than one storage provide a :obj:`dict` where each
        entry represents a storage. Keys of the dictionary have to match
        the keys of the `timeseries` and `parameters`
        dictionaries, values must contain the corresponding positioning
        strategy or node to connect the storage to.
    parameters : :obj:`dict`, optional
        Dictionary with the following optional storage parameters:

        .. code-block:: python

            {
                'nominal_power': <float>, # in kW
                'max_hours': <float>, # in h
                'soc_initial': <float>, # in kWh
                'efficiency_in': <float>, # in per unit 0..1
                'efficiency_out': <float>, # in per unit 0..1
                'standing_loss': <float> # in per unit 0..1
            }

        See :class:`~.grid.components.Storage` for more information on storage
        parameters.
        In case of more than one storage provide a :obj:`dict` where each
        entry represents a storage. Keys of the dictionary have to match
        the keys of the `timeseries` dictionary, values must
        contain the corresponding parameters dictionary specified above.
        Note: As edisgo currently only provides a power flow analysis storage
        parameters don't have any effect on the calculations, except of the
        nominal power of the storage.
        Default: {}.
    voltage_level : :obj:`str` or :obj:`dict`, optional
        This parameter only needs to be provided if any entry in `position` is
        of type :class:`~.grid.components.LVStation`. In that case
        `voltage_level` defines which side of the LV station the storage is
        connected to. Valid options are 'lv' and 'mv'.
        In case of more than one storage provide a :obj:`dict` specifying the
        voltage level for each storage that is to be connected to an LV
        station. Keys of the dictionary have to match the keys of the
        `timeseries` dictionary, values must contain the corresponding
        voltage level.
        Default: None.
    timeseries_reactive_power : :pandas:`pandas.Series<series>` or :obj:`dict`
        By default reactive power is set through the config file
        `config_timeseries` in sections `reactive_power_factor` specifying
        the power factor and `reactive_power_mode` specifying if inductive
        or capacitive reactive power is provided.
        If you want to over-write this behavior you can provide a reactive
        power time series in kvar here. Be aware that eDisGo uses the generator
        sign convention for storages (see `Definitions and units` section of
        the documentation for more information). Index of the series needs to
        be a  :pandas:`pandas.DatetimeIndex<datetimeindex>`.
        In case of more than one storage provide a :obj:`dict` where each
        entry represents a storage. Keys of the dictionary have to match
        the keys of the `timeseries` dictionary, values must contain the
        corresponding time series as :pandas:`pandas.Series<series>`.

    """

    def __init__(self, edisgo, timeseries, position, **kwargs):

        self.edisgo = edisgo
        voltage_level = kwargs.pop('voltage_level', None)
        parameters = kwargs.pop('parameters', {})
        timeseries_reactive_power = kwargs.pop(
            'timeseries_reactive_power', None)
        if isinstance(timeseries, dict):
            # check if other parameters are dicts as well if provided
            if voltage_level is not None:
                if not isinstance(voltage_level, dict):
                    message = 'Since storage `timeseries` is a dictionary, ' \
                              '`voltage_level` has to be provided as a ' \
                              'dictionary as well.'
                    logging.error(message)
                    raise KeyError(message)
            if parameters is not None:
                if not all(isinstance(value, dict) == True
                           for value in parameters.values()):
                    message = 'Since storage `timeseries` is a dictionary, ' \
                              'storage parameters of each storage have to ' \
                              'be provided as a dictionary as well.'
                    logging.error(message)
                    raise KeyError(message)
            if timeseries_reactive_power is not None:
                if not isinstance(timeseries_reactive_power, dict):
                    message = 'Since storage `timeseries` is a dictionary, ' \
                              '`timeseries_reactive_power` has to be ' \
                              'provided as a dictionary as well.'
                    logging.error(message)
                    raise KeyError(message)
            for storage, ts in timeseries.items():
                try:
                    pos = position[storage]
                except KeyError:
                    message = 'Please provide position for storage {}.'.format(
                        storage)
                    logging.error(message)
                    raise KeyError(message)
                try:
                    voltage_lev = voltage_level[storage]
                except:
                    voltage_lev = None
                try:
                    params = parameters[storage]
                except:
                    params = {}
                try:
                    reactive_power = timeseries_reactive_power[storage]
                except:
                    reactive_power = None
                self._integrate_storage(ts, pos, params,
                                        voltage_lev, reactive_power, **kwargs)
        else:
            self._integrate_storage(timeseries, position, parameters,
                                    voltage_level, timeseries_reactive_power,
                                    **kwargs)

        # add measure to Results object
        self.edisgo.network.results.measures = 'storage_integration'

    def _integrate_storage(self, timeseries, position, params, voltage_level,
                           reactive_power_timeseries, **kwargs):
        """
        Integrate storage units in the grid.

        Parameters
        ----------
        timeseries : :obj:`str` or :pandas:`pandas.Series<series>`
            Parameter used to obtain time series of active power the storage
            storage is charged (negative) or discharged (positive) with. Can
            either be a given time series or an operation strategy. See class
            definition for more information
        position : :obj:`str` or :class:`~.grid.components.Station` or :class:`~.grid.components.BranchTee` or :class:`~.grid.components.Generator` or :class:`~.grid.components.Load`
            Parameter used to place the storage. See class definition for more
            information.
        params : :obj:`dict`
            Dictionary with storage parameters for one storage. See class
            definition for more information on what parameters must be
            provided.
        voltage_level : :obj:`str` or None
            `voltage_level` defines which side of the LV station the storage is
            connected to. Valid options are 'lv' and 'mv'. Default: None. See
            class definition for more information.
        reactive_power_timeseries : :pandas:`pandas.Series<series>` or None
            Reactive power time series in kvar (generator sign convention).
            Index of the series needs to be a
            :pandas:`pandas.DatetimeIndex<datetimeindex>`.

        """
        # place storage
        params = self._check_nominal_power(params, timeseries)
        if isinstance(position, Station) or isinstance(position, BranchTee) \
                or isinstance(position, Generator) \
                or isinstance(position, Load):
            storage = storage_integration.set_up_storage(
                node=position, parameters=params, voltage_level=voltage_level)
            line = storage_integration.connect_storage(storage, position)
        elif isinstance(position, str) \
                and position == 'hvmv_substation_busbar':
            storage, line = storage_integration.storage_at_hvmv_substation(
                self.edisgo.network.mv_grid, params)
        elif isinstance(position, str) \
                and position == 'distribute_storages_mv':
            # check active power time series
            if not isinstance(timeseries, pd.Series):
                raise ValueError(
                    "Storage time series needs to be a pandas Series if "
                    "`position` is 'distribute_storages_mv'.")
            else:
                timeseries = pd.DataFrame(data={'p': timeseries},
                                          index=timeseries.index)
                self._check_timeindex(timeseries)
            # check reactive power time series
            if reactive_power_timeseries is not None:
                self._check_timeindex(reactive_power_timeseries)
                timeseries['q'] = reactive_power_timeseries.loc[
                    timeseries.index]
            else:
                timeseries['q'] = 0
            # start storage positioning method
            storage_positioning.one_storage_per_feeder(
                edisgo=self.edisgo, storage_timeseries=timeseries,
                storage_nominal_power=params['nominal_power'], **kwargs)
            return
        else:
            message = 'Provided storage position option {} is not ' \
                      'valid.'.format(timeseries)
            logging.error(message)
            raise KeyError(message)

        # implement operation strategy (active power)
        if isinstance(timeseries, pd.Series):
            timeseries = pd.DataFrame(data={'p': timeseries},
                                      index=timeseries.index)
            self._check_timeindex(timeseries)
            storage.timeseries = timeseries
        elif isinstance(timeseries, str) and timeseries == 'fifty-fifty':
            storage_operation.fifty_fifty(self.edisgo.network, storage)
        else:
            message = 'Provided storage timeseries option {} is not ' \
                      'valid.'.format(timeseries)
            logging.error(message)
            raise KeyError(message)

        # reactive power
        if reactive_power_timeseries is not None:
            self._check_timeindex(reactive_power_timeseries)
            storage.timeseries = pd.DataFrame(
                {'p': storage.timeseries.p,
                 'q': reactive_power_timeseries.loc[storage.timeseries.index]},
                index=storage.timeseries.index)

        # update pypsa representation
        if self.edisgo.network.pypsa is not None:
            pypsa_io.update_pypsa_storage(
                self.edisgo.network.pypsa,
                storages=[storage], storages_lines=[line])

    def _check_nominal_power(self, storage_parameters, timeseries):
        """
        Tries to assign a nominal power to the storage.

        Checks if nominal power is provided through `storage_parameters`,
        otherwise tries to return the absolute maximum of `timeseries`. Raises
        an error if it cannot assign a nominal power.

        Parameters
        ----------
        timeseries : :obj:`str` or :pandas:`pandas.Series<series>`
            See parameter `timeseries` in class definition for more
            information.
        storage_parameters : :obj:`dict`
            See parameter `parameters` in class definition for more
            information.

        Returns
        --------
        :obj:`dict`
            The given `storage_parameters` is returned extended by an entry for
            'nominal_power', if it didn't already have that key.

        """
        if storage_parameters.get('nominal_power', None) is None:
            try:
                storage_parameters['nominal_power'] = max(abs(timeseries))
            except:
                raise ValueError("Could not assign a nominal power to the "
                                 "storage. Please provide either a nominal "
                                 "power or an active power time series.")
        return storage_parameters

    def _check_timeindex(self, timeseries):
        """
        Raises an error if time index of storage time series does not
        comply with the time index of load and feed-in time series.

        Parameters
        -----------
        timeseries : :pandas:`pandas.DataFrame<dataframe>`
            DataFrame containing active power the storage is charged (negative)
            and discharged (positive) with in kW in column 'p' and
            reactive power in kVA in column 'q'.

        """
        try:
            timeseries.loc[self.edisgo.network.timeseries.timeindex]
        except:
            message = 'Time index of storage time series does not match ' \
                      'with load and feed-in time series.'
            logging.error(message)
            raise KeyError(message)


class TimeSeries:
    """
    Defines time series for all loads and generators in network (if set).

    Contains time series for loads (sector-specific), generators
    (technology-specific), and curtailment (technology-specific).

    Attributes
    ----------
    generation_fluctuating : :pandas:`pandas.DataFrame<dataframe>`, optional
        DataFrame with active power feed-in time series for fluctuating
        renewables solar and wind, normalized with corresponding capacity.
        Time series can either be aggregated by technology type or by type
        and weather cell ID. In the first case columns of the DataFrame are
        'solar' and 'wind'; in the second case columns need to be a
        :pandas:`pandas.MultiIndex<multiindex>` with the first level
        containing the type and the second level the weather cell ID.
        Default: None.
    generation_dispatchable : :pandas:`pandas.DataFrame<dataframe>`, optional
        DataFrame with time series for active power of each (aggregated)
        type of dispatchable generator normalized with corresponding capacity.
        Columns represent generator type:

        * 'gas'
        * 'coal'
        * 'biomass'
        * 'other'
        * ...

        Use 'other' if you don't want to explicitly provide every possible
        type. Default: None.
    generation_reactive_power : :pandas: `pandasDataFrame<dataframe>`, optional
        DataFrame with reactive power per technology and weather cell ID,
        normalized with the nominal active power.
        Time series can either be aggregated by technology type or by type
        and weather cell ID. In the first case columns of the DataFrame are
        'solar' and 'wind'; in the second case columns need to be a
        :pandas:`pandas.MultiIndex<multiindex>` with the first level
        containing the type and the second level the weather cell ID.
        If the technology doesn't contain weather cell information, i.e.
        if it is other than solar or wind generation,
        this second level can be left as a numpy Nan or a None.
        Default: None.
    load : :pandas:`pandas.DataFrame<dataframe>`, optional
        DataFrame with active power of load time series of each (cumulative)
        type of load, normalized with corresponding annual energy demand.
        Columns represent load type:

        * 'residential'
        * 'retail'
        * 'industrial'
        * 'agricultural'

         Default: None.
    load_reactive_power : :pandas:`pandas.DataFrame<dataframe>`, optional
        DataFrame with time series of normalized reactive power (normalized by
        annual energy demand) per load sector. Index needs to be a
        :pandas:`pandas.DatetimeIndex<datetimeindex>`.
        Columns represent load type:

          * 'residential'
          * 'retail'
          * 'industrial'
          * 'agricultural'

        Default: None.
    curtailment : :pandas:`pandas.DataFrame<dataframe>` or List, optional
        In the case curtailment is applied to all fluctuating renewables
        this needs to be a DataFrame with active power curtailment time series.
        Time series can either be aggregated by technology type or by type
        and weather cell ID. In the first case columns of the DataFrame are
        'solar' and 'wind'; in the second case columns need to be a
        :pandas:`pandas.MultiIndex<multiindex>` with the first level
        containing the type and the second level the weather cell ID.
        In the case curtailment is only applied to specific generators, this
        parameter needs to be a list of all generators that are curtailed.
        Default: None.
    timeindex : :pandas:`pandas.DatetimeIndex<datetimeindex>`, optional
        Can be used to define a time range for which to obtain the provided
        time series and run power flow analysis. Default: None.

    See also
    --------
    `timeseries` getter in :class:`~.grid.components.Generator`,
    :class:`~.grid.components.GeneratorFluctuating` and
    :class:`~.grid.components.Load`.

    """

    def __init__(self, network, **kwargs):
        self.network = network
        self._generation_dispatchable = kwargs.get('generation_dispatchable',
                                                   None)
        self._generation_fluctuating = kwargs.get('generation_fluctuating',
                                                  None)
        self._generation_reactive_power = kwargs.get(
            'generation_reactive_power', None)
        self._load = kwargs.get('load', None)
        self._load_reactive_power = kwargs.get('load_reacitve_power', None)
        self._curtailment = kwargs.get('curtailment', None)
        self._timeindex = kwargs.get('timeindex', None)
        self._timesteps_load_feedin_case = None

    @property
    def generation_dispatchable(self):
        """
        Get generation time series of dispatchable generators (only active
        power)

        Returns
        -------
        :pandas:`pandas.DataFrame<dataframe>`
            See class definition for details.

        """
        try:
            return self._generation_dispatchable.loc[[self.timeindex], :]
        except:
            return self._generation_dispatchable.loc[self.timeindex, :]

    @generation_dispatchable.setter
    def generation_dispatchable(self, generation_dispatchable_timeseries):
        self._generation_dispatchable = generation_dispatchable_timeseries

    @property
    def generation_fluctuating(self):
        """
        Get generation time series of fluctuating renewables (only active
        power)

        Returns
        -------
        :pandas:`pandas.DataFrame<dataframe>`
            See class definition for details.

        """
        try:
            return self._generation_fluctuating.loc[[self.timeindex], :]
        except:
            return self._generation_fluctuating.loc[self.timeindex, :]

    @generation_fluctuating.setter
    def generation_fluctuating(self, generation_fluc_timeseries):
        self._generation_fluctuating = generation_fluc_timeseries

    @property
    def generation_reactive_power(self):
        """
        Get reactive power time series for generators normalized by nominal
        active power.

        Returns
        -------
        :pandas: `pandas.DataFrame<dataframe>`
            See class definition for details.

        """
        if self._generation_reactive_power is not None:
            return self._generation_reactive_power.loc[self.timeindex, :]
        else:
            return None

    @generation_reactive_power.setter
    def generation_reactive_power(self, generation_reactive_power_timeseries):
        self._generation_reactive_power = generation_reactive_power_timeseries

    @property
    def load(self):
        """
        Get load time series (only active power)

        Returns
        -------
        dict or :pandas:`pandas.DataFrame<dataframe>`
            See class definition for details.

        """
        try:
            return self._load.loc[[self.timeindex], :]
        except:
            return self._load.loc[self.timeindex, :]

    @load.setter
    def load(self, load_timeseries):
        self._load = load_timeseries

    @property
    def load_reactive_power(self):
        """
        Get reactive power time series for load normalized by annual
        consumption.

        Returns
        -------
        :pandas: `pandas.DataFrame<dataframe>`
            See class definition for details.

        """
        if self._load_reactive_power is not None:
            return self._load_reactive_power.loc[self.timeindex, :]
        else:
            return None

    @load_reactive_power.setter
    def load_reactive_power(self, load_reactive_power_timeseries):
        self._load_reactive_power = load_reactive_power_timeseries

    @property
    def timeindex(self):
        """
        Parameters
        ----------
        time_range : :pandas:`pandas.DatetimeIndex<datetimeindex>`
            Time range of power flow analysis

        Returns
        -------
        :pandas:`pandas.DatetimeIndex<datetimeindex>`
            See class definition for details.

        """
        return self._timeindex

    @property
    def curtailment(self):
        """
        Get curtailment time series of dispatchable generators (only active
        power)

        Parameters
        ----------
        curtailment : list or :pandas:`pandas.DataFrame<dataframe>`
            See class definition for details.

        Returns
        -------
        :pandas:`pandas.DataFrame<dataframe>`
            In the case curtailment is applied to all solar and wind generators
            curtailment time series either aggregated by technology type or by
            type and weather cell ID are returnded. In the first case columns
            of the DataFrame are 'solar' and 'wind'; in the second case columns
            need to be a :pandas:`pandas.MultiIndex<multiindex>` with the
            first level containing the type and the second level the weather
            cell ID.
            In the case curtailment is only applied to specific generators,
            curtailment time series of all curtailed generators, specified in
            by the column name are returned.

        """
        if self._curtailment is not None:
            if isinstance(self._curtailment, pd.DataFrame):
                try:
                    return self._curtailment.loc[[self.timeindex], :]
                except:
                    return self._curtailment.loc[self.timeindex, :]
            elif isinstance(self._curtailment, list):
                try:
                    curtailment = pd.DataFrame()
                    for gen in self._curtailment:
                        curtailment[gen] = gen.curtailment
                    return curtailment
                except:
                    raise
        else:
            return None

    @curtailment.setter
    def curtailment(self, curtailment):
        self._curtailment = curtailment

    @property
    def timesteps_load_feedin_case(self):
        """
        Contains residual load and information on feed-in and load case.

        Residual load is calculated from total (load - generation) in the grid.
        Grid losses are not considered.

        Feed-in and load case are identified based on the
        generation and load time series and defined as follows:

        1. Load case: positive (load - generation) at HV/MV substation
        2. Feed-in case: negative (load - generation) at HV/MV substation

        See also :func:`~.tools.tools.assign_load_feedin_case`.

        Parameters
        -----------
        timeseries_load_feedin_case : :pandas:`pandas.DataFrame<dataframe>`
            Dataframe with information on whether time step is handled as load
            case ('load_case') or feed-in case ('feedin_case') for each time
            step in :py:attr:`~timeindex`. Index of the series is the
            :py:attr:`~timeindex`.

        Returns
        -------
        :pandas:`pandas.Series<series>`
            Series with information on whether time step is handled as load
            case ('load_case') or feed-in case ('feedin_case') for each time
            step in :py:attr:`~timeindex`.
            Index of the dataframe is :py:attr:`~timeindex`. Columns of the
            dataframe are 'residual_load' with (load - generation) in kW at
            HV/MV substation and 'case' with 'load_case' for positive residual
            load and 'feedin_case' for negative residual load.

        """
        return tools.assign_load_feedin_case(self.network)


class Results:
    """
    Power flow analysis results management

    Includes raw power flow analysis results, history of measures to increase
    the grid's hosting capacity and information about changes of equipment.

    Attributes
    ----------
    network : :class:`~.grid.network.Network`
        The network is a container object holding all data.

    """

    def __init__(self, network):
        self.network = network
        self._measures = ['original']
        self._pfa_p = None
        self._pfa_q = None
        self._pfa_v_mag_pu = None
        self._i_res = None
        self._equipment_changes = pd.DataFrame()
        self._grid_expansion_costs = None
        self._grid_losses = None
        self._hv_mv_exchanges = None
        self._curtailment = None
        self._storage_integration = None
        self._unresolved_issues = {}
        self._storages_costs_reduction = None

    @property
    def measures(self):
        """
        List with the history of measures to increase grid's hosting capacity.

        Parameters
        ----------
        measure : :obj:`str`
            Measure to increase grid's hosting capacity. Possible options are
            'grid_expansion', 'storage_integration', 'curtailment'.

        Returns
        -------
        measures : :obj:`list`
            A stack that details the history of measures to increase grid's
            hosting capacity. The last item refers to the latest measure. The
            key `original` refers to the state of the grid topology as it was
            initially imported.

        """
        return self._measures

    @measures.setter
    def measures(self, measure):
        self._measures.append(measure)

    @property
    def pfa_p(self):
        """
        Active power results from power flow analysis in kW.

        Holds power flow analysis results for active power for the last
        iteration step. Index of the DataFrame is a DatetimeIndex indicating
        the time period the power flow analysis was conducted for; columns
        of the DataFrame are the edges as well as stations of the grid
        topology.

        Parameters
        ----------
        pypsa : :pandas:`pandas.DataFrame<dataframe>`
            Results time series of active power P in kW from the
            `PyPSA network <https://www.pypsa.org/doc/components.html#network>`_

            Provide this if you want to set values. For retrieval of data do
            not pass an argument

        Returns
        -------
        :pandas:`pandas.DataFrame<dataframe>`
            Active power results from power flow analysis

        """
        return self._pfa_p

    @pfa_p.setter
    def pfa_p(self, pypsa):
        self._pfa_p = pypsa

    @property
    def pfa_q(self):
        """
        Reactive power results from power flow analysis in kvar.

        Holds power flow analysis results for reactive power for the last
        iteration step. Index of the DataFrame is a DatetimeIndex indicating
        the time period the power flow analysis was conducted for; columns
        of the DataFrame are the edges as well as stations of the grid
        topology.

        Parameters
        ----------
        pypsa : :pandas:`pandas.DataFrame<dataframe>`
            Results time series of reactive power Q in kvar from the
            `PyPSA network <https://www.pypsa.org/doc/components.html#network>`_

            Provide this if you want to set values. For retrieval of data do not
            pass an argument

        Returns
        -------
        :pandas:`pandas.DataFrame<dataframe>`
            Reactive power results from power flow analysis

        """
        return self._pfa_q

    @pfa_q.setter
    def pfa_q(self, pypsa):
        self._pfa_q = pypsa

    @property
    def pfa_v_mag_pu(self):
        """
        Voltage deviation at node in p.u.

        Holds power flow analysis results for relative voltage deviation for
        the last iteration step. Index of the DataFrame is a DatetimeIndex
        indicating the time period the power flow analysis was conducted for;
        columns of the DataFrame are the nodes as well as stations of the grid
        topology.

        Parameters
        ----------
        pypsa : :pandas:`pandas.DataFrame<dataframe>`
            Results time series of voltage deviation in p.u. from the
            `PyPSA network <https://www.pypsa.org/doc/components.html#network>`_

            Provide this if you want to set values. For retrieval of data do
            not pass an argument

        Returns
        -------
        :pandas:`pandas.DataFrame<dataframe>`
            Voltage level nodes of grid

        """
        return self._pfa_v_mag_pu

    @pfa_v_mag_pu.setter
    def pfa_v_mag_pu(self, pypsa):
        self._pfa_v_mag_pu = pypsa

    @property
    def i_res(self):
        """
        Current results from power flow analysis in A.

        Holds power flow analysis results for current for the last
        iteration step. Index of the DataFrame is a DatetimeIndex indicating
        the time period the power flow analysis was conducted for; columns
        of the DataFrame are the edges as well as stations of the grid
        topology.

        Parameters
        ----------
        pypsa : :pandas:`pandas.DataFrame<dataframe>`
            Results time series of current in A from the
            `PyPSA network <https://www.pypsa.org/doc/components.html#network>`_

            Provide this if you want to set values. For retrieval of data do
            not pass an argument

        Returns
        -------
        :pandas:`pandas.DataFrame<dataframe>`
            Current results from power flow analysis

        """
        return self._i_res

    @i_res.setter
    def i_res(self, pypsa):
        self._i_res = pypsa

    @property
    def equipment_changes(self):
        """
        Tracks changes in the equipment (e.g. replaced or added cable, etc.)

        The DataFrame is indexed by the component(
        :class:`~.grid.components.Line`, :class:`~.grid.components.Station`,
        etc.) and has the following columns:

        equipment : detailing what was changed (line, station, storage,
        curtailment). For ease of referencing we take the component itself.
        For lines we take the line-dict, for stations the transformers, for
        storages the storage-object itself and for curtailment
        either a dict providing the details of curtailment or a curtailment
        object if this makes more sense (has to be defined).

        change : :obj:`str`
            Specifies if something was added or removed.

        iteration_step : :obj:`int`
            Used for the update of the pypsa network to only consider changes
            since the last power flow analysis.

        quantity : :obj:`int`
            Number of components added or removed. Only relevant for
            calculation of grid expansion costs to keep track of how many
            new standard lines were added.

        Parameters
        ----------
        changes : :pandas:`pandas.DataFrame<dataframe>`
            Provide this if you want to set values. For retrieval of data do
            not pass an argument.

        Returns
        -------
        :pandas:`pandas.DataFrame<dataframe>`
            Equipment changes

        """
        return self._equipment_changes

    @equipment_changes.setter
    def equipment_changes(self, changes):
        self._equipment_changes = changes

    @property
    def grid_expansion_costs(self):
        """
        Holds grid expansion costs in kEUR due to grid expansion measures
        tracked in self.equipment_changes and calculated in
        edisgo.flex_opt.costs.grid_expansion_costs()

        Parameters
        ----------
        total_costs : :pandas:`pandas.DataFrame<dataframe>`

            DataFrame containing type and costs plus in the case of lines the
            line length and number of parallel lines of each reinforced
            transformer and line. Provide this if you want to set
            grid_expansion_costs. For retrieval of costs do not pass an
            argument.

            Index of the DataFrame is the respective object
            that can either be a :class:`~.grid.components.Line` or a
            :class:`~.grid.components.Transformer`. Columns are the following:

            type : :obj:`str`
                Transformer size or cable name

            total_costs : :obj:`float`
                Costs of equipment in kEUR. For lines the line length and
                number of parallel lines is already included in the total
                costs.

            quantity : :obj:`int`
                For transformers quantity is always one, for lines it specifies
                the number of parallel lines.

            line_length : :obj:`float`
                Length of line or in case of parallel lines all lines in km.

            voltage_level : :obj:`str`
                Specifies voltage level the equipment is in ('lv', 'mv' or
                'mv/lv').

            mv_feeder : :class:`~.grid.components.Line`
                First line segment of half-ring used to identify in which
                feeder the grid expansion was conducted in.

        Returns
        -------
        :pandas:`pandas.DataFrame<dataframe>`
            Costs of each reinforced equipment in kEUR.

        Notes
        -------
        Total grid expansion costs can be obtained through
        costs.total_costs.sum().

        """
        return self._grid_expansion_costs

    @grid_expansion_costs.setter
    def grid_expansion_costs(self, total_costs):
        self._grid_expansion_costs = total_costs

    @property
    def grid_losses(self):
        """
        Holds active and reactive grid losses in kW and kvar, respectively.

        Parameters
        ----------
        pypsa_grid_losses : :pandas:`pandas.DataFrame<dataframe>`
            Dataframe holding active and reactive grid losses in columns 'p'
            and 'q' and in kW and kvar, respectively. Index is a
            :pandas:`pandas.DatetimeIndex<datetimeindex>`.

        Returns
        -------
        :pandas:`pandas.DataFrame<dataframe>`
            Dataframe holding active and reactive grid losses in columns 'p'
            and 'q' and in kW and kvar, respectively. Index is a
            :pandas:`pandas.DatetimeIndex<datetimeindex>`.

        Notes
        ------
        Grid losses are calculated as follows:

        .. math::
            P_{loss} = \sum{feed-in} - \sum{load} + P_{slack}
            Q_{loss} = \sum{feed-in} - \sum{load} + Q_{slack}

        As the slack is placed at the secondary side of the HV/MV station
        losses do not include losses of the HV/MV transformers.

        """

        return self._grid_losses

    @grid_losses.setter
    def grid_losses(self, pypsa_grid_losses):
        self._grid_losses = pypsa_grid_losses

    @property
    def hv_mv_exchanges(self):
        """
        Holds active and reactive power exchanged with the HV grid.

        The exchanges are essentially the slack results. As the slack is placed
        at the secondary side of the HV/MV station, this gives the energy
        transferred to and taken from the HV grid at the secondary side of the
        HV/MV station.

        Parameters
        ----------
        hv_mv_exchanges : :pandas:`pandas.DataFrame<dataframe>`
            Dataframe holding active and reactive power exchanged with the HV
            grid in columns 'p' and 'q' and in kW and kvar, respectively. Index
            is a :pandas:`pandas.DatetimeIndex<datetimeindex>`.

        Returns
        -------
        :pandas:`pandas.DataFrame<dataframe>
            Dataframe holding active and reactive power exchanged with the HV
            grid in columns 'p' and 'q' and in kW and kvar, respectively. Index
            is a :pandas:`pandas.DatetimeIndex<datetimeindex>`.

        """

        return self._hv_mv_exchanges

    @hv_mv_exchanges.setter
    def hv_mv_exchanges(self, hv_mv_exchanges):
        self._hv_mv_exchanges = hv_mv_exchanges

    @property
    def curtailment(self):
        """
        Holds curtailment assigned to each generator per curtailment target.

        Returns
        -------
        :obj:`dict` with :pandas:`pandas.DataFrame<dataframe>`
            Keys of the dictionary are generator types (and weather cell ID)
            curtailment targets were given for. E.g. if curtailment is provided
            as a :pandas:`pandas.DataFrame<dataframe>` with
            :pandas.`pandas.MultiIndex` columns with levels 'type' and
            'weather cell ID' the dictionary key is a tuple of
            ('type','weather_cell_id').
            Values of the dictionary are dataframes with the curtailed power in
            kW per generator and time step. Index of the dataframe is a
            :pandas:`pandas.DatetimeIndex<datetimeindex>`. Columns are the
            generators of type
            :class:`edisgo.grid.components.GeneratorFluctuating`.

        """
        if self._curtailment is not None:
            result_dict = {}
            for key, gen_list in self._curtailment.items():
                curtailment_df = pd.DataFrame()
                for gen in gen_list:
                    curtailment_df[gen] = gen.curtailment
                result_dict[key] = curtailment_df
            return result_dict
        else:
            return None

    @property
    def storages(self):
        """
        Gathers relevant storage results.

        Returns
        -------
        :pandas:`pandas.DataFrame<dataframe>`

            Dataframe containing all storages installed in the MV grid and
            LV grids. Index of the dataframe are the storage representatives,
            columns are the following:

            nominal_power : :obj:`float`
                Nominal power of the storage in kW.

            voltage_level : :obj:`str`
                Voltage level the storage is connected to. Can either be 'mv'
                or 'lv'.

        """
        grids = [self.network.mv_grid] + list(self.network.mv_grid.lv_grids)
        storage_results = {}
        storage_results['storage_id'] = []
        storage_results['nominal_power'] = []
        storage_results['voltage_level'] = []
        for grid in grids:
            for storage in grid.graph.nodes_by_attribute('storage'):
                storage_results['storage_id'].append(repr(storage))
                storage_results['nominal_power'].append(storage.nominal_power)
                storage_results['voltage_level'].append(
                    'mv' if isinstance(grid, MVGrid) else 'lv')

        return pd.DataFrame(storage_results).set_index('storage_id')

    @property
    def storages_costs_reduction(self):
        """
        Contains costs reduction due to storage integration.

        Parameters
        ----------
        costs_df : :pandas:`pandas.DataFrame<dataframe>`
            Dataframe containing grid expansion costs in kEUR before and after
            storage integration in columns 'grid_expansion_costs_initial' and
            'grid_expansion_costs_with_storages', respectively. Index of the
            dataframe is the MV grid id.

        Returns
        -------
        :pandas:`pandas.DataFrame<dataframe>`

            Dataframe containing grid expansion costs in kEUR before and after
            storage integration in columns 'grid_expansion_costs_initial' and
            'grid_expansion_costs_with_storages', respectively. Index of the
            dataframe is the MV grid id.

        """
        return self._storages_costs_reduction

    @storages_costs_reduction.setter
    def storages_costs_reduction(self, costs_df):
        self._storages_costs_reduction = costs_df

    @property
    def unresolved_issues(self):
        """
        Holds lines and nodes where over-loading or over-voltage issues
        could not be solved in grid reinforcement.

        In case over-loading or over-voltage issues could not be solved
        after maximum number of iterations, grid reinforcement is not
        aborted but grid expansion costs are still calculated and unresolved
        issues listed here.

        Parameters
        ----------
        issues : dict

            Dictionary of critical lines/stations with relative over-loading
            and critical nodes with voltage deviation in p.u.. Format:

            .. code-block:: python

                {crit_line_1: rel_overloading_1, ...,
                 crit_line_n: rel_overloading_n,
                 crit_node_1: v_mag_pu_node_1, ...,
                 crit_node_n: v_mag_pu_node_n}

            Provide this if you want to set unresolved_issues. For retrieval
            of unresolved issues do not pass an argument.

        Returns
        -------
        Dictionary
            Dictionary of critical lines/stations with relative over-loading
            and critical nodes with voltage deviation in p.u.

        """
        return self._unresolved_issues

    @unresolved_issues.setter
    def unresolved_issues(self, issues):
        self._unresolved_issues = issues

    def s_res(self, components=None):
        """
        Get resulting apparent power in kVA at line(s) and transformer(s).

        The apparent power at a line (or transformer) is determined from the
        maximum values of active power P and reactive power Q.

        .. math::

            S = max(\sqrt{p_0^2 + q_0^2}, \sqrt{p_1^2 + q_1^2})

        Parameters
        ----------
        components : :obj:`list`
            List with all components (of type :class:`~.grid.components.Line`
            or :class:`~.grid.components.Transformer`) to get apparent power
            for. If not provided defaults to return apparent power of all lines
            and transformers in the grid.

        Returns
        -------
        :pandas:`pandas.DataFrame<dataframe>`
            Apparent power in kVA for lines and/or transformers.

        """

        if components is not None:
            labels_included = []
            labels_not_included = []
            labels = [repr(l) for l in components]
            for label in labels:
                if (label in list(self.pfa_p.columns) and
                        label in list(self.pfa_q.columns)):
                    labels_included.append(label)
                else:
                    labels_not_included.append(label)
            if labels_not_included:
                print("Apparent power for {lines} are not returned from "
                      "PFA".format(lines=labels_not_included))
        else:
            labels_included = self.pfa_p.columns

        s_res = ((self.pfa_p[labels_included] ** 2 + self.pfa_q[
            labels_included] ** 2)).applymap(sqrt)

        return s_res

    def v_res(self, nodes=None, level=None):
        """
        Get resulting voltage level at node.

        Parameters
        ----------
        nodes : :class:`~.grid.components.Load`, \
            :class:`~.grid.components.Generator`, etc. or :obj:`list`
            Grid topology component or list of grid topology components.
            If not provided defaults to column names available in grid level
            `level`.
        level : str
            Either 'mv' or 'lv' or None (default). Depending on which grid
            level results you are interested in. It is required to provide this
            argument in order to distinguish voltage levels at primary and
            secondary side of the transformer/LV station.
            If not provided (respectively None) defaults to ['mv', 'lv'].

        Returns
        -------
        :pandas:`pandas.DataFrame<dataframe>`
            Resulting voltage levels obtained from power flow analysis

        Notes
        -----
        Limitation:  When power flow analysis is performed for MV only
        (with aggregated LV loads and generators) this methods only returns
        voltage at secondary side busbar and not at load/generator.

        """
        # First check if results are available:
        if hasattr(self, 'pfa_v_mag_pu'):
            # unless index is lexsorted, it cannot be sliced
            self.pfa_v_mag_pu.sort_index(axis=1, inplace=True)
        else:
            message = "No Power Flow Calculation has be done yet, " \
                      "so there are no results yet."
            raise AttributeError(message)

        if level is None:
            level = ['mv', 'lv']

        if nodes is None:
            return self.pfa_v_mag_pu.loc[:, (level, slice(None))]
        else:
            labels = list(map(repr, nodes.copy()))
            not_included = [_ for _ in labels
                            if _ not in list(self.pfa_v_mag_pu[level].columns)]
            labels_included = [_ for _ in labels if _ not in not_included]

            if not_included:
                logging.info("Voltage levels for {nodes} are not returned "
                             "from PFA".format(
                nodes=not_included))
            return self.pfa_v_mag_pu[level][labels_included]

    def save(self, directory, parameters='all'):
        """
        Saves results to disk.

        Depending on which results are selected and if they exist, the
        following directories and files are created:

        * `powerflow_results` directory

          * `voltages_pu.csv`

            See :py:attr:`~pfa_v_mag_pu` for more information.
          * `currents.csv`

            See :func:`~i_res` for more information.
          * `active_powers.csv`

            See :py:attr:`~pfa_p` for more information.
          * `reactive_powers.csv`

            See :py:attr:`~pfa_q` for more information.
          * `apparent_powers.csv`

            See :func:`~s_res` for more information.
          * `grid_losses.csv`

            See :py:attr:`~grid_losses` for more information.
          * `hv_mv_exchanges.csv`

            See :py:attr:`~hv_mv_exchanges` for more information.

        * `pypsa_network` directory

          See :py:func:`pypsa.Network.export_to_csv_folder`

        * `grid_expansion_results` directory

          * `grid_expansion_costs.csv`

            See :py:attr:`~grid_expansion_costs` for more information.
          * `equipment_changes.csv`

            See :py:attr:`~equipment_changes` for more information.
          * `unresolved_issues.csv`

            See :py:attr:`~unresolved_issues` for more information.

        * `curtailment_results` directory

          Files depend on curtailment specifications. There will be one file
          for each curtailment specification, that is for every key in
          :py:attr:`~curtailment` dictionary.

        * `storage_integration_results` directory

          * `storages.csv`

            See :func:`~storages` for more information.

        Parameters
        ----------
        directory : :obj:`str`
            Directory to save the results in.
        parameters : :obj:`str` or :obj:`list` of :obj:`str`
            Specifies which results will be saved. By default all results are
            saved. To only save certain results set `parameters` to one of the
            following options or choose several options by providing a list:

            * 'pypsa_network'
            * 'powerflow_results'
            * 'grid_expansion_results'
            * 'curtailment_results'
            * 'storage_integration_results'

        """
        def _save_power_flow_results(target_dir):
            if self.pfa_v_mag_pu is not None:
                # create directory
                os.makedirs(target_dir, exist_ok=True)

                # voltage
                self.pfa_v_mag_pu.to_csv(
                    os.path.join(target_dir, 'voltages_pu.csv'))

                # current
                self.i_res.to_csv(
                    os.path.join(target_dir, 'currents.csv'))

                # active power
                self.pfa_p.to_csv(
                    os.path.join(target_dir, 'active_powers.csv'))

                # reactive power
                self.pfa_q.to_csv(
                    os.path.join(target_dir, 'reactive_powers.csv'))

                # apparent power
                self.s_res().to_csv(
                    os.path.join(target_dir, 'apparent_powers.csv'))

                # grid losses
                self.grid_losses.to_csv(
                    os.path.join(target_dir, 'grid_losses.csv'))

                # grid exchanges
                self.hv_mv_exchanges.to_csv(os.path.join(
                    target_dir, 'hv_mv_exchanges.csv'))

        def _save_pypsa_network(target_dir):
            if self.network.pypsa:
                # create directory
                os.makedirs(target_dir, exist_ok=True)
                self.network.pypsa.export_to_csv_folder(target_dir)

        def _save_grid_expansion_results(target_dir):
            if self.grid_expansion_costs is not None:
                # create directory
                os.makedirs(target_dir, exist_ok=True)

                # grid expansion costs
                self.grid_expansion_costs.to_csv(os.path.join(
                    target_dir, 'grid_expansion_costs.csv'))

                # unresolved issues
                pd.DataFrame(self.unresolved_issues).to_csv(os.path.join(
                    target_dir, 'unresolved_issues.csv'))

                # equipment changes
                self.equipment_changes.to_csv(os.path.join(
                    target_dir, 'equipment_changes.csv'))

        def _save_curtailment_results(target_dir):
            if self.curtailment is not None:
                # create directory
                os.makedirs(target_dir, exist_ok=True)

                for key, curtailment_df in self.curtailment.items():
                    if type(key) == tuple:
                        type_prefix = '-'.join([key[0], str(key[1])])
                    elif type(key) == str:
                        type_prefix = key
                    else:
                        raise KeyError("Unknown key type {} for key {}".format(
                            type(key), key))

                    filename = os.path.join(
                        target_dir, '{}.csv'.format(type_prefix))

                    curtailment_df.to_csv(filename, index_label=type_prefix)

        def _save_storage_integration_results(target_dir):
            storages = self.storages
            if not storages.empty:
                # create directory
                os.makedirs(target_dir, exist_ok=True)

                # grid expansion costs
                storages.to_csv(os.path.join(target_dir, 'storages.csv'))

                if not self.storages_costs_reduction is None:
                    self.storages_costs_reduction.to_csv(
                        os.path.join(target_dir,
                                     'storages_costs_reduction.csv'))

        # dictionary with function to call to save each parameter
        func_dict = {
            'powerflow_results': _save_power_flow_results,
            'pypsa_network': _save_pypsa_network,
            'grid_expansion_results': _save_grid_expansion_results,
            'curtailment_results': _save_curtailment_results,
            'storage_integration_results': _save_storage_integration_results
        }

        # if string is given convert to list
        if isinstance(parameters, str):
            if parameters == 'all':
                parameters = ['powerflow_results', 'pypsa_network',
                              'grid_expansion_results', 'curtailment_results',
                              'storage_integration_results']
            else:
                parameters = [parameters]

        # save each parameter
        for parameter in parameters:
            try:
                func_dict[parameter](os.path.join(directory, parameter))
            except KeyError:
                message = "Invalid input {} for `parameters` when saving " \
                          "results. Must be any or a list of the following: " \
                          "'pypsa_network', 'powerflow_results', " \
                          "'grid_expansion_results', 'curtailment_results', " \
                          "'storage_integration_results'."
                logger.error(message)
                raise KeyError(message)
            except:
                raise
        # save measures
        pd.DataFrame(data={'measure': self.measures}).to_csv(
            os.path.join(directory, 'measures.csv'))
        # save configs
        with open(os.path.join(directory, 'configs.csv'), 'w') as f:
            writer = csv.writer(f)
            rows = [
                ['{}'.format(key)] + [value for item in values.items()
                                      for value in item]
                for key, values in self.network.config._data.items()]
            writer.writerows(rows)<|MERGE_RESOLUTION|>--- conflicted
+++ resolved
@@ -12,26 +12,14 @@
 from edisgo.tools import config, tools
 from edisgo.tools import pypsa_io_lopf, pypsa_io
 from edisgo.data.import_data import import_from_ding0, import_generators, \
-    import_feedin_timeseries, import_load_timeseries, import_from_csv
-from edisgo.flex_opt.costs import grid_expansion_costs
+    import_feedin_timeseries, import_load_timeseries
 from edisgo.flex_opt.reinforce_grid import reinforce_grid
-<<<<<<< HEAD
-from edisgo.flex_opt import storage_integration, storage_operation, curtailment
-from edisgo.grid.components import Station, BranchTee
-from edisgo.grid.tools import get_capacities_by_type, \
-    get_capacities_by_type_and_weather_cell, \
-    get_gen_info
-
-if not 'READTHEDOCS' in os.environ:
-    from ding0.core import GridDing0
-=======
 from edisgo.flex_opt import storage_integration, storage_operation, \
     curtailment, storage_positioning
 from edisgo.grid.components import Station, BranchTee, Generator, Load
 from edisgo.grid.tools import get_gen_info, disconnect_storage
 from edisgo.grid.grids import MVGrid
 from edisgo.tools import plots
->>>>>>> 35258f00
 
 logger = logging.getLogger('edisgo')
 
@@ -68,12 +56,11 @@
         .. ToDo: explain where MV grid IDs come from
 
     ding0_grid : file: :obj:`str` or :class:`ding0.core.NetworkDing0`
-        This parameter defines how the MV and LV grid topology and necessary
-        equipment, generator and load parameters are set up.
-        If a str is provided it is assumed it points to a pickle file or
-        a directory of csv files with Ding0 grid data. If an object of the type
+        If a str is provided it is assumed it points to a pickle with Ding0
+        grid data. This file will be read. If an object of the type
         :class:`ding0.core.NetworkDing0` data will be used directly from this
         object.
+        This will probably be removed when ding0 grids are in oedb.
     config_path : None or :obj:`str` or :obj:`dict`
         Path to the config directory. Options are:
 
@@ -247,9 +234,7 @@
         if kwargs.get('worst_case_analysis', None):
             self.network.timeseries = TimeSeriesControl(
                 network=self.network,
-                mode=kwargs.get('worst_case_analysis', None),
-                weather_cell_ids=self.network.mv_grid._weather_cells,
-                config_data=self.network.config).timeseries
+                mode=kwargs.get('worst_case_analysis', None)).timeseries
         else:
             self.network.timeseries = TimeSeriesControl(
                 network=self.network,
@@ -261,13 +246,8 @@
                     'timeseries_generation_reactive_power', None),
                 timeseries_load=kwargs.get(
                     'timeseries_load', None),
-<<<<<<< HEAD
-                weather_cell_ids=self.network.mv_grid._weather_cells,
-                config_data=self.network.config,
-=======
                 timeseries_load_reactive_power = kwargs.get(
                     'timeseries_load_reactive_power', None),
->>>>>>> 35258f00
                 timeindex=kwargs.get('timeindex', None)).timeseries
 
         # import new generators
@@ -283,36 +263,17 @@
         :class:`~.grid.network.CurtailmentControl` for more information on
         parameters and methodologies.
 
-        Parameters
-        -----------
-        curtailment_methodology : :obj:`str`, optional
-            See class definition for more information. Default: None.
-        timeseries_curtailment : :pandas:`pandas.Series<series>` or :pandas:`pandas.DataFrame<dataframe>`, optional
-            See class definition for more information. Default: None.
-
-        """
-<<<<<<< HEAD
-        CurtailmentControl(edisgo_object=self,
-=======
+        """
         CurtailmentControl(edisgo=self, methodology=methodology,
                            curtailment_timeseries=curtailment_timeseries,
->>>>>>> 35258f00
                            **kwargs)
 
-    def import_from_ding0(self, ding0_grid, **kwargs):
-        """Import grid data from DINGO
-
-        Parameters
-        -----------
-        ding0_grid : :obj:`str` or :class:`ding0.core.NetworkDing0`
-             If a string is provided it is checked whether it points to a
-             pickle file or a directory with Ding0 grid data. In the case of
-             a pickle file :func:`edisgo.data.import_data.import_from_ding0` is
-             used to import the grid, in the case of a directory
-             :func:`edisgo.data.import_data.import_from_csv` is used to import
-             from csv files.
-             If an object of the type :class:`ding0.core.NetworkDing0` is
-             provided data will be used directly from this object.
+    def import_from_ding0(self, file, **kwargs):
+        """Import grid data from DINGO file
+
+        For details see
+        :func:`edisgo.data.import_data.import_from_ding0`
+
         """
         if isinstance(ding0_grid, str):
             if os.path.isfile(ding0_grid):
@@ -347,8 +308,7 @@
         if generator_scenario:
             self.network.generator_scenario = generator_scenario
         data_source = 'oedb'
-        import_generators(network=self.network,
-                          data_source=data_source)
+        import_generators(network=self.network, data_source=data_source)
 
     def analyze(self, mode=None, timesteps=None):
         """Analyzes the grid by power flow analysis
@@ -898,14 +858,6 @@
     @pypsa.setter
     def pypsa(self, pypsa):
         self._pypsa = pypsa
-
-    @property
-    def scenario(self):
-        return self._scenario
-
-    @scenario.setter
-    def scenario(self, scenario):
-        self._scenario = scenario
 
     def __repr__(self):
         return 'Network ' + str(self._id)
