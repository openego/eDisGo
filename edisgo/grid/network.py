import os
import pandas as pd
import numpy as np
from math import sqrt
import logging
import datetime

import edisgo
from edisgo.tools import config, pypsa_io
from edisgo.data.import_data import import_from_ding0, import_generators, \
    import_feedin_timeseries, import_load_timeseries, import_from_csv
from edisgo.flex_opt.costs import grid_expansion_costs
from edisgo.flex_opt.reinforce_grid import reinforce_grid
from edisgo.flex_opt import storage_integration, storage_operation, curtailment
from edisgo.grid.components import Station, BranchTee
from edisgo.grid.tools import get_capacities_by_type, \
    get_capacities_by_type_and_weather_cell, \
    get_gen_info

if not 'READTHEDOCS' in os.environ:
    from ding0.core import GridDing0

logger = logging.getLogger('edisgo')


class EDisGo:
    """
    Provides the top-level API for invocation of data import, analysis of
    hosting capacity, grid reinforcement and flexibility measures.

    Parameters
    ----------
    worst_case_analysis : None or :obj:`str`, optional
        If not None time series for feed-in and load will be generated
        according to the chosen worst case analysis
        Possible options are:

        * 'worst-case'
          feed-in for the two worst-case scenarios feed-in case and load case
          are generated
        * 'worst-case-feedin'
          feed-in for the worst-case scenario feed-in case is generated
        * 'worst-case-load'
          feed-in for the worst-case scenario load case is generated

        Be aware that if you choose to conduct a worst-case analysis your
        input for the following parameters will not be used:
        * `timeseries_generation_fluctuating`
        * `timeseries_generation_dispatchable`
        * `timeseries_load`

    mv_grid_id : :obj:`str`
        MV grid ID used in import of ding0 grid.
<<<<<<< HEAD
        ToDo: explain where MV grid IDs come from
    ding0_grid : :obj:`str` or :class:`ding0.core.GridDing0`
        This parameter defines how the MV and LV grid topology and necessary
        equipment, generator and load parameters are set up. At the moment
        there are only options to import grids from
        `Ding0 <https://github.com/openego/ding0>`_.
        If a string is provided it is checked whether it points to a pickle
        file or a directory with Ding0 grid data. If an object of the type
        :class:`ding0.core.GridDing0` is provided data will be used directly
        from this object. For details see
        :func:`edisgo.grid.network.import_from_ding0`.
=======

        .. ToDo: explain where MV grid IDs come from

    ding0_grid : file: :obj:`str` or :class:`ding0.core.NetworkDing0`
        If a str is provided it is assumed it points to a pickle with Ding0
        grid data. This file will be read. If an object of the type
        :class:`ding0.core.NetworkDing0` data will be used directly from this
        object.
>>>>>>> e65e2fdd
        This will probably be removed when ding0 grids are in oedb.
    config_path : None or :obj:`str` or :obj:`dict`
        Path to the config directory. Options are:

        * None
          If `config_path` is None configs are loaded from the edisgo
          default config directory ($HOME$/.edisgo). If the directory
          does not exist it is created. If config files don't exist the
          default config files are copied into the directory.
        * :obj:`str`
          If `config_path` is a string configs will be loaded from the
          directory specified by `config_path`. If the directory
          does not exist it is created. If config files don't exist the
          default config files are copied into the directory.
        * :obj:`dict`
          A dictionary can be used to specify different paths to the
          different config files. The dictionary must have the following
          keys:

          * 'config_db_tables'
          * 'config_grid'
          * 'config_grid_expansion'
          * 'config_timeseries'

        Values of the dictionary are paths to the corresponding
        config file. In contrast to the other two options the directories
        and config files must exist and are not automatically created.

        Default: None.
    scenario_description : None or :obj:`str`
        Can be used to describe your scenario but is not used for anything
        else. Default: None.
    timeseries_generation_fluctuating : :obj:`str` or :pandas:`pandas.DataFrame<dataframe>`
        Parameter used to obtain time series for active power feed-in of
        fluctuating renewables wind and solar.
        Possible options are:

        * 'oedb'
          Time series for the year 2011 are obtained from the OpenEnergy
          DataBase.
        * :pandas:`pandas.DataFrame<dataframe>`
          DataFrame with time series, normalized with corresponding capacity.
          Time series can either be aggregated by technology type or by type
          and weather cell ID. In the first case columns of the DataFrame are
          'solar' and 'wind'; in the second case columns need to be a
          :pandas:`pandas.MultiIndex<multiindex>` with the first level
          containing the type and the second level the weather cell id.
          Index needs to be a :pandas:`pandas.DatetimeIndex<datetimeindex>`.

         .. ToDo: explain how to obtain weather cell id,

         .. ToDo: add link to explanation of weather cell id

    timeseries_generation_dispatchable : :pandas:`pandas.DataFrame<dataframe>`
        DataFrame with time series for active power of each (aggregated)
        type of dispatchable generator normalized with corresponding capacity.
        Index needs to be a :pandas:`pandas.DatetimeIndex<datetimeindex>`.
        Columns represent generator type:

        * 'gas'
        * 'coal'
        * 'biomass'
        * 'other'
        * ...

        Use 'other' if you don't want to explicitly provide every possible
        type.
    timeseries_load : :obj:`str` or :pandas:`pandas.DataFrame<dataframe>`
        Parameter used to obtain time series of active power of (cumulative)
        loads.
        Possible options are:

        * 'demandlib'
          Time series for the year specified in `timeindex` are
          generated using the oemof demandlib.
        * :pandas:`pandas.DataFrame<dataframe>`
          DataFrame with load time series of each (cumulative) type of load
          normalized with corresponding annual energy demand. Index needs to
          be a :pandas:`pandas.DatetimeIndex<datetimeindex>`.
          Columns represent load type:
          * 'residential'
          * 'retail'
          * 'industrial'
          * 'agricultural'

    timeseries_battery : None or :obj:`str` or :pandas:`pandas.Series<series>` or :obj:`dict`
        Parameter used to obtain time series of active power the battery
        storage(s) is/are charged (negative) or discharged (positive) with. Can
        either be a given time series or an operation strategy.
        Possible options are:

        * Time series
          Time series the storage will be charged and discharged with can be
          set directly by providing a :pandas:`pandas.Series<series>` with
          time series of active charge (negative) and discharge (positive)
          power, normalized with corresponding storage capacity. Index needs
          to be a :pandas:`pandas.DatetimeIndex<datetimeindex>`.
          In case of more than one storage provide a :obj:`dict` where each
          entry represents a storage. Keys of the dictionary have to match
          the keys of the `battery_parameters` dictionary, values must
          contain the corresponding time series as
          :pandas:`pandas.Series<series>`.
        * 'fifty-fifty'
          Storage operation depends on actual power of generators. If
          cumulative generation exceeds 50% of the nominal power, the storage
          will charge. Otherwise, the storage will discharge.

        Default: None.
    battery_parameters : None or :obj:`dict`
        Dictionary with storage parameters. Format must be as follows:

        .. code-block:: python

            {
                'nominal_capacity': <float>, # in kWh
                'soc_initial': <float>, # in kWh
                'efficiency_in': <float>, # in per unit 0..1
                'efficiency_out': <float>, # in per unit 0..1
                'standing_loss': <float> # in per unit 0..1
            }

        In case of more than one storage provide a :obj:`dict` where each
        entry represents a storage. Keys of the dictionary have to match
        the keys of the `timeseries_battery` dictionary, values must
        contain the corresponding parameters dictionary specified above.
    battery_position : None or :obj:`str` or :class:`~.grid.components.Station` or :class:`~.grid.components.BranchTee` or :obj:`dict`
        To position the storage a positioning strategy can be used or a
        node in the grid can be directly specified. Possible options are:

        * 'hvmv_substation_busbar'
          Places a storage unit directly at the HV/MV station's bus bar.
        * :class:`~.grid.components.Station` or :class:`~.grid.components.BranchTee`
          Specifies a node the storage should be connected to.

        In case of more than one storage provide a :obj:`dict` where each
        entry represents a storage. Keys of the dictionary have to match
        the keys of the `timeseries_battery` and `battery_parameters`
        dictionaries, values must contain the corresponding positioning
        strategy or node to connect the storage to.
    timeseries_curtailment : None or :pandas:`pandas.DataFrame<dataframe>`
        DataFrame with time series of curtailed power of wind and solar
        aggregates in kW.
        Time series can either be aggregated by technology type or by type
        and weather cell ID. In the first case columns of the DataFrame are
        'solar' and 'wind'; in the second case columns need to be a
        :pandas:`pandas.MultiIndex<multiindex>` with the first level
        containing the type and the second level the weather cell IDs. See
        `timeseries_generation_fluctuating` parameter for further explanation
        of the weather cell ID. Index needs to be a
        :pandas:`pandas.DatetimeIndex<datetimeindex>`. Default: None.
    curtailment_methodology : None or :obj:`str`
        Specifies the methodology used to allocate the curtailment time
        series to single generators. Needs to be set when curtailment time
        series are given. Default: None.

        * 'curtail_all' : distribute the curtailed power to all the generators
          equally under the weather cell IDs or of types defined
          by the columns of `timeseries_curtailment`.
          See :py:mod:`edisgo.flex_opt.curtailment.curtail_all` for more details.
        * 'curtail_voltage': distribute the curtailed power to the generators
          based on the voltage at their nodes. Use the keyword argument
          `voltage_threshold_lower` to control the voltage below which no
          curtailment should be assigned. Here too the curtailed power
          is distributed differently depending on the input provided
          in the columns of `timeseries_curtailment`.
          See :py:mod:`edisgo.flex_opt.curtailment.curtail_voltage` for more details.

    generator_scenario : None or :obj:`str`
        If provided defines which scenario of future generator park to use
        and invokes import of these generators. Possible options are 'nep2035'
        and 'ego100'.

        .. ToDo: Add link to explanation of scenarios.

    timeindex : None or :pandas:`pandas.DatetimeIndex<datetimeindex>`
        Can be used to select time ranges of the feed-in and load time series
        that will be used in the power flow analysis. Also defines the year
        load time series are obtained for when choosing the 'demandlib' option
        to generate load time series.

    Attributes
    ----------
    network : :class:`~.grid.network.Network`
        The network is a container object holding all data.

    Examples
    --------
    Assuming you have the Ding0 `ding0_data.pkl` in CWD

    Create eDisGo Network object by loading Ding0 file

    >>> from edisgo.grid.network import EDisGo
    >>> edisgo = EDisGo(ding0_grid='ding0_data.pkl', mode='worst-case-feedin')

    Analyze hosting capacity for MV and LV grid level

    >>> edisgo.analyze()

    Print LV station secondary side voltage levels returned by PFA

    >>> lv_stations = edisgo.network.mv_grid.graph.nodes_by_attribute(
    >>>     'lv_station')
    >>> print(edisgo.network.results.v_res(lv_stations, 'lv'))

    """

    def __init__(self, **kwargs):

        # create network
        self.network = Network(
            generator_scenario=kwargs.get('generator_scenario', None),
            config_path=kwargs.get('config_path', None),
            scenario_description=kwargs.get('scenario_description', None))

        # load grid
        # ToDo: should at some point work with only MV grid ID
        self.import_from_ding0(kwargs.get('ding0_grid', None))

        # set up time series for feed-in and load
        # worst-case time series
        if kwargs.get('worst_case_analysis', None):
            self.network.timeseries = TimeSeriesControl(
                mode=kwargs.get('worst_case_analysis', None),
                weather_cell_ids=self.network.mv_grid._weather_cells,
                config_data=self.network.config).timeseries
        else:
            self.network.timeseries = TimeSeriesControl(
                timeseries_generation_fluctuating=kwargs.get(
                    'timeseries_generation_fluctuating', None),
                timeseries_generation_dispatchable=kwargs.get(
                    'timeseries_generation_dispatchable', None),
                timeseries_load=kwargs.get(
                    'timeseries_load', None),
                weather_cell_ids=self.network.mv_grid._weather_cells,
                config_data=self.network.config,
                timeindex=kwargs.get('timeindex', None)).timeseries

        # set up curtailment
        if kwargs.get('curtailment_methodology', None) is not None:
            self.curtail(**kwargs)

        # include battery
        if kwargs.get('timeseries_battery', None) is not None:
            self.integrate_storage(**kwargs)

        # import new generators
        if self.network.generator_scenario is not None:
            self.import_generators()

    def curtail(self, **kwargs):
        """
        Sets up curtailment time series.

        Curtailment time series are written into
        :class:`~.grid.network.TimeSeries`. See
        :class:`~.grid.network.CurtailmentControl` for more information on
        parameters and methodologies.

        Parameters
        -----------
        curtailment_methodology : :obj:`str`, optional
            See class definition for more information. Default: None.
        timeseries_curtailment : :pandas:`pandas.Series<series>` or :pandas:`pandas.DataFrame<dataframe>`, optional
            See class definition for more information. Default: None.

        """
        CurtailmentControl(edisgo_object=self,
                           **kwargs)

    def import_from_ding0(self, ding0_grid, **kwargs):
        """Import grid data from DINGO

        Parameters
        -----------
        ding0_grid : :obj:`str` or :class:`ding0.core.NetworkDing0`
             If a string is provided it is checked whether it points to a
             pickle file or a directory with Ding0 grid data. In the case of
             a pickle file :func:`edisgo.data.import_data.import_from_ding0` is
             used to import the grid, in the case of a directory
             :func:`edisgo.data.import_data.import_from_csv` is used to import
             from csv files.
             If an object of the type :class:`ding0.core.NetworkDing0` is
             provided data will be used directly from this object.

        """
        if isinstance(ding0_grid, str):
            if os.path.isfile(ding0_grid):
                try:
                    import_from_ding0(file=ding0_grid, network=self.network)
                except:
                    raise RuntimeError(
                        "Couldn't import ding0 grid from pickle file.")
            elif os.path.isdir(ding0_grid):
                try:
                    import_from_csv(path=ding0_grid, network=self.network)
                except:
                    raise RuntimeError(
                        "Couldn't import ding0 grid from csv files.")
        elif isinstance(ding0_grid, GridDing0):
            try:
                import_from_ding0(file=ding0_grid, network=self.network)
            except:
                raise RuntimeError(
                    "Couldn't import ding0 grid from GridDing0.")

    def import_generators(self, generator_scenario=None):
        """Import generators

        For details see
        :func:`edisgo.data.import_data.import_generators`

        """
        if generator_scenario:
            self.network.generator_scenario = generator_scenario
        data_source = 'oedb'
        import_generators(network=self.network,
                          data_source=data_source)

    def analyze(self, mode=None):
        """Analyzes the grid by power flow analysis

        Analyze the grid for violations of hosting capacity. Means, perform a
        power flow analysis and obtain voltages at nodes (load, generator,
        stations/transformers and branch tees) and active/reactive power at
        lines.

        The power flow analysis can be performed for both grid levels MV and LV
        and for both of them individually. Use `mode` to choose (defaults to
        MV + LV).

        A static `non-linear power flow analysis is performed using PyPSA
        <https://www.pypsa.org/doc/power_flow.html#full-non-linear-power-flow>`_.
        The high-voltage to medium-voltage transformer are not included in the
        analysis. The slack bus is defined at secondary side of these
        transformers assuming an ideal tap changer. Hence, potential
        overloading of the transformers is not studied here.

        Parameters
        ----------
        mode : str
            Allows to toggle between power flow analysis (PFA) on the whole
            grid topology (MV + LV), only MV or only LV. Therefore, either
            specify `mode='mv'` for PFA of the MV grid topology or `mode='lv'`
            for PFA of the LV grid topology.
            Defaults to None which equals power flow analysis for MV + LV.

        Notes
        -----
        The current implementation always translates the grid topology
        representation to the PyPSA format and stores it to
        :attr:`self.network.pypsa`.

<<<<<<< HEAD
        TODO: extend doctring by

        * How power plants are modeled, if possible use a link
        * Where to find and adjust power flow analysis defining parameters
=======
         .. ToDo: explain how power plants are modeled, if possible use a link
         .. ToDo: explain where to find and adjust power flow analysis defining parameters
>>>>>>> e65e2fdd

        See Also
        --------
        :func:`~.tools.pypsa_io.to_pypsa`
            Translator to PyPSA data format

        """
        # ToDo: Should timeindex be an input to this as well?
        if self.network.pypsa is None:
            # Translate eDisGo grid topology representation to PyPSA format
            self.network.pypsa = pypsa_io.to_pypsa(self.network, mode)
        else:
            if self.network.results.equipment_changes is not None:
                # Update PyPSA data with equipment changes
                pypsa_io.update_pypsa(self.network)
            # ToDo: add option to change generator time series

        # run power flow analysis
        pf_results = self.network.pypsa.pf(self.network.pypsa.snapshots)

        if all(pf_results['converged']['0'].tolist()) == True:
            pypsa_io.process_pfa_results(self.network, self.network.pypsa)
        else:
            raise ValueError("Power flow analysis did not converge.")

    def reinforce(self, **kwargs):
        """
        Reinforces the grid and calculates grid expansion costs

        """
        reinforce_grid(
            self, max_while_iterations=kwargs.get(
                'max_while_iterations', 10))
        self.network.results.grid_expansion_costs = grid_expansion_costs(
            self.network)

    def integrate_storage(self, **kwargs):
        """
        Integrates storage into grid.

        See :class:`~.grid.network.StorageControl` for more information.

        """
        StorageControl(network=self.network,
                       timeseries_battery=kwargs.get('timeseries_battery',
                                                     None),
                       battery_parameters=kwargs.get('battery_parameters',
                                                     None),
                       battery_position=kwargs.get('battery_position',
                                                   None))


class Network:
    """
    Used as container for all data related to a single
    :class:`~.grid.grids.MVGrid`.

    Parameters
    ----------
    scenario_description : :obj:`str`, optional
        Can be used to describe your scenario but is not used for anything
        else. Default: None.
    config_path : None or :obj:`str` or :obj:`dict`, optional
        See :class:`~.grid.network.Config` for further information.
        Default: None.
    metadata : :obj:`dict`
        Metadata of Network such as ?
    data_sources : :obj:`dict` of :obj:`str`
        Data Sources of grid, generators etc.
        Keys: 'grid', 'generators', ?
    mv_grid : :class:`~.grid.grids.MVGrid`
        Medium voltage (MV) grid
    generator_scenario : :obj:`str`
        Defines which scenario of future generator park to use.

    Attributes
    ----------
    results : :class:`~.grid.network.Results`
        Object with results from power flow analyses

    """

    def __init__(self, **kwargs):
        self._scenario_description = kwargs.get('scenario_description', None)
        self._config = Config(config_path=kwargs.get('config_path', None))
        self._equipment_data = self._load_equipment_data()
        self._metadata = kwargs.get('metadata', None)
        self._data_sources = kwargs.get('data_sources', {})
        self._generator_scenario = kwargs.get('generator_scenario', None)

        self._mv_grid = kwargs.get('mv_grid', None)
        self._pypsa = None
        self.results = Results()

        self._dingo_import_data = []

    def _load_equipment_data(self):
        """Load equipment data for transformers, cables etc.

        Returns
        -------
        :obj:`dict` of :pandas:`pandas.DataFrame<dataframe>`

        """

        package_path = edisgo.__path__[0]
        equipment_dir = self.config['system_dirs']['equipment_dir']

        data = {}
        equipment = {'mv': ['trafos', 'lines', 'cables'],
                     'lv': ['trafos', 'cables']}

        for voltage_level, eq_list in equipment.items():
            for i in eq_list:
                equipment_parameters = self.config['equipment'][
                    'equipment_{}_parameters_{}'.format(voltage_level, i)]
                data['{}_{}'.format(voltage_level, i)] = pd.read_csv(
                    os.path.join(package_path, equipment_dir,
                                 equipment_parameters),
                    comment='#', index_col='name',
                    delimiter=',', decimal='.')

        return data

    @property
    def id(self):
        """
        MV grid ID

        Returns
        --------
        :obj:`str`
            MV grid ID

        """
        return self._id

    @property
    def config(self):
        """
        eDisGo configuration data.

        Returns
        -------
        :obj:`collections.OrderedDict`
            Configuration data from config files.

        """
        return self._config

    @property
    def metadata(self):
        """
        Metadata of Network

        Returns
        --------
        :obj:`dict`
            Metadata of Network

        """
        return self._metadata

    @property
    def generator_scenario(self):
        """
        Defines which scenario of future generator park to use.

        Parameters
        ----------
        generator_scenario_name : :obj:`str`
            Name of scenario of future generator park

        Returns
        --------
        :obj:`str`
            Name of scenario of future generator park

        """
        return self._generator_scenario

    @generator_scenario.setter
    def generator_scenario(self, generator_scenario_name):
        self._generator_scenario = generator_scenario_name

    @property
    def scenario_description(self):
        """
        Used to describe your scenario but not used for anything else.

        Parameters
        ----------
        scenario_description : :obj:`str`
            Description of scenario

        Returns
        --------
        :obj:`str`
            Scenario name

        """
        return self._scenario_description

    @scenario_description.setter
    def scenario_description(self, scenario_description):
        self._scenario_description = scenario_description

    @property
    def equipment_data(self):
        """
        Technical data of electrical equipment such as lines and transformers

        Returns
        --------
        :obj:`dict` of :pandas:`pandas.DataFrame<dataframe>`
            Data of electrical equipment

        """
        return self._equipment_data

    @property
    def mv_grid(self):
        """
        Medium voltage (MV) grid

        Parameters
        ----------
        mv_grid : :class:`~.grid.grids.MVGrid`
            Medium voltage (MV) grid

        Returns
        --------
        :class:`~.grid.grids.MVGrid`
            Medium voltage (MV) grid

        """
        return self._mv_grid

    @mv_grid.setter
    def mv_grid(self, mv_grid):
        self._mv_grid = mv_grid

    @property
    def timeseries(self):
        """
        Object containing load and feed-in time series.

        Parameters
        ----------
        timeseries : :class:`~.grid.network.TimeSeries`
            Object containing load and feed-in time series.

        Returns
        --------
        :class:`~.grid.network.TimeSeries`
            Object containing load and feed-in time series.

        """
        return self._timeseries

    @timeseries.setter
    def timeseries(self, timeseries):
        self._timeseries = timeseries

    @property
    def data_sources(self):
        """
        Dictionary with data sources of grid, generators etc.

        Returns
        --------
        :obj:`dict` of :obj:`str`
            Data Sources of grid, generators etc.

        """
        return self._data_sources

    def set_data_source(self, key, data_source):
        """
        Set data source for key (e.g. 'grid')

        Parameters
        ----------
        key : :obj:`str`
            Specifies data
        data_source : :obj:`str`
            Specifies data source

        """
        self._data_sources[key] = data_source

    @property
    def dingo_import_data(self):
        """
        Temporary data from ding0 import needed for OEP generator update

        """
        return self._dingo_import_data

    @dingo_import_data.setter
    def dingo_import_data(self, dingo_data):
        self._dingo_import_data = dingo_data

    @property
    def pypsa(self):
        """
        PyPSA grid representation

        A grid topology representation based on
        :pandas:`pandas.DataFrame<dataframe>`. The overall container object of
        this data model the :pypsa:`pypsa.Network<network>`
        is assigned to this attribute.
        This allows as well to overwrite data.

        Parameters
        ----------
        pypsa:
            The `PyPSA network
            <https://www.pypsa.org/doc/components.html#network>`_ container

        Returns
        -------
        :pypsa:`pypsa.Network<network>`
            PyPSA grid representation

        """
        return self._pypsa

    @pypsa.setter
    def pypsa(self, pypsa):
        self._pypsa = pypsa

    @property
    def scenario(self):
        return self._scenario

    @scenario.setter
    def scenario(self, scenario):
        self._scenario = scenario

    def __repr__(self):
        return 'Network ' + str(self._id)


class Config:
    """
    Container for all configurations.

    Parameters
    -----------
    config_path : None or :obj:`str` or :obj:`dict`
        Path to the config directory. Options are:

        * None
          If `config_path` is None configs are loaded from the edisgo
          default config directory ($HOME$/.edisgo). If the directory
          does not exist it is created. If config files don't exist the
          default config files are copied into the directory.
        * :obj:`str`
          If `config_path` is a string configs will be loaded from the
          directory specified by `config_path`. If the directory
          does not exist it is created. If config files don't exist the
          default config files are copied into the directory.
        * :obj:`dict`
          A dictionary can be used to specify different paths to the
          different config files. The dictionary must have the following
          keys:
          * 'config_db_tables'
          * 'config_grid'
          * 'config_grid_expansion'
          * 'config_timeseries'

          Values of the dictionary are paths to the corresponding
          config file. In contrast to the other two options the directories
          and config files must exist and are not automatically created.

        Default: None.

    Notes
    -----
    The Config object can be used like a dictionary. See example on how to use
    it.

    Examples
    --------
    Create Config object from default config files

    >>> from edisgo.grid.network import Config
    >>> config = Config()

    Get reactive power factor for generators in the MV grid

    >>> config['reactive_power_factor']['mv_gen']

    """

    def __init__(self, **kwargs):
        self._data = self._load_config(kwargs.get('config_path', None))

    @staticmethod
    def _load_config(config_path=None):
        """
        Load config files.

        Parameters
        -----------
        config_path : None or :obj:`str` or dict
            See class definition for more information.

        Returns
        -------
        :obj:`collections.OrderedDict`
            eDisGo configuration data from config files.

        """

        config_files = ['config_db_tables', 'config_grid',
                        'config_grid_expansion', 'config_timeseries']

        # load configs
        if isinstance(config_path, dict):
            for conf in config_files:
                config.load_config(filename='{}.cfg'.format(conf),
                                   config_dir=config_path[conf],
                                   copy_default_config=False)
        else:
            for conf in config_files:
                config.load_config(filename='{}.cfg'.format(conf),
                                   config_dir=config_path)

        config_dict = config.cfg._sections

        # convert numeric values to float
        for sec, subsecs in config_dict.items():
            for subsec, val in subsecs.items():
                # try str -> float conversion
                try:
                    config_dict[sec][subsec] = float(val)
                except:
                    pass

        # convert to time object
        config_dict['demandlib']['day_start'] = datetime.datetime.strptime(
            config_dict['demandlib']['day_start'], "%H:%M")
        config_dict['demandlib']['day_start'] = datetime.time(
            config_dict['demandlib']['day_start'].hour,
            config_dict['demandlib']['day_start'].minute)
        config_dict['demandlib']['day_end'] = datetime.datetime.strptime(
            config_dict['demandlib']['day_end'], "%H:%M")
        config_dict['demandlib']['day_end'] = datetime.time(
            config_dict['demandlib']['day_end'].hour,
            config_dict['demandlib']['day_end'].minute)

        return config_dict

    def __getitem__(self, key1, key2=None):
        if key2 is None:
            try:
                return self._data[key1]
            except:
                raise KeyError(
                    "Config does not contain section {}.".format(key1))
        else:
            try:
                return self._data[key1][key2]
            except:
                raise KeyError("Config does not contain value for {} or "
                               "section {}.".format(key2, key1))

    def __setitem__(self, key, value):
        self._data[key] = value

    def __delitem__(self, key):
        del self._data[key]

    def __iter__(self):
        return iter(self._data)

    def __len__(self):
        return len(self._data)


class TimeSeriesControl:
    """
    Sets up TimeSeries Object.

    Parameters
    ----------
    mode : :obj:`str`, optional
        Mode must be set in case of worst-case analyses and can either be
        'worst-case' (both feed-in and load case), 'worst-case-feedin' (only
        feed-in case) or 'worst-case-load' (only load case). All other
        parameters except of `config-data` will be ignored. Default: None.
    timeseries_generation_fluctuating : :obj:`str` or :pandas:`pandas.DataFrame<dataframe>`, optional
        Parameter used to obtain time series for active power feed-in of
        fluctuating renewables wind and solar.
        Possible options are:

        * 'oedb'
          Time series for 2011 are obtained from the OpenEnergy DataBase.
          `mv_grid_id` and `scenario_description` have to be provided when
          choosing this option.
        * :pandas:`pandas.DataFrame<dataframe>`
          DataFrame with time series, normalized with corresponding capacity.
          Time series can either be aggregated by technology type or by type
          and weather cell ID. In the first case columns of the DataFrame are
          'solar' and 'wind'; in the second case columns need to be a
          :pandas:`pandas.MultiIndex<multiindex>` with the first level
          containing the type and the second level the weather cell ID.

        Default: None.
    timeseries_generation_dispatchable : :pandas:`pandas.DataFrame<dataframe>`, optional
        DataFrame with time series for active power of each (aggregated)
        type of dispatchable generator normalized with corresponding capacity.
        Columns represent generator type:

        * 'gas'
        * 'coal'
        * 'biomass'
        * 'other'
        * ...

        Use 'other' if you don't want to explicitly provide every possible
        type. Default: None.
    timeseries_load : :obj:`str` or :pandas:`pandas.DataFrame<dataframe>`, optional
        Parameter used to obtain time series of active power of (cumulative)
        loads.
        Possible options are:

        * 'demandlib'
          Time series are generated using the oemof demandlib.
        * :pandas:`pandas.DataFrame<dataframe>`
          DataFrame with load time series of each (cumulative) type of load
          normalized with corresponding annual energy demand.
          Columns represent load type:

          * 'residential'
          * 'retail'
          * 'industrial'
          * 'agricultural'

        Default: None.
    config_data : dict, optional
        Dictionary containing config data from config files. See
        :class:`~.grid.network.Config` data attribute for more information.
        Default: None.
    timeindex : :pandas:`pandas.DatetimeIndex<datetimeindex>`
        Can be used to define a time range for which to obtain load time series
        and feed-in time series of fluctuating renewables or to define time
        ranges of the given time series that will be used in the analysis.
    mv_grid_id : :obj:`str`, optional
        MV grid ID as used in oedb. Default: None.
    generator_scenario : :obj:`str`
        Defines which scenario of future generator park to use. Possible
        options are 'nep2035' and 'ego100'. Default: None.

    """

    def __init__(self, **kwargs):

        self.timeseries = TimeSeries()
        mode = kwargs.get('mode', None)
        config_data = kwargs.get('config_data', None)
        weather_cell_ids = kwargs.get('weather_cell_ids', None)

        if mode:
            if mode == 'worst-case':
                modes = ['feedin_case', 'load_case']
            elif mode == 'worst-case-feedin' or mode == 'worst-case-load':
                modes = ['{}_case'.format(mode.split('-')[-1])]
            else:
                raise ValueError('{} is not a valid mode.'.format(mode))

            # set random timeindex
            self.timeseries.timeindex = pd.date_range(
                '1/1/1970', periods=len(modes), freq='H')
            self._worst_case_generation(config_data['worst_case_scale_factor'],
                                        modes)
            self._worst_case_load(config_data['worst_case_scale_factor'],
                                  config_data['peakload_consumption_ratio'],
                                  modes)

        else:
            # feed-in time series of fluctuating renewables
            ts = kwargs.get('timeseries_generation_fluctuating', None)
            if isinstance(ts, pd.DataFrame):
                self.timeseries.generation_fluctuating = ts
            elif isinstance(ts, str) and ts == 'oedb':
                self.timeseries.generation_fluctuating = \
                    import_feedin_timeseries(config_data,
                                             weather_cell_ids)
            else:
                raise ValueError('Your input for '
                                 '"timeseries_generation_fluctuating" is not '
                                 'valid.'.format(mode))
            # feed-in time series for dispatchable generators
            ts = kwargs.get('timeseries_generation_dispatchable', None)
            if isinstance(ts, pd.DataFrame):
                self.timeseries.generation_dispatchable = ts
            else:
                raise ValueError('Your input for '
                                 '"timeseries_generation_dispatchable" is not '
                                 'valid.'.format(mode))
            # set time index
            if kwargs.get('timeindex', None) is not None:
                self.timeseries.timeindex = kwargs.get('timeindex')
            else:
                self.timeseries.timeindex = \
                    self.timeseries._generation_fluctuating.index
            # load time series
            ts = kwargs.get('timeseries_load', None)
            if isinstance(ts, pd.DataFrame):
                self.timeseries.load = ts
            elif ts == 'demandlib':
                self.timeseries.load = import_load_timeseries(
                    config_data, ts, year=self.timeseries.timeindex[0].year)
            else:
                raise ValueError('Your input for "timeseries_load" is not '
                                 'valid.'.format(mode))

            # check if time series for the set time index can be obtained
            self._check_timeindex()

    def _check_timeindex(self):
        """
        Check function to check if all feed-in and load time series contain
        values for the specified time index.

        """
        try:
            self.timeseries.generation_fluctuating
            self.timeseries.generation_dispatchable
            self.timeseries.load
        except:
            message = 'Time index of feed-in and load time series does ' \
                      'not match.'
            logging.error(message)
            raise KeyError(message)

    def _worst_case_generation(self, worst_case_scale_factors, modes):
        """
        Define worst case generation time series for fluctuating and
        dispatchable generators.

        Parameters
        ----------
        worst_case_scale_factors : dict
            Scale factors defined in config file 'config_timeseries.cfg'.
            Scale factors describe actual power to nominal power ratio of in
            worst-case scenarios.
        modes : list
            List with worst-cases to generate time series for. Can be
            'feedin_case', 'load_case' or both.

        """

        self.timeseries.generation_fluctuating = pd.DataFrame(
            {'solar': [worst_case_scale_factors[
                           '{}_feedin_pv'.format(mode)] for mode in modes],
             'wind': [worst_case_scale_factors[
                          '{}_feedin_other'.format(mode)] for mode in modes]},
            index=self.timeseries.timeindex)

        self.timeseries.generation_dispatchable = pd.DataFrame(
            {'other': [worst_case_scale_factors[
                           '{}_feedin_other'.format(mode)] for mode in modes]},
            index=self.timeseries.timeindex)

    def _worst_case_load(self, worst_case_scale_factors,
                         peakload_consumption_ratio, modes):
        """
        Define worst case load time series for each sector.

        Parameters
        ----------
        worst_case_scale_factors : dict
            Scale factors defined in config file 'config_timeseries.cfg'.
            Scale factors describe actual power to nominal power ratio of in
            worst-case scenarios.
        peakload_consumption_ratio : dict
            Ratios of peak load to annual consumption per sector, defined in
            config file 'config_timeseries.cfg'
        modes : list
            List with worst-cases to generate time series for. Can be
            'feedin_case', 'load_case' or both.

        """

        sectors = ['residential', 'retail', 'industrial', 'agricultural']
        lv_power_scaling = np.array(
            [worst_case_scale_factors['lv_{}_load'.format(mode)]
             for mode in modes])
        mv_power_scaling = np.array(
            [worst_case_scale_factors['mv_{}_load'.format(mode)]
             for mode in modes])

        lv = {(sector, 'lv'): peakload_consumption_ratio[sector] *
                              lv_power_scaling
              for sector in sectors}
        mv = {(sector, 'mv'): peakload_consumption_ratio[sector] *
                              mv_power_scaling
              for sector in sectors}
        self.timeseries.load = pd.DataFrame({**lv, **mv},
                                            index=self.timeseries.timeindex)


class CurtailmentControl:
    """
    Sets up curtailment time series for solar and wind generators.

    Parameters
    ----------
    curtailment_methodology : :obj:`str`
        Mode defines the curtailment strategy. Possible options are:

        * 'curtail_all'
          The curtailment that has to be met in each time step is allocated
          equally to all generators depending on their share of total
          feed-in in that time step.
        * 'curtail_voltage'
          The curtailment that has to be met in each time step is allocated
          based on the voltages at the generator connection points and the
          defined 'voltage_threshold_lower'. Generators at higher voltages
          are curtailed more.
    edisgo_object : :class:`edisgo.EDisGo`
        The parent EDisGo object that this instance is a part of.

    total_curtailment_ts : :pandas:`pandas.Series<series>` or :pandas:`pandas.DataFrame<dataframe>`, optional
        Series or DataFrame containing the curtailment time series in kW. Index
        needs to be a :pandas:`pandas.DatetimeIndex<datetimeindex>`.
        Provide a Series if the curtailment time series applies to wind and
        solar generators. Provide a DataFrame if the curtailment time series
        applies to a specific technology and/or weather cell. In the first case
        columns of the DataFrame are e.g. 'solar' and 'wind'; in the second
        case columns need to be a :pandas:`pandas.MultiIndex<multiindex>` with
        the first level containing the type and the second level the weather
        cell ID.
        Curtailment time series cannot be more specific than the feed-in time
        series (e.g. if feed-in is given by technology curtailment cannot be
        given by technology and weather cell).
        Default: None.

    **kwargs
       Optional keyword arguments depending upon the curtailment methodology.
       The type of the data depends on the curtailment methodology as well.
       See the documentation of the individual curtailment methods below:

       * :meth:`edisgo.flex_opt.curtailment.curtail_all()`
       * :meth:`edisgo.flex_opt.curtailment.curtail_voltage()`

    Attributes
    ----------

    mode : :obj:`str`
        Contains the string  given by the *curtailment_methodology*
        keyword argument
    curtailment_ts : :pandas:`pandas.Series<series>` or :pandas:`pandas.DataFrame<dataframe>`,
        Contains the *total_curtailment_ts* input object
    capacities : :pandas:`pandas.Series<series>`
        This is a series containing the nominal capacities of every single
        generator in the MV grid and the underlying LV grids. The series has a
        MultiIndex index with the following levels:

        * generator : :class:`edisgo.grid.components.GeneratorFluctuating`,
          essentially all the generator objects in the MV grid and the LV grid
        * gen_repr : :obj:`str`
          the repr strings of the generator objects from above
        * type : :obj:`str`
          the type of the generator object e.g. 'solar' or 'wind'
        * weather_cell_id : :obj:`int`
          the weather_cell_id that the generator object belongs to.
    feedin : :pandas:`pandas.DataFrame<dataframe>`
        This is a dataframe that is essentially a multiplication of the feedin timeseries
        obtained from the parameter `timeseries_generation_fluctuating` in :class:`edisgo.grid.network.EDisGo`
        and the *capacities* attribute above. Upon multiplication, this dataframe's
        columns come from the indexes of *capacities* and the dataframe's index comes
        from the `timeseries_generation_fluctuating`'s Datetimeindex. This dataframe
        is further passed on to the curtailment methodology functions.
    """

    def __init__(self, edisgo_object, **kwargs):

        self.mode = kwargs.get('curtailment_methodology', None)
        self.curtailment_ts = kwargs.get('timeseries_curtailment', None)

        if self.curtailment_ts is not None:
            self._check_timeindex(edisgo_object.network)

        # get generation fluctuating time series
        gen_fluct_ts = edisgo_object.network.timeseries.generation_fluctuating.copy()

        # get aggregated capacities by technology and weather cell id
        self.capacities = get_gen_info(edisgo_object.network, 'mvlv')
        self.capacities = self.capacities.loc[(self.capacities.type == 'solar') | (self.capacities.type == 'wind')]
        self.capacities = self.capacities.reset_index()
        self.capacities.set_index(['generator', 'gen_repr', 'type', 'weather_cell_id'], inplace=True)
        self.capacities = self.capacities.loc[:, 'nominal_capacity']

        # calculate absolute feed-in timeseries including technology and weather cell id
        self.feedin = pd.DataFrame(self.capacities).T
        self.feedin = self.feedin.append([self.feedin] * (gen_fluct_ts.index.size - 1),
                                         ignore_index=True)
        self.feedin.index = gen_fluct_ts.index.copy()
        self.feedin.columns = self.feedin.columns.remove_unused_levels()

        # multiply feedin per type/weather cell id or both to capacities
        # this is a workaround for pandas currently not allowing multiindex dataframes
        # to be multiplied  and broadcast on two levels (type and weather_cell_id)
        for x in self.feedin.columns.levels[0]:
            try:
                self.feedin.loc[:, (x, str(x), x.type, x.weather_cell_id)] = \
                    self.feedin.loc[:, (x, str(x), x.type, x.weather_cell_id)] * \
                    gen_fluct_ts.loc[:, (x.type, x.weather_cell_id)]
            except AttributeError:
                # when either weather_cell_id or type attribute is missing
                # meaning this could be a Generator Object instead of a Generator Fluctuating
                if type(x) == edisgo.grid.components.GeneratorFluctuating:
                    message = "One or both of the attributes, \'type\' or \'weather_cell_id\'" +\
                              "of the {} object is missing even though ".format(x) +\
                              "its a GeneratorFluctuating Object."
                    logging.warning(message)
                    #raise Warning(message)
                else:
                    message = "Generator Object found instead of GeneratorFluctuating Object " +\
                              "in {}".format(x)
                    logging.warning(message)
                    #raise Warning(message)
                pass
            except KeyError:
                # when one of the keys are missing in either the feedin or the capacities
                message = "One of the keys of {} are absent in either the feedin or the".format(x) +\
                          " generator fluctuating timeseries  object is missing"
                logging.warning(message)
                #raise Warning(message)
                pass

        # get mode of curtailment and the arguments necessary
        if self.mode == 'curtail_all':
            curtail_function = curtailment.curtail_all
        elif self.mode == 'curtail_voltage':
            curtail_function = curtailment.curtail_voltage
        else:
            raise ValueError('{} is not a valid mode.'.format(self.mode))

        # perform the mode of curtailment with some relevant checks
        # as to what the inputs are
        if isinstance(self.curtailment_ts, pd.Series):
            curtail_function(self.feedin,
                             self.curtailment_ts,
                             edisgo_object,
                             **kwargs)
        elif isinstance(self.curtailment_ts, pd.DataFrame):
            if isinstance(self.curtailment_ts.columns, pd.MultiIndex):
                col_tuple_list = self.curtailment_ts.columns.tolist()
                for col_slice in col_tuple_list:
                    feedin_slice = self.feedin.loc[:, (slice(None),
                                                       slice(None),
                                                       col_slice[0],
                                                       col_slice[1])]
                    feedin_slice.columns = feedin_slice.columns.remove_unused_levels()
                    if feedin_slice.size > 0:
                        curtail_function(feedin_slice,
                                         self.curtailment_ts[col_slice],
                                         edisgo_object,
                                         **kwargs)
                    else:
                        message = "In this grid there seems to be no feedin time series" +\
                            " or generators corresponding to the combination of {}".format(col_slice)
                        logging.warning(message)
            else:
                # when there is no multi-index then we assume that this is only
                # curtailed through technology or with weather cell id only
                if self.curtailment_ts.columns.dtype == object:
                    # this is when technology is given as strings
                    for tech in self.curtailment_ts.columns:
                        curtail_function(self.feedin.loc[:, (slice(None),
                                                             slice(None),
                                                             tech,
                                                             slice(None))],
                                         self.curtailment_ts[tech],
                                         edisgo_object,
                                         **kwargs)
                elif self.curtailment_ts.columns.dtype == int:
                    # this is when weather_cell_id is given as strings
                    for w_id in self.curtailment_ts.columns:
                        curtail_function(self.feedin.loc[:, (slice(None),
                                                             slice(None),
                                                             slice(None),
                                                             w_id)],
                                         self.curtailment_ts[w_id],
                                         edisgo_object,
                                         **kwargs)
                else:
                    message = 'Unallowed type {} of provided curtailment time ' \
                              'series labels. Must either be string (like \'solar\') or ' \
                              'integer (like w_id 933).'.format(type(self.curtailment_ts))
                    logging.error(message)
                    raise TypeError(message)
        else:
            message = 'Unallowed type {} of provided curtailment time ' \
                      'series. Must either be pandas.Series or ' \
                      'pandas.DataFrame.'.format(type(self.curtailment_ts))
            logging.error(message)
            raise TypeError(message)

        # clear the pypsa object so that it doesn't interfere with further calculations
        edisgo_object.network.pypsa = None

        # check if curtailment exceeds feed-in
        self._check_curtailment(edisgo_object.network)

    def _check_timeindex(self, network):
        """
        Raises an error if time index of curtailment time series does not
        comply with the time index of load and feed-in time series.

        Parameters
        -----------
        curtailment_ts : :pandas:`pandas.Series<series>` or :pandas:`pandas.DataFrame<dataframe>`
            See parameter `total_curtailment_ts` in class definition for more
            information.

        """

        try:
            self.curtailment_ts.loc[network.timeseries.timeindex]
        except:
            message = 'Time index of curtailment time series does not match ' \
                      'with load and feed-in time series.'
            logging.error(message)
            raise KeyError(message)
        # raise warning if time indexes do not have the same entries
        if pd.Series(network.timeseries.generation_fluctuating.
                             index).equals(pd.Series(
            self.curtailment_ts.index)) is False:
            logging.warning('Time index of curtailment time series is not '
                            'equal to the feed-in time series index.')

    def _check_curtailment(self, network):
        """
        Raises an error if the curtailment at any time step exceeds the
        feed-in at that time.

        Parameters
        -----------
        feedin : :pandas:`pandas.DataFrame<dataframe>`
            DataFrame with feed-in time series in kW. The DataFrame needs to have
            the same columns as the curtailment DataFrame.
        network : :class:`~.grid.network.Network`

        """

        feedin_ts_compare = self.feedin.copy()
        for r in range(len(feedin_ts_compare.columns.levels)-1):
            feedin_ts_compare.columns = feedin_ts_compare.columns.droplevel(1)
        # need an if condition to remove the weather_cell_id level too

        if not (feedin_ts_compare.loc[:, network.timeseries.curtailment.columns]
                >= network.timeseries.curtailment).all().all():
            message = 'Curtailment exceeds feed-in.'
            logging.error(message)
            raise TypeError(message)


class StorageControl:
    """
    Integrates storages into the grid.

    Parameters
    ----------
    network : :class:`~.grid.network.Network`
    timeseries_battery : :obj:`str` or :pandas:`pandas.Series<series>` or :obj:`dict`
        Parameter used to obtain time series of active power the battery
        storage(s) is/are charged (negative) or discharged (positive) with. Can
        either be a given time series or an operation strategy.
        Possible options are:

        * Time series
          Time series the storage will be charged and discharged with can be
          set directly by providing a :pandas:`pandas.Series<series>` with
          time series of active charge (negative) and discharge (positive)
          power, normalized with corresponding storage capacity. Index needs
          to be a :pandas:`pandas.DatetimeIndex<datetimeindex>`.
          In case of more than one storage provide a :obj:`dict` where each
          entry represents a storage. Keys of the dictionary have to match
          the keys of the `battery_parameters dictionary`, values must
          contain the corresponding time series as
          :pandas:`pandas.Series<series>`.
        * 'fifty-fifty'
          Storage operation depends on actual power of generators. If
          cumulative generation exceeds 50% of the nominal power, the storage
          will charge. Otherwise, the storage will discharge.

        Default: None.
    battery_parameters : :obj:`dict`
        Dictionary with storage parameters. Format must be as follows:

        .. code-block:: python

            {
                'nominal_capacity': <float>, # in kWh
                'soc_initial': <float>, # in kWh
                'efficiency_in': <float>, # in per unit 0..1
                'efficiency_out': <float>, # in per unit 0..1
                'standing_loss': <float> # in per unit 0..1
            }

        In case of more than one storage provide a :obj:`dict` where each
        entry represents a storage. Keys of the dictionary have to match
        the keys of the `timeseries_battery` dictionary, values must
        contain the corresponding parameters dictionary specified above.
    battery_position : None or :obj:`str` or :class:`~.grid.components.Station` or :class:`~.grid.components.BranchTee` or :obj:`dict`
        To position the storage a positioning strategy can be used or a
        node in the grid can be directly specified. Possible options are:

        * 'hvmv_substation_busbar'
          Places a storage unit directly at the HV/MV station's bus bar.
        * :class:`~.grid.components.Station` or :class:`~.grid.components.BranchTee`
          Specifies a node the storage should be connected to.

        In case of more than one storage provide a :obj:`dict` where each
        entry represents a storage. Keys of the dictionary have to match
        the keys of the `timeseries_battery` and `battery_parameters`
        dictionaries, values must contain the corresponding positioning
        strategy or node to connect the storage to.

    """

    def __init__(self, network, timeseries_battery, battery_parameters,
                 battery_position):

        self.network = network

        if isinstance(timeseries_battery, dict):
            for storage, ts in timeseries_battery.items():
                try:
                    params = battery_parameters[storage]
                    position = battery_position[storage]
                except KeyError:
                    message = 'Please provide storage parameters or ' \
                              'position for storage {}.'.format(storage)
                    logging.error(message)
                    raise KeyError(message)
                self._integrate_storage(ts, params, position)
        else:
            self._integrate_storage(timeseries_battery, battery_parameters,
                                    battery_position)

    def _integrate_storage(self, timeseries, params, position):
        """
        Integrate storage units in the grid and specify its operational mode.

        Parameters
        ----------
        timeseries : :obj:`str` or :pandas:`pandas.Series<series>`
            Parameter used to obtain time series of active power the battery
            storage is charged (negative) or discharged (positive) with. Can
            either be a given time series or an operation strategy. See class
            definition for more information
        params : :obj:`dict`
            Dictionary with storage parameters for one storage. See class
            definition for more information on what parameters must be
            provided.
        position : :obj:`str` or :class:`~.grid.components.Station` or :class:`~.grid.components.BranchTee`
            Parameter used to place the storage. See class definition for more
            information.

        """
        # place storage
        if position == 'hvmv_substation_busbar':
            storage = storage_integration.storage_at_hvmv_substation(
                self.network.mv_grid, params)
        elif isinstance(position, Station) or isinstance(position, BranchTee):
            storage = storage_integration.set_up_storage(
                params, position)
            storage_integration.connect_storage(storage, position)
        else:
            message = 'Provided battery position option {} is not ' \
                      'valid.'.format(timeseries)
            logging.error(message)
            raise KeyError(message)

        # implement operation strategy
        if isinstance(timeseries, pd.Series):
            # ToDo: Eingabe von Blindleistung auch ermöglichen?
            timeseries = pd.DataFrame(data={'p': timeseries,
                                            'q': [0] * len(timeseries)},
                                      index=timeseries.index)
            self._check_timeindex(timeseries)
            storage.timeseries = timeseries
        elif timeseries == 'fifty-fifty':
            storage_operation.fifty_fifty(storage)
        else:
            message = 'Provided battery timeseries option {} is not ' \
                      'valid.'.format(timeseries)
            logging.error(message)
            raise KeyError(message)

    def _check_timeindex(self, timeseries):
        """
        Raises an error if time index of battery time series does not
        comply with the time index of load and feed-in time series.

        Parameters
        -----------
        timeseries : :pandas:`pandas.DataFrame<dataframe>`
            DataFrame containing active power the storage is charged (negative)
            and discharged (positive) with in kW in column 'p' and
            reactive power in kVA in column 'q'.

        """
        try:
            timeseries.loc[self.network.timeseries.timeindex]
        except:
            message = 'Time index of battery time series does not match ' \
                      'with load and feed-in time series.'
            logging.error(message)
            raise KeyError(message)


class TimeSeries:
    """Defines an eDisGo time series

    Contains time series for loads (sector-specific) and generators
    (technology-specific), e.g. tech. solar.

    Attributes
    ----------
    generation_fluctuating : :pandas:`pandas.DataFrame<dataframe>`, optional
        DataFrame with active power feed-in time series for fluctuating
        renewables solar and wind, normalized with corresponding capacity.
        Time series can either be aggregated by technology type or by type
        and weather cell ID. In the first case columns of the DataFrame are
        'solar' and 'wind'; in the second case columns need to be a
        :pandas:`pandas.MultiIndex<multiindex>` with the first level
        containing the type and the second level the weather cell ID.
        Default: None.
    generation_dispatchable : :pandas:`pandas.DataFrame<dataframe>`, optional
        DataFrame with time series for active power of each (aggregated)
        type of dispatchable generator normalized with corresponding capacity.
        Columns represent generator type:

        * 'gas'
        * 'coal'
        * 'biomass'
        * 'other'
        * ...

        Use 'other' if you don't want to explicitly provide every possible
        type. Default: None.
    load : :pandas:`pandas.DataFrame<dataframe>`, optional
        DataFrame with active power of load time series of each (cumulative)
        type of load, normalized with corresponding annual energy demand.
        Columns represent load type:

        * 'residential'
        * 'retail'
        * 'industrial'
        * 'agricultural'

         Default: None.
    curtailment : :pandas:`pandas.DataFrame<dataframe>` or List, optional
        In the case curtailment is applied to all fluctuating renewables
        this needs to be a DataFrame with active power curtailment time series.
        Time series can either be aggregated by technology type or by type
        and weather cell ID. In the first case columns of the DataFrame are
        'solar' and 'wind'; in the second case columns need to be a
        :pandas:`pandas.MultiIndex<multiindex>` with the first level
        containing the type and the second level the weather cell ID.
        In the case curtailment is only applied to specific generators, this
        parameter needs to be a list of all generators that are curtailed.
        Default: None.
    timeindex : :pandas:`pandas.DatetimeIndex<datetimeindex>`, optional
        Can be used to define a time range for which to obtain the provided
        time series and run power flow analysis. Default: None.

    See also
    --------
    edisgo.grid.components.Generator : Usage details of :meth:`_generation`
    edisgo.grid.components.Load : Usage details of :meth:`_load`

    """

    def __init__(self, **kwargs):
        self._generation_dispatchable = kwargs.get('generation_dispatchable',
                                                   None)
        self._generation_fluctuating = kwargs.get('generation_fluctuating',
                                                  None)
        self._load = kwargs.get('load', None)
        self._curtailment = kwargs.get('curtailment', None)
        self._timeindex = kwargs.get('timeindex', None)

    @property
    def generation_dispatchable(self):
        """
        Get generation time series of dispatchable generators (only active
        power)

        Returns
        -------
        :pandas:`pandas.DataFrame<dataframe>`
            See class definition for details.
        """
        try:
            return self._generation_dispatchable.loc[[self.timeindex], :]
        except:
            return self._generation_dispatchable.loc[self.timeindex, :]

    @generation_dispatchable.setter
    def generation_dispatchable(self, generation_dispatchable_timeseries):
        self._generation_dispatchable = generation_dispatchable_timeseries

    @property
    def generation_fluctuating(self):
        """
        Get generation time series of fluctuating renewables (only active
        power)

        Returns
        -------
        :pandas:`pandas.DataFrame<dataframe>`
            See class definition for details.

        """
        try:
            return self._generation_fluctuating.loc[[self.timeindex], :]
        except:
            return self._generation_fluctuating.loc[self.timeindex, :]

    @generation_fluctuating.setter
    def generation_fluctuating(self, generation_fluc_timeseries):
        self._generation_fluctuating = generation_fluc_timeseries

    @property
    def load(self):
        """
        Get load timeseries (only active power)

        Returns
        -------
        dict or :pandas:`pandas.DataFrame<dataframe>`
            See class definition for details.

        """
        try:
            return self._load.loc[[self.timeindex], :]
        except:
            return self._load.loc[self.timeindex, :]

    @load.setter
    def load(self, load_timeseries):
        self._load = load_timeseries

    @property
    def timeindex(self):
        """
        Parameters
        ----------
        time_range : :pandas:`pandas.DatetimeIndex<datetimeindex>`
            Time range of power flow analysis

        Returns
        -------
        :pandas:`pandas.DatetimeIndex<datetimeindex>`
            See class definition for details.

        """
        return self._timeindex

    @timeindex.setter
    def timeindex(self, time_range):
        self._timeindex = time_range

    @property
    def curtailment(self):
        """
        Get curtailment time series of dispatchable generators (only active
        power)

        Parameters
        ----------
        curtailment : list or :pandas:`pandas.DataFrame<dataframe>`
            See class definition for details.

        Returns
        -------
        :pandas:`pandas.DataFrame<dataframe>`
            In the case curtailment is applied to all solar and wind generators
            curtailment time series either aggregated by technology type or by
            type and weather cell ID are returnded. In the first case columns
            of the DataFrame are 'solar' and 'wind'; in the second case columns
            need to be a :pandas:`pandas.MultiIndex<multiindex>` with the
            first level containing the type and the second level the weather
            cell ID.
            In the case curtailment is only applied to specific generators,
            curtailment time series of all curtailed generators, specified in
            by the column name are returned.

        """
        if self._curtailment is not None:
            if isinstance(self._curtailment, pd.DataFrame):
                try:
                    return self._curtailment.loc[[self.timeindex], :]
                except:
                    return self._curtailment.loc[self.timeindex, :]
            elif isinstance(self._curtailment, list):
                try:
                    curtailment = pd.DataFrame()
                    for gen in self._curtailment:
                        curtailment[gen] = gen.curtailment
                    return curtailment
                except:
                    raise
        else:
            return None

    @curtailment.setter
    def curtailment(self, curtailment):
        self._curtailment = curtailment


class ETraGoSpecs:
    """Defines an eTraGo object used in project open_eGo

    Contains specifications which are to be fulfilled at transition point
    (superior HV-MV substation) for a specific scenario.

    Parameters
    ----------
    battery_capacity: :obj:`float`, optional
        Capacity of virtual battery at Transition Point in kWh.
    battery_active_power : :pandas:`pandas.Series<series>`, optional
        Time series of active power the (virtual) battery (at Transition Point)
        is charged (negative) or discharged (positive) with in kW.
    conv_dispatch : :pandas:`pandas.DataFrame<dataframe>`, optional
        Time series of active power for each (aggregated) type of flexible
        generators normalized with corresponding capacity.
        Columns represent generator type:

        * 'gas'
        * 'coal'
        * 'biomass'
        * ...

    ren_dispatch : :pandas:`pandas.DataFrame<dataframe>`, optional
        Time series of active power of wind and solar aggregates,
        normalized with corresponding capacity.
        Columns represent ren_id (see _renewables):

        * '0'
        * '1'
        * ...

    curtailment : :pandas:`pandas.DataFrame<dataframe>`, optional
        Time series of curtailed power for wind and solar aggregates,
        normalized with corresponding capacity.
        Columns represent ren_id (see _renewables):

        * '0'
        * '1'
        * ...

    renewables : :pandas:`pandas.DataFrame<dataframe>`, optional
        Dataframe containing `ren_id` specifying type (wind or solar) and
        weather cell ID.
        Columns are:

        * 'name' (type, e.g. 'solar')
        * 'w_id' (weather cell ID)
        * 'ren_id'

    ding0_grid : file: :obj:`str` or :class:`ding0.core.NetworkDing0`
        If a str is provided it is assumed it points to a pickle with Ding0
        grid data. This file will be read. If an object of the type
        :class:`ding0.core.NetworkDing0` data will be used directly from this
        object.

    Notes
    ------
    What has changed to before:

    * ding0_grid has to be provided here

    """

    def __init__(self, **kwargs):

        # get feed-in time series of renewables
        timeseries_generation_fluc = self._get_feedin_fluctuating(
            ren_dispatch=kwargs.get('ren_dispatch', None),
            curtailment=kwargs.get('curtailment', None),
            renewables=kwargs.get('renewables', None))
        timeseries_generation_disp = kwargs.get('conv_dispatch', None)

        # set up EDisGo object
        self.edisgo = EDisGo(
            ding0_grid=kwargs.get('ding0_grid', None),
            timeseries_generation_fluctuating=timeseries_generation_fluc,
            timeseries_generation_dispatchable=timeseries_generation_disp,
            timeseries_load='demandlib',
            timeindex=timeseries_generation_disp.index)

        if kwargs.get('curtailment', None) is not None:
            # get curtailment time series in kW and hand it over to EDisGo
            timeseries_curtailment = self._get_curtailment(
                curtailment=kwargs.get('curtailment', None),
                renewables=kwargs.get('renewables', None))
            self.edisgo.curtail(curtailment_methodology='curtail_all',
                                timeseries_curtailment=timeseries_curtailment)

        if kwargs.get('battery_active_power', None) is not None:
            # integrate storage
            battery_params = {
                'nominal_capacity': kwargs.get('battery_capacity', None),
                'soc_initial': 0.0,
                'efficiency_in': 1.0,
                'efficiency_out': 1.0,
                'standing_loss': 0.0}
            self.edisgo.integrate_storage(
                timeseries_battery=kwargs.get('battery_active_power', None),
                battery_parameters=battery_params,
                battery_position='hvmv_substation_busbar')

    def _get_feedin_fluctuating(self, ren_dispatch, curtailment, renewables):
        # get feed-in without curtailment
        if curtailment is not None:
            feedin = ren_dispatch + curtailment
        else:
            feedin = ren_dispatch
        # change column names
        new_columns = [
            (renewables[renewables.ren_id == col].name.iloc[0],
             renewables[renewables.ren_id == col].w_id.iloc[0])
            for col in feedin.columns]
        feedin.columns = pd.MultiIndex.from_tuples(new_columns)
        # aggregate wind and solar time series until generators get a weather
        # ID
        return feedin

    def _get_curtailment(self, curtailment, renewables):

        # get installed capacities of wind and solar generators
        # ToDo: Differentiate by weather cell ID once generators have one
        gens = list(self.edisgo.network.mv_grid.graph.nodes_by_attribute(
            'generator'))
        for lv_grid in self.edisgo.network.mv_grid.lv_grids:
            gens.extend(list(lv_grid.graph.nodes_by_attribute('generator')))
        dict_capacities = {'solar': 0, 'wind': 0}
        for gen in gens:
            if gen.type in ['solar', 'wind']:
                dict_capacities[gen.type] = gen.nominal_capacity

        # change column names of curtailment DataFrame to
        new_columns = [
            (renewables[renewables.ren_id == col].name.iloc[0],
             renewables[renewables.ren_id == col].w_id.iloc[0])
            for col in curtailment.columns]
        curtailment.columns = pd.MultiIndex.from_tuples(new_columns)
        # aggregate wind and solar time series until generators get a weather
        # ID
        # ToDo: Remove when generators have weather cell ID
        curtailment = pd.DataFrame(data={'wind': curtailment.wind.sum(axis=1),
                                         'solar': curtailment.solar.sum(axis=1)})

        # calculate absolute curtailment
        timeseries_curtailment = curtailment.multiply(
            pd.Series(dict_capacities))

        return timeseries_curtailment


class Results:
    """
    Power flow analysis results management

    Includes raw power flow analysis results, history of measures to increase
    the grid's hosting capacity and information about changes of equipment.

    Attributes
    ----------
    measures: list
        A stack that details the history of measures to increase grid's hosting
        capacity. The last item refers to the latest measure. The key
        `original` refers to the state of the grid topology as it was initially
        imported.

    """

    # ToDo: maybe add setter to alter list of measures

    def __init__(self):
        self._measures = ['original']
        self._pfa_p = None
        self._pfa_q = None
        self._pfa_v_mag_pu = None
        self._i_res = None
        self._equipment_changes = pd.DataFrame()
        self._grid_expansion_costs = None
        self._unresolved_issues = {}

    @property
    def pfa_p(self):
        """
        Active power results from power flow analysis in kW.

        Holds power flow analysis results for active power for the last
        iteration step. Index of the DataFrame is a DatetimeIndex indicating
        the time period the power flow analysis was conducted for; columns
        of the DataFrame are the edges as well as stations of the grid
        topology.

        Parameters
        ----------
        pypsa: `pandas.DataFrame<dataframe>`
            Results time series of active power P in kW from the
            `PyPSA network <https://www.pypsa.org/doc/components.html#network>`_

            Provide this if you want to set values. For retrieval of data do not
            pass an argument

        Returns
        -------
        :pandas:`pandas.DataFrame<dataframe>`
            Active power results from power flow analysis

        """
        return self._pfa_p

    @pfa_p.setter
    def pfa_p(self, pypsa):
        self._pfa_p = pypsa

    @property
    def pfa_q(self):
        """
        Reactive power results from power flow analysis in kvar.

        Holds power flow analysis results for reactive power for the last
        iteration step. Index of the DataFrame is a DatetimeIndex indicating
        the time period the power flow analysis was conducted for; columns
        of the DataFrame are the edges as well as stations of the grid
        topology.

        Parameters
        ----------
        pypsa: `pandas.DataFrame<dataframe>`
            Results time series of reactive power Q in kvar from the
            `PyPSA network <https://www.pypsa.org/doc/components.html#network>`_

            Provide this if you want to set values. For retrieval of data do not
            pass an argument

        Returns
        -------
        :pandas:`pandas.DataFrame<dataframe>`
            Reactive power results from power flow analysis

        """
        return self._pfa_q

    @pfa_q.setter
    def pfa_q(self, pypsa):
        self._pfa_q = pypsa

    @property
    def pfa_v_mag_pu(self):
        """
        Voltage deviation at node in p.u.

        Holds power flow analysis results for relative voltage deviation for
        the last iteration step. Index of the DataFrame is a DatetimeIndex
        indicating the time period the power flow analysis was conducted for;
        columns of the DataFrame are the nodes as well as stations of the grid
        topology.

        Parameters
        ----------
        pypsa: `pandas.DataFrame<dataframe>`
            Results time series of voltage deviation in p.u. from the
            `PyPSA network <https://www.pypsa.org/doc/components.html#network>`_

            Provide this if you want to set values. For retrieval of data do
            not pass an argument

        Returns
        -------
        :pandas:`pandas.DataFrame<dataframe>`
            Voltage level nodes of grid

        """
        return self._pfa_v_mag_pu

    @pfa_v_mag_pu.setter
    def pfa_v_mag_pu(self, pypsa):
        self._pfa_v_mag_pu = pypsa

    @property
    def i_res(self):
        """
        Current results from power flow analysis in A.

        Holds power flow analysis results for current for the last
        iteration step. Index of the DataFrame is a DatetimeIndex indicating
        the time period the power flow analysis was conducted for; columns
        of the DataFrame are the edges as well as stations of the grid
        topology.

        Parameters
        ----------
        pypsa: `pandas.DataFrame<dataframe>`
            Results time series of current in A from the
            `PyPSA network <https://www.pypsa.org/doc/components.html#network>`_

            Provide this if you want to set values. For retrieval of data do
            not pass an argument

        Returns
        -------
        :pandas:`pandas.DataFrame<dataframe>`
            Current results from power flow analysis

        """
        return self._i_res

    @i_res.setter
    def i_res(self, pypsa):
        self._i_res = pypsa

    @property
    def equipment_changes(self):
        """
        Tracks changes in the equipment (e.g. replaced or added cable, etc.)

        The DataFrame is indexed by the component(
        :class:`~.grid.components.Line`, :class:`~.grid.components.Station`,
        etc.) and has the following columns:

        equipment: detailing what was changed (line, station, battery,
        curtailment). For ease of referencing we take the component itself.
        For lines we take the line-dict, for stations the transformers, for
        batteries the battery-object itself and for curtailment
        either a dict providing the details of curtailment or a curtailment
        object if this makes more sense (has to be defined).

        change: string {'added' | 'removed'}
            says if something was added or removed

        iteration_step: int
            Used for the update of the pypsa network to only consider changes
            since the last power flow analysis.

        quantity: int
            Number of components added or removed. Only relevant for
            calculation of grid expansion costs to keep track of how many
            new standard lines were added.

        Parameters
        ----------
        changes: `pandas.DataFrame<dataframe>`
            Provide this if you want to set values. For retrieval of data do
            not pass an argument.

        Returns
        -------
        :pandas:`pandas.DataFrame<dataframe>`
            Equipment changes

        """
        return self._equipment_changes

    @equipment_changes.setter
    def equipment_changes(self, changes):
        self._equipment_changes = changes

    @property
    def grid_expansion_costs(self):
        """
        Holds grid expansion costs in kEUR due to grid expansion measures
        tracked in self.equipment_changes and calculated in
        edisgo.flex_opt.costs.grid_expansion_costs()

        Parameters
        ----------
        total_costs : :pandas:`pandas.DataFrame<dataframe>`

            DataFrame containing type and costs plus in the case of lines the
            line length and number of parallel lines of each reinforced
            transformer and line. Provide this if you want to set
            grid_expansion_costs. For retrieval of costs do not pass an
            argument.

            Index of the DataFrame is the representation of the respective
            object, columns are the following:

            type: String
                Transformer size or cable name

            total_costs: float
                Costs of equipment in kEUR. For lines the line length and
                number of parallel lines is already included in the total
                costs.

            quantity: int
                For transformers quantity is always one, for lines it specifies
                the number of parallel lines.

            line_length: float
                Length of line or in case of parallel lines all lines in km.

        Returns
        -------
        :pandas:`pandas.DataFrame<dataframe>`
            Costs of each reinforced equipment in kEUR.

        Notes
        -------
        Total grid expansion costs can be obtained through
        costs.total_costs.sum().

        """
        return self._grid_expansion_costs

    @grid_expansion_costs.setter
    def grid_expansion_costs(self, total_costs):
        self._grid_expansion_costs = total_costs

    @property
    def unresolved_issues(self):
        """
        Holds lines and nodes where over-loading or over-voltage issues
        could not be solved in grid reinforcement.

        In case over-loading or over-voltage issues could not be solved
        after maximum number of iterations, grid reinforcement is not
        aborted but grid expansion costs are still calculated and unresolved
        issues listed here.

        Parameters
        ----------
        issues : dict

            Dictionary of critical lines/stations with relative over-loading
            and critical nodes with voltage deviation in p.u.. Format:

            .. code-block:: python

                {crit_line_1: rel_overloading_1, ...,
                 crit_line_n: rel_overloading_n,
                 crit_node_1: v_mag_pu_node_1, ...,
                 crit_node_n: v_mag_pu_node_n}

            Provide this if you want to set unresolved_issues. For retrieval
            of unresolved issues do not pass an argument.

        Returns
        -------
        Dictionary
            Dictionary of critical lines/stations with relative over-loading
            and critical nodes with voltage deviation in p.u.

        """
        return self._unresolved_issues

    @unresolved_issues.setter
    def unresolved_issues(self, issues):
        self._unresolved_issues = issues

    def s_res(self, components=None):
        """
        Get resulting apparent power in kVA at line(s) and transformer(s).

        The apparent power at a line (or transformer) is determined from the
        maximum values of active power P and reactive power Q.

        .. math::

            S = max(\sqrt{p0^2 + q0^2}, \sqrt{p1^2 + q1^2})

        Parameters
        ----------
        components : :class:`~.grid.components.Line` or
            :class:`~.grid.components.Transformer`
            Could be a list of instances of these classes

            Line or Transformers objects of grid topology. If not provided
            (respectively None) defaults to return `s_res` of all lines and
            transformers in the grid.

        Returns
        -------
        :pandas:`pandas.DataFrame<dataframe>`
            Apparent power for `lines` and/or `transformers`

        """

        if components is not None:
            labels_included = []
            labels_not_included = []
            labels = [repr(l) for l in components]
            for label in labels:
                if (label in list(self.pfa_p.columns) and
                        label in list(self.pfa_q.columns)):
                    labels_included.append(label)
                else:
                    labels_not_included.append(label)
            if labels_not_included:
                print("Apparent power for {lines} are not returned from "
                      "PFA".format(lines=labels_not_included))
        else:
            labels_included = self.pfa_p.columns

        s_res = ((self.pfa_p[labels_included] ** 2 + self.pfa_q[
            labels_included] ** 2)).applymap(sqrt)

        return s_res

    def v_res(self, nodes=None, generators=None, level=None):
        """
        Get resulting voltage level at node

        Parameters
        ----------
        nodes :  {:class:`~.grid.components.Load`, :class:`~.grid.components.Generator`, ...} or :obj:`list` of
            grid topology component or `list` grid topology components
            If not provided defaults to column names available in grid level
            `level`
        level : str
            Either 'mv' or 'lv' or None (default). Depending which grid level results you are
            interested in. It is required to provide this argument in order
            to distinguish voltage levels at primary and secondary side of the
            transformer/LV station.
            If not provided (respectively None) defaults to ['mv', 'lv'].

        Returns
        -------
        :pandas:`pandas.DataFrame<dataframe>`
            Resulting voltage levels obtained from power flow analysis

        Notes
        -----
        Limitation:  When power flow analysis is performed for MV only
        (with aggregated LV loads and generators) this methods only returns
        voltage at secondary side busbar and not at load/generator.

        """
        # First check if results are available:
        if hasattr(self, 'pfa_v_mag_pu'):
            # unless index is lexsorted, it cannot be sliced
            self.pfa_v_mag_pu.sort_index(axis=1, inplace=True)
        else:
            message = "No Power Flow Calculation has be done yet, so there are no results yet."
            raise AttributeError

        if level is None:
            level = ['mv', 'lv']

        if nodes is None:
            return self.pfa_v_mag_pu.loc[:, (level, slice(None))]
        else:
            labels = list(map(repr, nodes.copy()))
            not_included = [_ for _ in labels
                            if _ not in list(self.pfa_v_mag_pu[level].columns)]
            labels_included = [_ for _ in labels if _ not in not_included]

            if not_included:
                logging.info("Voltage levels for {nodes} are not returned from PFA".format(
                nodes=not_included))
            return self.pfa_v_mag_pu.loc[:, (level, labels_included)]<|MERGE_RESOLUTION|>--- conflicted
+++ resolved
@@ -51,28 +51,16 @@
 
     mv_grid_id : :obj:`str`
         MV grid ID used in import of ding0 grid.
-<<<<<<< HEAD
-        ToDo: explain where MV grid IDs come from
-    ding0_grid : :obj:`str` or :class:`ding0.core.GridDing0`
+
+        .. ToDo: explain where MV grid IDs come from
+
+    ding0_grid : file: :obj:`str` or :class:`ding0.core.NetworkDing0`
         This parameter defines how the MV and LV grid topology and necessary
-        equipment, generator and load parameters are set up. At the moment
-        there are only options to import grids from
-        `Ding0 <https://github.com/openego/ding0>`_.
-        If a string is provided it is checked whether it points to a pickle
-        file or a directory with Ding0 grid data. If an object of the type
-        :class:`ding0.core.GridDing0` is provided data will be used directly
-        from this object. For details see
-        :func:`edisgo.grid.network.import_from_ding0`.
-=======
-
-        .. ToDo: explain where MV grid IDs come from
-
-    ding0_grid : file: :obj:`str` or :class:`ding0.core.NetworkDing0`
-        If a str is provided it is assumed it points to a pickle with Ding0
-        grid data. This file will be read. If an object of the type
+        equipment, generator and load parameters are set up.
+        If a str is provided it is assumed it points to a pickle file or
+	a directory of csv files with Ding0 grid data. If an object of the type
         :class:`ding0.core.NetworkDing0` data will be used directly from this
         object.
->>>>>>> e65e2fdd
         This will probably be removed when ding0 grids are in oedb.
     config_path : None or :obj:`str` or :obj:`dict`
         Path to the config directory. Options are:
@@ -219,7 +207,7 @@
         and weather cell ID. In the first case columns of the DataFrame are
         'solar' and 'wind'; in the second case columns need to be a
         :pandas:`pandas.MultiIndex<multiindex>` with the first level
-        containing the type and the second level the weather cell IDs. See
+        containing the type and the second level the weather cell ids. See
         `timeseries_generation_fluctuating` parameter for further explanation
         of the weather cell ID. Index needs to be a
         :pandas:`pandas.DatetimeIndex<datetimeindex>`. Default: None.
@@ -425,15 +413,8 @@
         representation to the PyPSA format and stores it to
         :attr:`self.network.pypsa`.
 
-<<<<<<< HEAD
-        TODO: extend doctring by
-
-        * How power plants are modeled, if possible use a link
-        * Where to find and adjust power flow analysis defining parameters
-=======
          .. ToDo: explain how power plants are modeled, if possible use a link
          .. ToDo: explain where to find and adjust power flow analysis defining parameters
->>>>>>> e65e2fdd
 
         See Also
         --------
@@ -1099,7 +1080,7 @@
 
         self.timeseries.generation_dispatchable = pd.DataFrame(
             {'other': [worst_case_scale_factors[
-                           '{}_feedin_other'.format(mode)] for mode in modes]},
+                          '{}_feedin_other'.format(mode)] for mode in modes]},
             index=self.timeseries.timeindex)
 
     def _worst_case_load(self, worst_case_scale_factors,
