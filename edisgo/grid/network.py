--- conflicted
+++ resolved
@@ -4,8 +4,6 @@
 from math import sqrt
 import logging
 import datetime
-
-from matplotlib import pyplot as plt
 
 import edisgo
 from edisgo.tools import config, pypsa_io, tools
@@ -1179,72 +1177,6 @@
         # type, etc.)
         generators = get_gen_info(edisgo.network, 'mvlv', fluctuating=True)
 
-<<<<<<< HEAD
-        # multiply feedin per type/weather cell id or both to capacities
-        # this is a workaround for pandas currently not allowing multiindex dataframes
-        # to be multiplied  and broadcast on two levels (type and weather_cell_id)
-        for x in self.feedin.columns.levels[0]:
-            try:
-                self.feedin.loc[:, (x, str(x), x.type, x.weather_cell_id)] = \
-                    self.feedin.loc[:, (x, str(x), x.type, x.weather_cell_id)] * \
-                    gen_fluct_ts.loc[:, (x.type, x.weather_cell_id)]
-            except AttributeError:
-                # when either weather_cell_id or type attribute is missing
-                # meaning this could be a Generator Object instead of a Generator Fluctuating
-                if type(x) == edisgo.grid.components.GeneratorFluctuating:
-                    message = "One or both of the attributes, \'type\' or \'weather_cell_id\'" + \
-                              "of the {} object is missing even though ".format(x) + \
-                              "its a GeneratorFluctuating Object."
-                    logging.warning(message)
-                    # raise Warning(message)
-                else:
-                    message = "Generator Object found instead of GeneratorFluctuating Object " + \
-                              "in {}".format(x)
-                    logging.warning(message)
-                    # raise Warning(message)
-                pass
-            except KeyError:
-                # when one of the keys are missing in either the feedin or the capacities
-                message = "One of the keys of {} are absent in either the feedin or the".format(x) + \
-                          " generator fluctuating timeseries  object is missing"
-                logging.warning(message)
-                # raise Warning(message)
-                pass
-
-        # get mode of curtailment and the arguments necessary
-        if self.mode == 'curtail_all':
-            curtail_function = curtailment.curtail_all
-        elif self.mode == 'curtail_voltage':
-            curtail_function = curtailment.curtail_voltage
-        else:
-            raise ValueError('{} is not a valid mode.'.format(self.mode))
-
-        # perform the mode of curtailment with some relevant checks
-        # as to what the inputs are
-        if isinstance(self.curtailment_ts, pd.Series):
-            curtail_function(self.feedin,
-                             self.curtailment_ts,
-                             edisgo_object,
-                             **kwargs)
-        elif isinstance(self.curtailment_ts, pd.DataFrame):
-            if isinstance(self.curtailment_ts.columns, pd.MultiIndex):
-                col_tuple_list = self.curtailment_ts.columns.tolist()
-                for col_slice in col_tuple_list:
-                    feedin_slice = self.feedin.loc[:, (slice(None),
-                                                       slice(None),
-                                                       col_slice[0],
-                                                       col_slice[1])]
-                    feedin_slice.columns = feedin_slice.columns.remove_unused_levels()
-                    if feedin_slice.size > 0:
-                        curtail_function(feedin_slice,
-                                         self.curtailment_ts[col_slice],
-                                         edisgo_object,
-                                         **kwargs)
-                    else:
-                        message = "In this grid there seems to be no feedin time series" + \
-                                  " or generators corresponding to the combination of {}".format(col_slice)
-                        logging.warning(message)
-=======
         # do analyze to get all voltages at generators and feed-in dataframe
         edisgo.analyze()
 
@@ -1280,14 +1212,12 @@
                     curtailment.curtail_voltage(
                         feedin_selected_generators, selected_generators,
                         curtailment_ts.loc[:, col], edisgo, **kwargs)
->>>>>>> 873c67af
             else:
                 raise NotImplementedError
 
         # check if curtailment exceeds feed-in
         self._check_curtailment(edisgo.network, feedin)
 
-<<<<<<< HEAD
         # write curtailment to results to be able to put it out as files for
         # result checking
         # make sure you don't overwrite existing curtailment data
@@ -1295,9 +1225,6 @@
             edisgo_object.network.timeseries.curtailment.copy()
 
     def _check_timeindex(self, network):
-=======
-    def _check_timeindex(self, curtailment_ts, network):
->>>>>>> 873c67af
         """
         Raises an error if time index of curtailment time series does not
         comply with the time index of load and feed-in time series.
@@ -1342,16 +1269,6 @@
         Raises an error if the curtailment at any time step exceeds the
         feed-in at that time.
 
-<<<<<<< HEAD
-        feedin_ts_compare = self.feedin.copy()
-        for r in range(len(feedin_ts_compare.columns.levels) - 1):
-            feedin_ts_compare.columns = feedin_ts_compare.columns.droplevel(1)
-        # need an if condition to remove the weather_cell_id level too
-
-        if not ((feedin_ts_compare.loc[
-                 :, network.timeseries.curtailment.columns] -
-                 network.timeseries.curtailment) > -1e-3).all().all():
-=======
         Parameters
         -----------
         feedin : :pandas:`pandas.DataFrame<dataframe>`
@@ -1366,7 +1283,6 @@
         curtailment_repr = curtailment
         curtailment_repr.columns = gen_repr
         if not ((feedin_repr - curtailment_repr) > -1e-3).all().all():
->>>>>>> 873c67af
             message = 'Curtailment exceeds feed-in.'
             logging.error(message)
             raise TypeError(message)
@@ -2304,7 +2220,6 @@
 
             if not_included:
                 logging.info("Voltage levels for {nodes} are not returned from PFA".format(
-<<<<<<< HEAD
                     nodes=not_included))
             return self.pfa_v_mag_pu[level][labels_included]
 
@@ -2371,8 +2286,4 @@
 
         # unresolved_issues
         unresolved_issues_file = os.path.join(calculated_results_dir, 'unresolved_issues.csv')
-        pd.DataFrame(self.unresolved_issues).to_csv(unresolved_issues_file)
-=======
-                nodes=not_included))
-            return self.pfa_v_mag_pu[level][labels_included]
->>>>>>> 873c67af
+        pd.DataFrame(self.unresolved_issues).to_csv(unresolved_issues_file)