--- conflicted
+++ resolved
@@ -1,12 +1,7 @@
-<<<<<<< HEAD
 from shapely.geometry import LineString
 import networkx as nx
 
 
-class Station:
-    """Station object"""
-
-=======
 class Component:
     """Generic component
 
@@ -21,7 +16,6 @@
     -----
     In case of a MV-LV voltage station, `_grid` refers to the LV grid
     """
->>>>>>> 330a9a45
     def __init__(self, **kwargs):
         self._id = kwargs.get('id', None)
         self._geom = kwargs.get('geom', None)
@@ -154,7 +148,6 @@
 
     def __init__(self, **kwargs):
         super().__init__(**kwargs)
-<<<<<<< HEAD
 
 
 class MVStation(Station):
@@ -188,6 +181,4 @@
         """Provide LineString geometry of line object"""
         adj_nodes = self._grid._graph.nodes_from_line(self)
 
-        return LineString(adj_nodes[0], adj_nodes[1])
-=======
->>>>>>> 330a9a45
+        return LineString(adj_nodes[0], adj_nodes[1])