--- conflicted
+++ resolved
@@ -206,10 +206,7 @@
         self._nominal_capacity = kwargs.get('nominal_capacity', None)
         self._type = kwargs.get('type', None)
         self._subtype = kwargs.get('subtype', None)
-<<<<<<< HEAD
-        self._timeseries = kwargs.get('timeseries', None)
-        self._v_level = kwargs.get('v_level', None)
-=======
+	self._v_level = kwargs.get('v_level', None)
 
         # TODO: replace below dummy timeseries
         hours_of_the_year = 8760
@@ -226,7 +223,6 @@
 
         self._timeseries = pd.DataFrame(ts_dict, index=rng)
         # self._timeseries = kwargs.get('timeseries', None)
->>>>>>> 7ccb55fa
 
     def timeseries(self):
         """Return time series of generator
