import networkx as nx
import os
import numpy as np
import pandas as pd
if not 'READTHEDOCS' in os.environ:
    from shapely.geometry import Point
from edisgo.grid.components import LVStation, BranchTee, Generator, Load, \
    MVDisconnectingPoint, Line, MVStation
from edisgo.grid.grids import LVGrid
from edisgo.flex_opt import exceptions

import logging
logger = logging.getLogger('edisgo')


def position_switch_disconnectors(mv_grid, mode='load', status='open'):
    """
    Determine position of switch disconnector in MV grid rings

    Determination of the switch disconnector location is motivated by placing
    it to minimized load flows in both parts of the ring (half-rings).
    The switch disconnecter will be installed to a LV station, unless none
    exists in a ring. In this case, a node of arbitrary type is chosen for the
    location of the switch disconnecter.

    Parameters
    ----------
    mv_grid : :class:`~.grid.grids.MVGrid`
        MV grid instance
    mode : str
        Define modus switch disconnector positioning: can be performed based of
        'load', 'generation' or both 'loadgen'. Defaults to 'load'
    status : str
        Either 'open' or 'closed'. Define which status is should be set
        initially. Defaults to 'open' (which refers to conditions of normal
        grid operation).

    Returns
    -------
    tuple
        A tuple of size 2 specifying their pair of nodes between which the
        switch disconnector is located. The first node specifies the node that
        actually includes the switch disconnector.

    Notes
    -----
    This function uses `nx.algorithms.find_cycle()` to identify nodes that are
    part of the MV grid ring(s). Make sure grid topology data that is provided
    has closed rings. Otherwise, no location for a switch disconnector can be
    identified.

    """

    def peak_load_gen_at_node(node):
        """Return peak load and peak generation capacity for ``node``

        Parameters
        ----------
        node : object
            Node instance in the grid topology graph

        Returns
        -------
        tuple
            Tuple of size two. First item is the peak load at ``node``; second
            parameters reflects peak generation capacity at ``node``.
            Returned peak_load and generation capacity is given as apparent
            power in kVA.

        """
        if isinstance(node, LVStation):
            node_peak_load = node.grid.peak_load
            node_peak_gen = node.grid.peak_generation
        elif isinstance(node, Generator):
            node_peak_load = 0
            node_peak_gen = node.nominal_capacity
        elif isinstance(node, Load):
            node_peak_load = node.peak_load.sum()
            node_peak_gen = 0
        elif isinstance(node, BranchTee):
            node_peak_load = 0
            node_peak_gen = 0

        return (node_peak_load / cos_phi_load, node_peak_gen / cos_phi_gen)

    def load_gen_from_subtree(graph, ring, node):
        """
        Accumulate load and generation capacity in branches to connecting node
        on the ring.

        Includes peak_load and generation capacity at ``node```itself.

        Parameters
        ----------
        graph : networkx.Graph
            The graph representing the MV grid topology
        ring : list
            A list of ring nodes
        node : networkx.Node
            A member of the ring

        Returns
        -------
        tuple
            Tuple of size two. First item is the peak load of subtree at
            ``node``; second parameter reflects peak generation capacity from
            subtree at ``node``.

        """
        ring_nodes_except_node = [_ for _ in ring if _ is not node]
        non_ring_nodes = [n for n in
                          [_ for _ in graph.nodes()
                           if _ is not mv_grid.station]
                          if n not in ring_nodes_except_node]
        subgraph = graph.subgraph(non_ring_nodes)

        nodes_subtree = nx.dfs_tree(subgraph, source=node)

        if len(nodes_subtree) > 1:
            peak_load_subtree = 0
            peak_gen_subtree = 0
            for n in nodes_subtree.nodes():
                peak_load_subtree_tmp, peak_gen_subtree_tmp = \
                    peak_load_gen_at_node(n)
                peak_load_subtree += peak_load_subtree_tmp
                peak_gen_subtree += peak_gen_subtree_tmp
            return (peak_load_subtree, peak_gen_subtree)
        else:
            return (0, 0)

    cos_phi_load = mv_grid.network.config['reactive_power_factor']['mv_load']
    cos_phi_gen = mv_grid.network.config['reactive_power_factor']['mv_gen']

    # Identify position of switch disconnector (SD)
    rings = nx.algorithms.cycle_basis(mv_grid.graph, root=mv_grid.station)

    for ring in rings:
        ring = [_ for _ in ring if _ is not mv_grid.station]

        node_peak_load = []
        node_peak_gen = []

        # Collect peak load and generation along the ring
        for node in ring:
            if len(mv_grid.graph.edges(nbunch=node)) > 2:
                peak_load, peak_gen = load_gen_from_subtree(
                    mv_grid.graph, ring, node)
            else:
                peak_load, peak_gen = peak_load_gen_at_node(node)

            node_peak_load.append(peak_load)
            node_peak_gen.append(peak_gen)

            # Choose if SD is placed 'load' or 'generation' oriented
            if mode == 'load':
                node_peak_data = node_peak_load
            elif mode == 'generation':
                node_peak_data = node_peak_gen
            elif mode == 'loadgen':
                node_peak_data = node_peak_load if sum(node_peak_load) > sum(
                    node_peak_gen) else node_peak_gen
            else:
                raise ValueError("Mode {mode} is not known!".format(mode=mode))

        # Set start value for difference in ring halfs
        diff_min = 10e9

        # if none of the nodes is of the type LVStation, a switch
        # disconnecter will be installed anyways.
        if any([isinstance(n, LVStation) for n in ring]):
            has_lv_station = True
        else:
            has_lv_station = False
            logging.debug("Ring {} does not have a LV station. "
                          "Switch disconnecter is installed at arbitrary "
                          "node.".format(ring))

        # Identify nodes where switch disconnector is located in between
        for ctr in range(len(node_peak_data)):
            # check if node that owns the switch disconnector is of type
            # LVStation
            if isinstance(ring[ctr - 2], LVStation) or not has_lv_station:
                # Iteratively split route and calc peak load difference
                route_data_part1 = sum(node_peak_data[0:ctr])
                route_data_part2 = sum(node_peak_data[ctr:len(node_peak_data)])
                diff = abs(route_data_part1 - route_data_part2)

                # stop walking through the ring when load/generation is almost
                # equal
                if diff <= diff_min:
                    diff_min = diff
                    position = ctr
                else:
                    break

        # find position of switch disconnector
        node1 = ring[position - 1]
        node2 = ring[position]

        implement_switch_disconnector(mv_grid, node1, node2)

    # open all switch disconnectors
    if status == 'open':
        for sd in mv_grid.graph.nodes_by_attribute('mv_disconnecting_point'):
            sd.open()
    elif status == 'close':
        for sd in mv_grid.graph.nodes_by_attribute('mv_disconnecting_point'):
            sd.close()


def implement_switch_disconnector(mv_grid, node1, node2):
    """
    Install switch disconnector in grid topology

    The graph that represents the grid's topology is altered in such way that
    it explicitly includes a switch disconnector.
    The switch disconnector is always located at ``node1``. Technically, it
    does not make any difference. This is just an convention ensuring
    consistency of multiple runs.

    The ring is still closed after manipulations of this function.

    Parameters
    ----------
    mv_grid : :class:`~.grid.grids.MVGrid`
        MV grid instance
    node1
        A rings node
    node2
        Another rings node

    """
    # Get disconnecting point's location
    line = mv_grid.graph.edge[node1][node2]['line']

    length_sd_line = .75e-3 # in km

    x_sd = node1.geom.x + (length_sd_line / line.length) * (
        node1.geom.x - node2.geom.x)
    y_sd = node1.geom.y + (length_sd_line / line.length) * (
        node1.geom.y - node2.geom.y)

    # Instantiate disconnecting point
    mv_dp_number = len(mv_grid.graph.nodes_by_attribute(
        'mv_disconnecting_point'))
    disconnecting_point = MVDisconnectingPoint(
        id=mv_dp_number + 1,
        geom=Point(x_sd, y_sd),
        grid=mv_grid)
    mv_grid.graph.add_node(disconnecting_point, type='mv_disconnecting_point')

    # Replace original line by a new line
    new_line_attr = {
        'line': Line(
            id=line.id,
            type=line.type,
            length=line.length - length_sd_line,
            grid=mv_grid),
        'type': 'line'}
    mv_grid.graph.remove_edge(node1, node2)
    mv_grid.graph.add_edge(disconnecting_point, node2, new_line_attr)

    # Add disconnecting line segment
    switch_disconnector_line_attr = {
        'line': Line(
                  id="switch_disconnector_line_{}".format(
                      str(mv_dp_number + 1)),
                  type=line.type,
                  length=length_sd_line,
                  grid=mv_grid),
        'type': 'line'}

    mv_grid.graph.add_edge(node1, disconnecting_point,
                           switch_disconnector_line_attr)

    # Set line to switch disconnector
    disconnecting_point.line = mv_grid.graph.line_from_nodes(
        disconnecting_point, node1)


def select_cable(network, level, apparent_power):
    """Selects an appropriate cable type and quantity using given apparent
    power.

    Considers load factor.

    Parameters
    ----------
    network : :class:`~.grid.network.Network`
        The eDisGo container object
    level : :obj:`str`
        Grid level ('mv' or 'lv')
    apparent_power : :obj:`float`
        Apparent power the cable must carry in kVA

    Returns
    -------
    :pandas:`pandas.Series<series>`
        Cable type
    :obj:`ìnt`
        Cable count

    Notes
    ------
    Cable is selected to be able to carry the given `apparent_power`, no load
    factor is considered.

    """

    cable_count = 1

    if level == 'mv':

        available_cables = network.equipment_data['mv_cables'][
            network.equipment_data['mv_cables']['U_n'] ==
            network.mv_grid.voltage_nom]

        suitable_cables = available_cables[
            available_cables['I_max_th'] *
            network.mv_grid.voltage_nom > apparent_power]

        # increase cable count until appropriate cable type is found
        while suitable_cables.empty and cable_count < 20:
            cable_count += 1
            suitable_cables = available_cables[
                available_cables['I_max_th'] *
                network.mv_grid.voltage_nom *
                cable_count > apparent_power]
        if suitable_cables.empty and cable_count == 20:
            raise exceptions.MaximumIterationError(
                "Could not find a suitable cable for apparent power of "
                "{} kVA.".format(apparent_power))

        cable_type = suitable_cables.ix[suitable_cables['I_max_th'].idxmin()]

    elif level == 'lv':

        suitable_cables = network.equipment_data['lv_cables'][
            network.equipment_data['lv_cables']['I_max_th'] *
            network.equipment_data['lv_cables']['U_n'] > apparent_power]

        # increase cable count until appropriate cable type is found
        while suitable_cables.empty and cable_count < 20:
            cable_count += 1
            suitable_cables = network.equipment_data['lv_cables'][
                network.equipment_data['lv_cables']['I_max_th'] *
                network.equipment_data['lv_cables']['U_n'] *
                cable_count > apparent_power]
        if suitable_cables.empty and cable_count == 20:
            raise exceptions.MaximumIterationError(
                "Could not find a suitable cable for apparent power of "
                "{} kVA.".format(apparent_power))

        cable_type = suitable_cables.ix[suitable_cables['I_max_th'].idxmin()]

    else:
        raise ValueError('Please supply a level (either \'mv\' or \'lv\').')

    return cable_type, cable_count


def get_gen_info(network, level='mvlv'):
    """
    Gets all the installed generators with some additional information.

    Parameters
    ----------
    network : :class:`~.grid.network.Network`
        Network object holding the grid data.
    level : :obj:`str`
        Defines which generators are returned. Possible options are:

        * 'mv'
          Only generators connected to the MV grid are returned.
        * 'lv'
          Only generators connected to the LV grids are returned.
        * 'mvlv'
          All generators connected to the MV grid and LV grids are returned.

        Default: 'mvlv'.
    fluctuating : :obj:`bool`
        If True only returns fluctuating generators. Default: False.

    Returns
    --------
    :pandas:`pandas.DataFrame<dataframe>`
        Dataframe with all generators connected to the specified voltage
        level. Index of the dataframe are the generator objects of type
        :class:`~.grid.components.Generator`. Columns of the dataframe are:

        * 'gen_repr'
          The representative of the generator as :obj:`str`.
        * 'type'
          The generator type, e.g. 'solar' or 'wind' as :obj:`str`.
        * 'voltage_level'
          The voltage level the generator is connected to as :obj:`str`. Can
          either be 'mv' or 'lv'.
        * 'nominal_capacity'
          The nominal capacity of the generator as as :obj:`float`.
        * 'weather_cell_id'
          The id of the weather cell the generator is located in as :obj:`int`
          (only applies to fluctuating generators).

    """
    # get all generators
    gens = []
    gens_w_id = []
    gens_voltage_level = []
    gens_type = []
    gens_rating = []

    if 'mv' in level:
        gens = network.mv_grid.generators
        gens_voltage_level = ['mv']*len(gens)
        gens_type = [gen.type for gen in gens]
        gens_rating = [gen.nominal_capacity for gen in gens]
        for gen in gens:
            try:
                gens_w_id.append(gen.weather_cell_id)
            except AttributeError:
                gens_w_id.append(np.nan)

    if 'lv' in level:
        for lv_grid in network.mv_grid.lv_grids:
            gens_lv = lv_grid.generators
            gens.extend(gens_lv)
            gens_voltage_level.extend(['lv']*len(gens_lv))
            gens_type.extend([gen.type for gen in gens_lv])
            gens_rating.extend([gen.nominal_capacity for gen in gens_lv])
            for gen in gens_lv:
                try:
                    gens_w_id.append(gen.weather_cell_id)
                except AttributeError:
                    gens_w_id.append(np.nan)

    gen_df = pd.DataFrame({'gen_repr': list(map(lambda x: repr(x), gens)),
                           'generator': gens,
                           'type': gens_type,
                           'voltage_level': gens_voltage_level,
                           'nominal_capacity': gens_rating,
                           'weather_cell_id': gens_w_id})

    gen_df.set_index('generator', inplace=True, drop=True)

    # filter fluctuating generators
    if fluctuating:
        gen_df = gen_df.loc[(gen_df.type == 'solar') | (gen_df.type == 'wind')]

    return gen_df


def assign_mv_feeder_to_nodes(mv_grid):
    """
    Assigns an MV feeder to every generator, LV station, load, and branch tee
    
    Parameters
<<<<<<< HEAD
    ----------
    network : :class:`~.grid.network.Network`
        the network data
    level : :string
        'mv' for generators in mv level
        'lv' for generators in lv level
        'mvlv' for generators in both mv and lv levels

    Returns
    --------
    :pandas:`pandas.DataFrame<dataframe>`
        Generators and Generator information
    """
    # get all generators
    load = []
    load_voltage_level = []
    load_node = []
    load_peak_agr = []
    load_peak_ind = []
    load_peak_res = []
    load_peak_com = []

    if 'mv' in level:
        load = network.mv_grid.loads
        load_voltage_level = ['mv']*len(load)
        load_node = [ld.grid.station for ld in load]
        load_peak_agr = [ld.peak_load.loc['agricultural'] for ld in load]
        load_peak_ind = [ld.peak_load.loc['industrial'] for ld in load]
        load_peak_res = [ld.peak_load.loc['residential'] for ld in load]
        load_peak_com = [ld.peak_load.loc['retail'] for ld in load]

    else:
        pass

    if 'lv' in level:
        for lv_grid in network.mv_grid.lv_grids:
            loads_lv = lv_grid.loads
            load.extend(loads_lv)
            load_voltage_level.extend(['lv']*len(loads_lv))
            load_node.extend([ld.grid.station for ld in loads_lv])
            load_peak_agr.extend([ld.peak_load.loc['agricultural'] for ld in loads_lv])
            load_peak_ind.extend([ld.peak_load.loc['industrial'] for ld in loads_lv])
            load_peak_res.extend([ld.peak_load.loc['residential'] for ld in loads_lv])
            load_peak_com.extend([ld.peak_load.loc['retail'] for ld in loads_lv])

    else:
        pass

    load_df = pd.DataFrame({'load_repr': list(map(lambda x: repr(x), load)),
                            'load_uncat': load,
                            'voltage_level': load_voltage_level,
                            'connected_node': load_node,
                            'agricultural': load_peak_agr,
                            'industrial': load_peak_ind,
                            'residential': load_peak_res,
                            'retail': load_peak_com})

    load_df.sort_values('residential', ascending=False, inplace=True)

    load_df['load'] = pd.Categorical(load_df.loc[:, 'load_uncat'],
                                     load_df.loc[:, 'load_uncat'])

    load_df.set_index('load', inplace=True)
    load_df.drop('load_uncat', axis=1, inplace=True)

    return load_df


def get_capacities_by_type(network):
    """
    Gets installed capacities of wind and solar generators.

    Parameters
    ----------
    network : :class:`~.grid.network.Network`

    Returns
    --------
    dict
        Dictionary with keys 'solar' and 'wind' and the values
        containing the corresponding installed capacity.

    """
    mv_peak_generation = network.mv_grid.peak_generation_per_technology.loc[['solar', 'wind']]
    lv_accumulated_peak_generation = pd.Series({'solar': 0,
                                                'wind': 0})
    for lv_grid in network.mv_grid.lv_grids:
        try:
            lv_accumulated_peak_generation.loc['solar'] += \
                lv_grid.peak_generation_per_technology.loc['solar']
        except KeyError:
            pass
        try:
            lv_accumulated_peak_generation.loc['wind'] += \
                lv_grid.peak_generation_per_technology.loc['wind']
        except KeyError:
            pass
    return mv_peak_generation + lv_accumulated_peak_generation


def assign_mv_feeder_to_nodes(mv_grid):
    """
    Assigns an MV feeder to every generator, LV station, load, and branch tee

    Parameters
=======
>>>>>>> 5ff0b117
    -----------
    mv_grid : :class:`~.grid.grids.MVGrid`

    """
    mv_station_neighbors = mv_grid.graph.neighbors(mv_grid.station)
    # get all nodes in MV grid and remove MV station to get separate subgraphs
    mv_graph_nodes = mv_grid.graph.nodes()
    mv_graph_nodes.remove(mv_grid.station)
    subgraph = mv_grid.graph.subgraph(mv_graph_nodes)

    for neighbor in mv_station_neighbors:
        # determine feeder
        mv_feeder = mv_grid.graph.line_from_nodes(mv_grid.station, neighbor)
        # get all nodes in that feeder by doing a DFS in the disconnected
        # subgraph starting from the node adjacent to the MVStation `neighbor`
        subgraph_neighbor = nx.dfs_tree(subgraph, source=neighbor)
        for node in subgraph_neighbor.nodes():
            # in case of an LV station assign feeder to all nodes in that LV
            # grid
            if isinstance(node, LVStation):
                for lv_node in node.grid.graph.nodes():
                    lv_node.mv_feeder = mv_feeder
            else:
                node.mv_feeder = mv_feeder


def get_mv_feeder_from_line(line, mv_grid):
    """
    Determines MV feeder the given line is in.

    MV feeders are identified by the first line segment of the half-ring.

    Parameters
    ----------
    line : :class:`~.grid.components.Line`
        Line to find the MV feeder for.

    Returns
    -------
    :class:`~.grid.components.Line`
        MV feeder identifier (representative of the first line segment
        of the half-ring)

    """
    # get nodes of line
    # ToDo: Remove when #135 is solved
    try:
        nodes = line.grid.graph.nodes_from_line(line)
    except:
<<<<<<< HEAD
        logging.warning('nodes_from_line for line {} does not '
                        'work.'.format(line))
=======
>>>>>>> 5ff0b117
        return None

    # if one of the nodes is an MV station the line is an MV feeder itself
    feeders = {}
    for node in nodes:
        if isinstance(node, MVStation):
            feeders[repr(node)] = None
        else:
            try:
                feeders[repr(node)] = node.mv_feeder
<<<<<<< HEAD
=======
            except AttributeError:
                # in case of an AttributeError grid reinforcement was conducted
                # on a copied graph and the line reference is a reference to
                # the original graph

                # first find grid the node is in in copied graph, then find
                # node in copied graph
                grid_original_graph = node.grid
                if isinstance(grid_original_graph, LVGrid):
                    grid_copied_graph = [
                        _ for _ in mv_grid.lv_grids
                        if repr(_)==repr(grid_original_graph)][0]
                else:
                    grid_copied_graph = mv_grid
                node_copied_graph = [_ for _ in grid_copied_graph.graph.nodes()
                                     if repr(_)==repr(node)][0]
                feeders[repr(node)] = node_copied_graph.mv_feeder
>>>>>>> 5ff0b117
            except:
                raise

    feeder_1 = feeders[repr(nodes[0])]
    feeder_2 = feeders[repr(nodes[1])]
    if not feeder_1 is None and not feeder_2 is None:
        if feeder_1 == feeder_2:
            return feeder_1
        else:
<<<<<<< HEAD
            logging.warning('Different feeders for line {}.'.format(line))
            return None
=======
            logging.warning('Different feeders for line {}'.format(line))
>>>>>>> 5ff0b117
    else:
        return feeder_1 if feeder_1 is not None else feeder_2<|MERGE_RESOLUTION|>--- conflicted
+++ resolved
@@ -454,114 +454,6 @@
     Assigns an MV feeder to every generator, LV station, load, and branch tee
     
     Parameters
-<<<<<<< HEAD
-    ----------
-    network : :class:`~.grid.network.Network`
-        the network data
-    level : :string
-        'mv' for generators in mv level
-        'lv' for generators in lv level
-        'mvlv' for generators in both mv and lv levels
-
-    Returns
-    --------
-    :pandas:`pandas.DataFrame<dataframe>`
-        Generators and Generator information
-    """
-    # get all generators
-    load = []
-    load_voltage_level = []
-    load_node = []
-    load_peak_agr = []
-    load_peak_ind = []
-    load_peak_res = []
-    load_peak_com = []
-
-    if 'mv' in level:
-        load = network.mv_grid.loads
-        load_voltage_level = ['mv']*len(load)
-        load_node = [ld.grid.station for ld in load]
-        load_peak_agr = [ld.peak_load.loc['agricultural'] for ld in load]
-        load_peak_ind = [ld.peak_load.loc['industrial'] for ld in load]
-        load_peak_res = [ld.peak_load.loc['residential'] for ld in load]
-        load_peak_com = [ld.peak_load.loc['retail'] for ld in load]
-
-    else:
-        pass
-
-    if 'lv' in level:
-        for lv_grid in network.mv_grid.lv_grids:
-            loads_lv = lv_grid.loads
-            load.extend(loads_lv)
-            load_voltage_level.extend(['lv']*len(loads_lv))
-            load_node.extend([ld.grid.station for ld in loads_lv])
-            load_peak_agr.extend([ld.peak_load.loc['agricultural'] for ld in loads_lv])
-            load_peak_ind.extend([ld.peak_load.loc['industrial'] for ld in loads_lv])
-            load_peak_res.extend([ld.peak_load.loc['residential'] for ld in loads_lv])
-            load_peak_com.extend([ld.peak_load.loc['retail'] for ld in loads_lv])
-
-    else:
-        pass
-
-    load_df = pd.DataFrame({'load_repr': list(map(lambda x: repr(x), load)),
-                            'load_uncat': load,
-                            'voltage_level': load_voltage_level,
-                            'connected_node': load_node,
-                            'agricultural': load_peak_agr,
-                            'industrial': load_peak_ind,
-                            'residential': load_peak_res,
-                            'retail': load_peak_com})
-
-    load_df.sort_values('residential', ascending=False, inplace=True)
-
-    load_df['load'] = pd.Categorical(load_df.loc[:, 'load_uncat'],
-                                     load_df.loc[:, 'load_uncat'])
-
-    load_df.set_index('load', inplace=True)
-    load_df.drop('load_uncat', axis=1, inplace=True)
-
-    return load_df
-
-
-def get_capacities_by_type(network):
-    """
-    Gets installed capacities of wind and solar generators.
-
-    Parameters
-    ----------
-    network : :class:`~.grid.network.Network`
-
-    Returns
-    --------
-    dict
-        Dictionary with keys 'solar' and 'wind' and the values
-        containing the corresponding installed capacity.
-
-    """
-    mv_peak_generation = network.mv_grid.peak_generation_per_technology.loc[['solar', 'wind']]
-    lv_accumulated_peak_generation = pd.Series({'solar': 0,
-                                                'wind': 0})
-    for lv_grid in network.mv_grid.lv_grids:
-        try:
-            lv_accumulated_peak_generation.loc['solar'] += \
-                lv_grid.peak_generation_per_technology.loc['solar']
-        except KeyError:
-            pass
-        try:
-            lv_accumulated_peak_generation.loc['wind'] += \
-                lv_grid.peak_generation_per_technology.loc['wind']
-        except KeyError:
-            pass
-    return mv_peak_generation + lv_accumulated_peak_generation
-
-
-def assign_mv_feeder_to_nodes(mv_grid):
-    """
-    Assigns an MV feeder to every generator, LV station, load, and branch tee
-
-    Parameters
-=======
->>>>>>> 5ff0b117
     -----------
     mv_grid : :class:`~.grid.grids.MVGrid`
 
@@ -588,7 +480,7 @@
                 node.mv_feeder = mv_feeder
 
 
-def get_mv_feeder_from_line(line, mv_grid):
+def get_mv_feeder_from_line(line):
     """
     Determines MV feeder the given line is in.
 
@@ -611,11 +503,8 @@
     try:
         nodes = line.grid.graph.nodes_from_line(line)
     except:
-<<<<<<< HEAD
         logging.warning('nodes_from_line for line {} does not '
                         'work.'.format(line))
-=======
->>>>>>> 5ff0b117
         return None
 
     # if one of the nodes is an MV station the line is an MV feeder itself
@@ -626,26 +515,6 @@
         else:
             try:
                 feeders[repr(node)] = node.mv_feeder
-<<<<<<< HEAD
-=======
-            except AttributeError:
-                # in case of an AttributeError grid reinforcement was conducted
-                # on a copied graph and the line reference is a reference to
-                # the original graph
-
-                # first find grid the node is in in copied graph, then find
-                # node in copied graph
-                grid_original_graph = node.grid
-                if isinstance(grid_original_graph, LVGrid):
-                    grid_copied_graph = [
-                        _ for _ in mv_grid.lv_grids
-                        if repr(_)==repr(grid_original_graph)][0]
-                else:
-                    grid_copied_graph = mv_grid
-                node_copied_graph = [_ for _ in grid_copied_graph.graph.nodes()
-                                     if repr(_)==repr(node)][0]
-                feeders[repr(node)] = node_copied_graph.mv_feeder
->>>>>>> 5ff0b117
             except:
                 raise
 
@@ -655,11 +524,7 @@
         if feeder_1 == feeder_2:
             return feeder_1
         else:
-<<<<<<< HEAD
             logging.warning('Different feeders for line {}.'.format(line))
             return None
-=======
-            logging.warning('Different feeders for line {}'.format(line))
->>>>>>> 5ff0b117
     else:
         return feeder_1 if feeder_1 is not None else feeder_2