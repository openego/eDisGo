--- conflicted
+++ resolved
@@ -359,7 +359,7 @@
     return cable_type, cable_count
 
 
-def get_gen_info(network, level='mvlv'):
+def get_gen_info(network, level='mvlv', fluctuating=False):
     """
     Gets all the installed generators with some additional information.
 
@@ -448,188 +448,11 @@
 
     return gen_df
 
-<<<<<<< HEAD
 
 def assign_mv_feeder_to_nodes(mv_grid):
     """
     Assigns an MV feeder to every generator, LV station, load, and branch tee
-    
-=======
-def generator_feedins(edisgo_grid):
-    """
-    Get the individual feedin of each generators in kW
-    in a large pandas Dataframe
-
-    Parameters
-    ----------
-    edisgo_grid: :py:mod:`~/edisgo/netork.EDisGo`
-        The generatred eDisGo object
-
-    Return
-    ------
-    :pandas:`pandas.DataFrame<dataframe>`
-        Dataframe with each column being a generator and the index
-        being a pandas DateTimeIndex of the timesteps. The values
-        being the active power feed in to the grid at the timestep
-        by each generator
-    """
-    generator_feedins = {}
-    for i in edisgo_grid.network.mv_grid.graph.nodes_by_attribute('generator'):
-        generator_feedins[repr(i)] = i.timeseries['p']
-    for i in edisgo_grid.network.mv_grid.graph.nodes_by_attribute('generator_aggr'):
-        generator_feedins[repr(i)] = i.timeseries['p']
-
-    for lvgd in edisgo_grid.network.mv_grid.lv_grids:
-        for i in lvgd.graph.nodes_by_attribute('generator'):
-            generator_feedins[repr(i)] = i.timeseries['p']
-        for i in lvgd.graph.nodes_by_attribute('generator_aggr'):
-            generator_feedins[repr(i)] = i.timeseries['p']
-
-    return pd.DataFrame(generator_feedins)
-
-
-def generator_reactive_powers(edisgo_grid):
-    """
-        Get the individual reactive poowers of each generator in kvar
-        in a large pandas Dataframe
-
-        Parameters
-        ----------
-        edisgo_grid: :py:mod:`~/edisgo/netork.EDisGo`
-            The generatred eDisGo object
-
-        Return
-        ------
-        :pandas:`pandas.DataFrame<dataframe>`
-            Dataframe with each column being a generator and the index
-            being a pandas DateTimeIndex of the timesteps.  The values
-            being the reactive power feed in to the grid at the timestep
-            by each generator
-        """
-    generator_reactive_power = {}
-    for i in edisgo_grid.network.mv_grid.graph.nodes_by_attribute('generator'):
-        generator_reactive_power[repr(i)] = i.timeseries['q']
-    for i in edisgo_grid.network.mv_grid.graph.nodes_by_attribute('generator_aggr'):
-        generator_reactive_power[repr(i)] = i.timeseries['q']
-
-    for lvgd in edisgo_grid.network.mv_grid.lv_grids:
-        for i in lvgd.graph.nodes_by_attribute('generator'):
-            generator_reactive_power[repr(i)] = i.timeseries['q']
-        for i in lvgd.graph.nodes_by_attribute('generator_aggr'):
-            generator_reactive_power[repr(i)] = i.timeseries['q']
-
-    return pd.DataFrame(generator_reactive_power)
-
-def get_load_info(network, level='mvlv'):
-    """
-    Gets all the installed generators under both mv and the lv grids.
-
-    Parameters
-    ----------
-    network : :class:`~.grid.network.Network`
-        the network data
-    level : :string
-        'mv' for generators in mv level
-        'lv' for generators in lv level
-        'mvlv' for generators in both mv and lv levels
-
-    Returns
-    --------
-    :pandas:`pandas.DataFrame<dataframe>`
-        Generators and Generator information
-    """
-    # get all generators
-    load = []
-    load_voltage_level = []
-    load_node = []
-    load_peak_agr = []
-    load_peak_ind = []
-    load_peak_res = []
-    load_peak_com = []
-
-    if 'mv' in level:
-        load = network.mv_grid.loads
-        load_voltage_level = ['mv']*len(load)
-        load_node = [ld.grid.station for ld in load]
-        load_peak_agr = [ld.peak_load.loc['agricultural'] for ld in load]
-        load_peak_ind = [ld.peak_load.loc['industrial'] for ld in load]
-        load_peak_res = [ld.peak_load.loc['residential'] for ld in load]
-        load_peak_com = [ld.peak_load.loc['retail'] for ld in load]
-
-    else:
-        pass
-
-    if 'lv' in level:
-        for lv_grid in network.mv_grid.lv_grids:
-            loads_lv = lv_grid.loads
-            load.extend(loads_lv)
-            load_voltage_level.extend(['lv']*len(loads_lv))
-            load_node.extend([ld.grid.station for ld in loads_lv])
-            load_peak_agr.extend([ld.peak_load.loc['agricultural'] for ld in loads_lv])
-            load_peak_ind.extend([ld.peak_load.loc['industrial'] for ld in loads_lv])
-            load_peak_res.extend([ld.peak_load.loc['residential'] for ld in loads_lv])
-            load_peak_com.extend([ld.peak_load.loc['retail'] for ld in loads_lv])
-
-    else:
-        pass
-
-    load_df = pd.DataFrame({'load_repr': list(map(lambda x: repr(x), load)),
-                            'load_uncat': load,
-                            'voltage_level': load_voltage_level,
-                            'connected_node': load_node,
-                            'agricultural': load_peak_agr,
-                            'industrial': load_peak_ind,
-                            'residential': load_peak_res,
-                            'retail': load_peak_com})
-
-    load_df.sort_values('residential', ascending=False, inplace=True)
-
-    load_df['load'] = pd.Categorical(load_df.loc[:, 'load_uncat'],
-                                     load_df.loc[:, 'load_uncat'])
-
-    load_df.set_index('load', inplace=True)
-    load_df.drop('load_uncat', axis=1, inplace=True)
-
-    return load_df
-
-
-def get_capacities_by_type(network):
-    """
-    Gets installed capacities of wind and solar generators.
-
-    Parameters
-    ----------
-    network : :class:`~.grid.network.Network`
-
-    Returns
-    --------
-    dict
-        Dictionary with keys 'solar' and 'wind' and the values
-        containing the corresponding installed capacity.
-
-    """
-    mv_peak_generation = network.mv_grid.peak_generation_per_technology.loc[['solar', 'wind']]
-    lv_accumulated_peak_generation = pd.Series({'solar': 0,
-                                                'wind': 0})
-    for lv_grid in network.mv_grid.lv_grids:
-        try:
-            lv_accumulated_peak_generation.loc['solar'] += \
-                lv_grid.peak_generation_per_technology.loc['solar']
-        except KeyError:
-            pass
-        try:
-            lv_accumulated_peak_generation.loc['wind'] += \
-                lv_grid.peak_generation_per_technology.loc['wind']
-        except KeyError:
-            pass
-    return mv_peak_generation + lv_accumulated_peak_generation
-
-
-def assign_mv_feeder_to_nodes(mv_grid):
-    """
-    Assigns an MV feeder to every generator, LV station, load, and branch tee
-
->>>>>>> 59b4ded1
+
     Parameters
     -----------
     mv_grid : :class:`~.grid.grids.MVGrid`
