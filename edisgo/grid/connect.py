from ..grid.components import Line, MVStation, LVStation, MVDisconnectingPoint, Generator, Load, BranchTee
from ..tools.geo import calc_geo_dist_vincenty, \
                        calc_geo_lines_in_buffer, \
                        proj2equidistant, \
                        proj2conformal

import networkx as nx
import random
import pandas as pd

import os
if not 'READTHEDOCS' in os.environ:
    from shapely.geometry import LineString
    from shapely.ops import transform

import logging
logger = logging.getLogger('edisgo')


def connect_mv_generators(network):
    """Connect MV generators to existing grids.

    This function searches for unconnected generators in MV grids and connects them.

    It connects

        * generators of voltage level 4
            * to HV-MV station

        * generators of voltage level 5
            * with a nom. capacity of <=30 kW to LV loads of type residential
            * with a nom. capacity of >30 kW and <=100 kW to LV loads of type
                retail, industrial or agricultural
            * to the MV-LV station if no appropriate load is available (fallback)

    Parameters
    ----------
    network : :class:`~.grid.network.Network`
        The eDisGo container object

    Notes
    -----
    Adapted from `Ding0 <https://github.com/openego/ding0/blob/\
        21a52048f84ec341fe54e0204ac62228a9e8a32a/\
        ding0/grid/mv_grid/mv_connect.py#L820>`_.
    """

    # get params from config
    buffer_radius = int(network.config[
                            'grid_connection']['conn_buffer_radius'])
    buffer_radius_inc = int(network.config[
                                'grid_connection']['conn_buffer_radius_inc'])

    # get standard equipment
    std_line_type = network.equipment_data['mv_cables'].loc[
        network.config['grid_expansion_standard_equipment']['mv_line']]

    for geno in sorted(network.mv_grid.graph.nodes_by_attribute('generator'),
                       key=lambda _: repr(_)):
        if nx.is_isolate(network.mv_grid.graph, geno):

            # ===== voltage level 4: generator has to be connected to MV station =====
            if geno.v_level == 4:

                line_length = calc_geo_dist_vincenty(network=network,
                                                     node_source=geno,
                                                     node_target=network.mv_grid.station)

                line = Line(id=random.randint(10**8, 10**9),
                            type=std_line_type,
                            kind='cable',
                            quantity=1,
                            length=line_length / 1e3,
                            grid=network.mv_grid)

                network.mv_grid.graph.add_edge(network.mv_grid.station,
                                               geno,
                                               line=line,
                                               type='line')

                # add line to equipment changes to track costs
                _add_cable_to_equipment_changes(network=network,
                                                line=line)

            # ===== voltage level 5: generator has to be connected to MV grid (next-neighbor) =====
            elif geno.v_level == 5:

                # get branches within a the predefined radius `generator_buffer_radius`
                branches = calc_geo_lines_in_buffer(network=network,
                                                    node=geno,
                                                    grid=network.mv_grid,
                                                    radius=buffer_radius,
                                                    radius_inc=buffer_radius_inc)

                # calc distance between generator and grid's lines -> find nearest line
                conn_objects_min_stack = _find_nearest_conn_objects(network=network,
                                                                    node=geno,
                                                                    branches=branches)

                # connect!
                # go through the stack (from nearest to most far connection target object)
                generator_connected = False
                for dist_min_obj in conn_objects_min_stack:
                    target_obj_result = _connect_mv_node(network=network,
                                                         node=geno,
                                                         target_obj=dist_min_obj)

                    if target_obj_result is not None:
                        generator_connected = True
                        break

                if not generator_connected:
                    logger.debug(
                        'Generator {0} could not be connected, try to '
                        'increase the parameter `conn_buffer_radius` in '
                        'config file `config_grid.cfg` to gain more possible '
                        'connection points.'.format(geno))


def connect_lv_generators(network, allow_multiple_genos_per_load=True):
    """Connect LV generators to existing grids.

    This function searches for unconnected generators in all LV grids and
    connects them.

    It connects

        * generators of voltage level 6
            * to MV-LV station

        * generators of voltage level 7
            * with a nom. capacity of <=30 kW to LV loads of type residential
            * with a nom. capacity of >30 kW and <=100 kW to LV loads of type
                retail, industrial or agricultural
            * to the MV-LV station if no appropriate load is available
              (fallback)

    Parameters
    ----------
    network : :class:`~.grid.network.Network`
        The eDisGo container object
    allow_multiple_genos_per_load : :obj:`bool`
        If True, more than one generator can be connected to one load

    Notes
    -----
    For the allocation, loads are selected randomly (sector-wise) using a
    predefined seed to ensure reproducibility.

    """

    # get predefined random seed and initialize random generator
    seed = int(network.config['grid_connection']['random_seed'])
    #random.seed(a=seed)
    random.seed(a=1234)
    # ToDo: Switch back to 'seed' as soon as line ids are finished, #58

    # get standard equipment
    std_line_type = network.equipment_data['lv_cables'].loc[
        network.config['grid_expansion_standard_equipment']['lv_line']]
    std_line_kind = 'cable'

    # # TEMP: DEBUG STUFF
    # lv_grid_stats = pd.DataFrame(columns=('lv_grid',
    #                                       'load_count',
    #                                       'geno_count',
    #                                       'more_genos_than_loads')
    #                             )

    # iterate over all LV grids
    for lv_grid in network.mv_grid.lv_grids:

        lv_loads = lv_grid.graph.nodes_by_attribute('load')

        # counter for genos in v_level 7
        log_geno_count_vlevel7 = 0

        # generate random list (without replacement => unique elements)
        # of loads (residential) to connect genos (P <= 30kW) to.
        lv_loads_res = sorted([lv_load for lv_load in lv_loads
                               if 'residential' in list(lv_load.consumption.keys())],
                              key=lambda _: repr(_))

        if len(lv_loads_res) > 0:
            lv_loads_res_rnd = set(random.sample(lv_loads_res,
                                                 len(lv_loads_res)))
        else:
            lv_loads_res_rnd = None

        # generate random list (without replacement => unique elements)
        # of loads (retail, industrial, agricultural) to connect genos
        # (30kW < P <= 100kW) to.
        lv_loads_ria = sorted([lv_load for lv_load in lv_loads
                               if any([_ in list(lv_load.consumption.keys())
                                       for _ in ['retail', 'industrial', 'agricultural']])],
                              key=lambda _: repr(_))

        if len(lv_loads_ria) > 0:
            lv_loads_ria_rnd = set(random.sample(lv_loads_ria,
                                                 len(lv_loads_ria)))
        else:
            lv_loads_ria_rnd = None

        for geno in sorted(lv_grid.graph.nodes_by_attribute('generator'), key=lambda x: repr(x)):
            if nx.is_isolate(lv_grid.graph, geno):

                lv_station = lv_grid.station

                # generator is of v_level 6 -> connect to LV station
                if geno.v_level == 6:

                    line_length = calc_geo_dist_vincenty(network=network,
                                                         node_source=geno,
                                                         node_target=lv_station)

                    line = Line(id=random.randint(10 ** 8, 10 ** 9),
                                length=line_length / 1e3,
                                quantity=1,
                                kind=std_line_kind,
                                type=std_line_type,
                                grid=lv_grid)

                    lv_grid.graph.add_edge(geno,
                                           lv_station,
                                           line=line,
                                           type='line')

                    # add line to equipment changes to track costs
                    _add_cable_to_equipment_changes(network=network,
                                                    line=line)

                # generator is of v_level 7 -> assign geno to load
                elif geno.v_level == 7:
                    # counter for genos in v_level 7
                    log_geno_count_vlevel7 += 1

                    # connect genos with P <= 30kW to residential loads, if available
                    if (geno.nominal_capacity <= 30) and (lv_loads_res_rnd is not None):
                        if len(lv_loads_res_rnd) > 0:
                            lv_load = lv_loads_res_rnd.pop()
                        # if random load list is empty, create new one
                        else:
                            lv_loads_res_rnd = set(random.sample(lv_loads_res,
                                                                 len(lv_loads_res))
                                                   )
                            lv_load = lv_loads_res_rnd.pop()

                        # get cable distributor of building
                        lv_conn_target = list(lv_grid.graph.neighbors(lv_load))[0]

                        if not allow_multiple_genos_per_load:
                            # check if there's an existing generator connected to the load
                            # if so, select next load. If no load is available, connect to station.
                            while any([isinstance(_, Generator)
<<<<<<< HEAD
                                       for _ in list(lv_grid.graph.neighbors(
                                    list(lv_grid.graph.neighbors(lv_load))[0]))]):
=======
                                       for _ in lv_grid.graph.neighbors(
                                    list(lv_grid.graph.neighbors(lv_load))[0])]):
>>>>>>> c9778779
                                if len(lv_loads_res_rnd) > 0:
                                    lv_load = lv_loads_res_rnd.pop()

                                    # get cable distributor of building
                                    lv_conn_target = list(lv_grid.graph.neighbors(lv_load))[0]
                                else:
                                    lv_conn_target = lv_grid.station

                                    logger.debug(
                                        'No valid conn. target found for {}. '
                                        'Connected to {}.'.format(
                                            repr(geno),
                                            repr(lv_conn_target)
                                        )
                                    )
                                    break

                    # connect genos with 30kW <= P <= 100kW to residential loads
                    # to retail, industrial, agricultural loads, if available
                    elif (geno.nominal_capacity > 30) and (lv_loads_ria_rnd is not None):
                        if len(lv_loads_ria_rnd) > 0:
                            lv_load = lv_loads_ria_rnd.pop()
                        # if random load list is empty, create new one
                        else:
                            lv_loads_ria_rnd = set(random.sample(lv_loads_ria,
                                                                 len(lv_loads_ria))
                                                   )
                            lv_load = lv_loads_ria_rnd.pop()

                        # get cable distributor of building
                        lv_conn_target = list(lv_grid.graph.neighbors(lv_load))[0]

                        if not allow_multiple_genos_per_load:
                            # check if there's an existing generator connected to the load
                            # if so, select next load. If no load is available, connect to station.
                            while any([isinstance(_, Generator)
<<<<<<< HEAD
                                       for _ in list(lv_grid.graph.neighbors(
                                    list(lv_grid.graph.neighbors(lv_load))[0]))]):
=======
                                       for _ in lv_grid.graph.neighbors(
                                    list(lv_grid.graph.neighbors(lv_load))[0])]):
>>>>>>> c9778779
                                if len(lv_loads_ria_rnd) > 0:
                                    lv_load = lv_loads_ria_rnd.pop()

                                    # get cable distributor of building
                                    lv_conn_target = list(lv_grid.graph.neighbors(lv_load))[0]
                                else:
                                    lv_conn_target = lv_grid.station

                                    logger.debug(
                                        'No valid conn. target found for {}. '
                                        'Connected to {}.'.format(
                                            repr(geno),
                                            repr(lv_conn_target)
                                        )
                                    )
                                    break

                    # fallback: connect to station
                    else:
                        lv_conn_target = lv_grid.station

                        logger.debug(
                            'No valid conn. target found for {}. '
                            'Connected to {}.'.format(
                                repr(geno),
                                repr(lv_conn_target)
                            )
                        )

                    line = Line(id=random.randint(10 ** 8, 10 ** 9),
                                length=1e-3,
                                quantity=1,
                                kind=std_line_kind,
                                type=std_line_type,
                                grid=lv_grid)

                    lv_grid.graph.add_edge(geno,
                                           lv_station,
                                           line=line,
                                           type='line')

                    # add line to equipment changes to track costs
                    _add_cable_to_equipment_changes(network=network,
                                                    line=line)

        # warn if there're more genos than loads in LV grid
        if log_geno_count_vlevel7 > len(lv_loads):
            logger.debug('The count of newly connected generators in voltage level 7 ({}) '
                         'exceeds the count of loads ({}) in LV grid {}.'
                         .format(str(log_geno_count_vlevel7),
                                 str(len(lv_loads)),
                                 repr(lv_grid)
                                 )
                         )
        # # TEMP: DEBUG STUFF
        # lv_grid_stats.loc[len(lv_grid_stats)] = [repr(lv_grid),
        #                                          len(lv_loads),
        #                                          log_geno_count_vlevel7,
        #                                          log_geno_count_vlevel7 > len(lv_loads)]


def _add_cable_to_equipment_changes(network, line):
    """Add cable to the equipment changes

    All changes of equipment are stored in network.results.equipment_changes
    which is used later to determine grid expansion costs.

    Parameters
    ----------
    network : :class:`~.grid.network.Network`
        The eDisGo container object
    line : class:`~.grid.components.Line`
        Line instance which is to be added
    """
    network.results.equipment_changes = \
        network.results.equipment_changes.append(
            pd.DataFrame(
                {'iteration_step': [0],
                 'change': ['added'],
                 'equipment': [line.type.name],
                 'quantity': [1]
                 },
                index=[line]
            )
        )


def _del_cable_from_equipment_changes(network, line):
    """Delete cable from the equipment changes if existing

    This is needed if a cable was already added to network.results.equipment_changes
    but another node is connected later to this cable. Therefore, the cable needs to
    be split which changes the id (one cable id -> 2 new cable ids).

    Parameters
    ----------
    network : :class:`~.grid.network.Network`
        The eDisGo container object
    line : class:`~.grid.components.Line`
        Line instance which is to be deleted
    """
    if line in network.results.equipment_changes.index:
        network.results.equipment_changes = \
            network.results.equipment_changes.drop(line)


def _find_nearest_conn_objects(network, node, branches):
    """Searches all branches for the nearest possible connection object per branch

    It picks out 1 object out of 3 possible objects: 2 branch-adjacent stations
    and 1 potentially created branch tee on the line (using perpendicular projection).
    The resulting stack (list) is sorted ascending by distance from node.

    Parameters
    ----------
    network : :class:`~.grid.network.Network`
        The eDisGo container object
    node : :class:`~.grid.components.Component`
        Node to connect (e.g. :class:`~.grid.components.Generator`)
    branches :
        List of branches (NetworkX branch objects)

    Returns
    -------
    :obj:`list` of :obj:`dict`
        List of connection objects (each object is represented by dict with eDisGo object,
        shapely object and distance to node.

    Notes
    -----
    Adapted from `Ding0 <https://github.com/openego/ding0/blob/\
        21a52048f84ec341fe54e0204ac62228a9e8a32a/\
        ding0/grid/mv_grid/mv_connect.py#L38>`_.
    """

    # threshold which is used to determine if 2 objects are on the same position (see below for details on usage)
    conn_diff_tolerance = network.config['grid_connection'][
        'conn_diff_tolerance']

    conn_objects_min_stack = []

    node_shp = transform(proj2equidistant(network), node.geom)

    for branch in branches:
        stations = branch['adj_nodes']

        # create shapely objects for 2 stations and line between them, transform to equidistant CRS
        station1_shp = transform(proj2equidistant(network), stations[0].geom)
        station2_shp = transform(proj2equidistant(network), stations[1].geom)
        line_shp = LineString([station1_shp, station2_shp])

        # create dict with DING0 objects (line & 2 adjacent stations), shapely objects and distances
        conn_objects = {'s1': {'obj': stations[0],
                               'shp': station1_shp,
                               'dist': node_shp.distance(station1_shp) * 0.999},
                        's2': {'obj': stations[1],
                               'shp': station2_shp,
                               'dist': node_shp.distance(station2_shp) * 0.999},
                        'b': {'obj': branch,
                              'shp': line_shp,
                              'dist': node_shp.distance(line_shp)}}

        # Remove branch from the dict of possible conn. objects if it is too close to a node.
        # Without this solution, the target object is not unique for different runs (and so
        # were the topology)
        if (
                abs(conn_objects['s1']['dist'] - conn_objects['b']['dist']) < conn_diff_tolerance
             or abs(conn_objects['s2']['dist'] - conn_objects['b']['dist']) < conn_diff_tolerance
           ):
            del conn_objects['b']

        # remove MV station as possible connection point
        if isinstance(conn_objects['s1']['obj'], MVStation):
            del conn_objects['s1']
        elif isinstance(conn_objects['s2']['obj'], MVStation):
            del conn_objects['s2']

        # find nearest connection point on given triple dict (2 branch-adjacent stations + cable dist. on line)
        conn_objects_min = min(conn_objects.values(), key=lambda v: v['dist'])

        conn_objects_min_stack.append(conn_objects_min)

    # sort all objects by distance from node
    conn_objects_min_stack = [_ for _ in sorted(conn_objects_min_stack, key=lambda x: x['dist'])]

    return conn_objects_min_stack


def _connect_mv_node(network, node, target_obj):
    """Connects MV node to target object in MV grid

    If the target object is a node, a new line is created to it.
    If the target object is a line, the node is connected to a newly created branch tee
    (using perpendicular projection) on this line.
    New lines are created using standard equipment.

    Parameters
    ----------
    network : :class:`~.grid.network.Network`
        The eDisGo container object
    node : :class:`~.grid.components.Component`
        Node to connect (e.g. :class:`~.grid.components.Generator`)
        Node must be a member of MV grid's graph (network.mv_grid.graph)
    target_obj : :class:`~.grid.components.Component`
        Object that node shall be connected to

    Returns
    -------
    :class:`~.grid.components.Component` or None
        Node that node was connected to

    Notes
    -----
    Adapted from `Ding0 <https://github.com/openego/ding0/blob/\
        21a52048f84ec341fe54e0204ac62228a9e8a32a/\
        ding0/grid/mv_grid/mv_connect.py#L311>`_.
    """

    # get standard equipment
    std_line_type = network.equipment_data['mv_cables'].loc[
        network.config['grid_expansion_standard_equipment']['mv_line']]
    std_line_kind = 'cable'

    target_obj_result = None

    node_shp = transform(proj2equidistant(network), node.geom)

    # MV line is nearest connection point
    if isinstance(target_obj['shp'], LineString):

        adj_node1 = target_obj['obj']['adj_nodes'][0]
        adj_node2 = target_obj['obj']['adj_nodes'][1]

        # find nearest point on MV line
        conn_point_shp = target_obj['shp'].interpolate(target_obj['shp'].project(node_shp))
        conn_point_shp = transform(proj2conformal(network), conn_point_shp)

<<<<<<< HEAD
        line = network.mv_grid.graph.adj[adj_node1][adj_node2]
=======
        line = network.mv_grid.graph.edges[adj_node1,adj_node2]
>>>>>>> c9778779

        # target MV line does currently not connect a load area of type aggregated
        if not line['type'] == 'line_aggr':

            # create branch tee and add it to grid
            branch_tee = BranchTee(geom=conn_point_shp,
                                   grid=network.mv_grid,
                                   in_building=False)
            network.mv_grid.graph.add_node(branch_tee,
                                           type='branch_tee')

            # split old branch into 2 segments
            # (delete old branch and create 2 new ones along cable_dist)
            # ==========================================================

            # backup kind and type of branch
            line_kind = line['line'].kind
            line_type = line['line'].type

            # remove line from graph
            network.mv_grid.graph.remove_edge(adj_node1, adj_node2)

            # delete line from equipment changes if existing
            _del_cable_from_equipment_changes(network=network,
                                              line=line['line'])

            line_length = calc_geo_dist_vincenty(network=network,
                                                 node_source=adj_node1,
                                                 node_target=branch_tee)
            line = Line(id=random.randint(10 ** 8, 10 ** 9),
                        length=line_length / 1e3,
                        quantity=1,
                        kind=line_kind,
                        type=line_type,
                        grid=network.mv_grid)

            network.mv_grid.graph.add_edge(adj_node1,
                                           branch_tee,
                                           line=line,
                                           type='line')

            # add line to equipment changes to track costs
            _add_cable_to_equipment_changes(network=network,
                                            line=line)

            line_length = calc_geo_dist_vincenty(network=network,
                                                 node_source=adj_node2,
                                                 node_target=branch_tee)
            line = Line(id=random.randint(10 ** 8, 10 ** 9),
                        length=line_length / 1e3,
                        quantity=1,
                        kind=line_kind,
                        type=line_type,
                        grid=network.mv_grid)

            network.mv_grid.graph.add_edge(adj_node2,
                                           branch_tee,
                                           line=line,
                                           type='line')

            # add line to equipment changes to track costs
            _add_cable_to_equipment_changes(network=network,
                                            line=line)

            # add new branch for new node (node to branch tee)
            # ================================================
            line_length = calc_geo_dist_vincenty(network=network,
                                                 node_source=node,
                                                 node_target=branch_tee)
            line = Line(id=random.randint(10 ** 8, 10 ** 9),
                        length=line_length / 1e3,
                        quantity=1,
                        kind=std_line_kind,
                        type=std_line_type,
                        grid=network.mv_grid)

            network.mv_grid.graph.add_edge(node,
                                           branch_tee,
                                           line=line,
                                           type='line')

            # add line to equipment changes to track costs
            _add_cable_to_equipment_changes(network=network,
                                            line=line)

            target_obj_result = branch_tee

    # node ist nearest connection point
    else:

        # what kind of node is to be connected? (which type is node of?)
        #   LVStation: Connect to LVStation or BranchTee
        #   Generator: Connect to LVStation, BranchTee or Generator
        if isinstance(node, LVStation):
            valid_conn_objects = (LVStation, BranchTee)
        elif isinstance(node, Generator):
            valid_conn_objects = (LVStation, BranchTee, Generator)
        else:
            raise ValueError('Oops, the node you are trying to connect is not a valid connection object')

        # if target is generator or Load, check if it is aggregated (=> connection not allowed)
        if isinstance(target_obj['obj'], (Generator, Load)):
            target_is_aggregated = any([_ for _ in network.mv_grid.graph.adj[target_obj['obj']].values()
                                        if _['type'] == 'line_aggr'])
        else:
            target_is_aggregated = False

        # target node is not a load area of type aggregated
        if isinstance(target_obj['obj'], valid_conn_objects) and not target_is_aggregated:

            # add new branch for satellite (station to station)
            line_length = calc_geo_dist_vincenty(network=network,
                                                 node_source=node,
                                                 node_target=target_obj['obj'])

            line = Line(id=random.randint(10 ** 8, 10 ** 9),
                        type=std_line_type,
                        kind=std_line_kind,
                        quantity=1,
                        length=line_length / 1e3,
                        grid=network.mv_grid)

            network.mv_grid.graph.add_edge(node,
                                           target_obj['obj'],
                                           line=line,
                                           type='line')

            # add line to equipment changes to track costs
            _add_cable_to_equipment_changes(network=network,
                                            line=line)

            target_obj_result = target_obj['obj']

    return target_obj_result<|MERGE_RESOLUTION|>--- conflicted
+++ resolved
@@ -252,13 +252,8 @@
                             # check if there's an existing generator connected to the load
                             # if so, select next load. If no load is available, connect to station.
                             while any([isinstance(_, Generator)
-<<<<<<< HEAD
-                                       for _ in list(lv_grid.graph.neighbors(
-                                    list(lv_grid.graph.neighbors(lv_load))[0]))]):
-=======
                                        for _ in lv_grid.graph.neighbors(
                                     list(lv_grid.graph.neighbors(lv_load))[0])]):
->>>>>>> c9778779
                                 if len(lv_loads_res_rnd) > 0:
                                     lv_load = lv_loads_res_rnd.pop()
 
@@ -295,13 +290,8 @@
                             # check if there's an existing generator connected to the load
                             # if so, select next load. If no load is available, connect to station.
                             while any([isinstance(_, Generator)
-<<<<<<< HEAD
-                                       for _ in list(lv_grid.graph.neighbors(
-                                    list(lv_grid.graph.neighbors(lv_load))[0]))]):
-=======
                                        for _ in lv_grid.graph.neighbors(
                                     list(lv_grid.graph.neighbors(lv_load))[0])]):
->>>>>>> c9778779
                                 if len(lv_loads_ria_rnd) > 0:
                                     lv_load = lv_loads_ria_rnd.pop()
 
@@ -539,11 +529,7 @@
         conn_point_shp = target_obj['shp'].interpolate(target_obj['shp'].project(node_shp))
         conn_point_shp = transform(proj2conformal(network), conn_point_shp)
 
-<<<<<<< HEAD
-        line = network.mv_grid.graph.adj[adj_node1][adj_node2]
-=======
         line = network.mv_grid.graph.edges[adj_node1,adj_node2]
->>>>>>> c9778779
 
         # target MV line does currently not connect a load area of type aggregated
         if not line['type'] == 'line_aggr':
