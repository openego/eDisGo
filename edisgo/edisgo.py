from __future__ import annotations

import copy
import json
import logging
import os
import pickle
import shutil

from numbers import Number
from pathlib import PurePath

import numpy as np
import pandas as pd

from sqlalchemy.engine.base import Engine

from edisgo.flex_opt.charging_strategies import charging_strategy
from edisgo.flex_opt.check_tech_constraints import lines_relative_load
from edisgo.flex_opt.heat_pump_operation import (
    operating_strategy as hp_operating_strategy,
)
from edisgo.flex_opt.reinforce_grid import (
    catch_convergence_reinforce_grid,
    reinforce_grid,
)
from edisgo.io import (
    dsm_import,
    generators_import,
    powermodels_io,
    pypsa_io,
    timeseries_import,
)
from edisgo.io.ding0_import import import_ding0_grid
from edisgo.io.electromobility_import import (
    distribute_charging_demand,
    import_electromobility_from_dir,
    import_electromobility_from_oedb,
    integrate_charging_parks,
)
from edisgo.io.heat_pump_import import oedb as import_heat_pumps_oedb
from edisgo.io.storage_import import home_batteries_oedb
from edisgo.network import timeseries
from edisgo.network.dsm import DSM
from edisgo.network.electromobility import Electromobility
from edisgo.network.heat import HeatPump
from edisgo.network.overlying_grid import OverlyingGrid
from edisgo.network.results import Results
from edisgo.network.topology import Topology
from edisgo.opf import powermodels_opf
from edisgo.opf.results.opf_result_class import OPFResults
from edisgo.tools import plots, tools
from edisgo.tools.config import Config
from edisgo.tools.geo import find_nearest_bus
from edisgo.tools.spatial_complexity_reduction import spatial_complexity_reduction
from edisgo.tools.tools import determine_grid_integration_voltage_level

if "READTHEDOCS" not in os.environ:
    from shapely.geometry import Point

logger = logging.getLogger(__name__)


class EDisGo:
    """
    Provides the top-level API for invocation of data import, power flow
    analysis, network reinforcement, flexibility measures, etc..

    Parameters
    ----------
    ding0_grid : :obj:`str`
        Path to directory containing csv files of network to be loaded.
    generator_scenario : None or :obj:`str`, optional
        If None, the generator park of the imported grid is kept as is.
        Otherwise defines which scenario of future generator park to use
        and invokes grid integration of these generators. Possible options are
        'nep2035' and 'ego100'. These are scenarios from the research project
        `open_eGo <https://openegoproject.wordpress.com/>`_ (see
        `final report <https://www.uni-flensburg.de/fileadmin/content/\
        abteilungen/industrial/dokumente/downloads/veroeffentlichungen/\
        forschungsergebnisse/20190426endbericht-openego-fkz0325881-final.pdf>`_
        for more information on the scenarios).
        See :attr:`~.EDisGo.import_generators` for further information on how
        generators are integrated and what further options there are.
        Default: None.
    timeindex : None or :pandas:`pandas.DatetimeIndex<DatetimeIndex>`, optional
        Defines the time steps feed-in and demand time series of all generators, loads
        and storage units need to be set.
        The time index is for example used as default for time steps considered in
        the power flow analysis and when checking the integrity of the network.
        Providing a time index is only optional in case a worst case analysis is set
        up using :func:`~set_time_series_worst_case_analysis`.
        In all other cases a time index needs to be set manually.
    config_path : None or str or dict
        Path to the config directory. Options are:

        * 'default' (default)
            If `config_path` is set to 'default', the provided default config files
            are used directly.
        * str
            If `config_path` is a string, configs will be loaded from the
            directory specified by `config_path`. If the directory
            does not exist, it is created. If config files don't exist, the
            default config files are copied into the directory.
        * dict
            A dictionary can be used to specify different paths to the
            different config files. The dictionary must have the following
            keys:

            * 'config_db_tables'

            * 'config_grid'

            * 'config_grid_expansion'

            * 'config_timeseries'

            Values of the dictionary are paths to the corresponding
            config file. In contrast to the other options, the directories
            and config files must exist and are not automatically created.
        * None
            If `config_path` is None, configs are loaded from the edisgo
            default config directory ($HOME$/.edisgo). If the directory
            does not exist, it is created. If config files don't exist, the
            default config files are copied into the directory.

        Default: "default".
    legacy_ding0_grids : bool
        Allow import of old ding0 grids. Default: True.

    Attributes
    ----------
    topology : :class:`~.network.topology.Topology`
        The topology is a container object holding the topology of the grids including
        buses, lines, transformers, switches and components connected to the grid
        including generators, loads and storage units.
    timeseries : :class:`~.network.timeseries.TimeSeries`
        Container for active and reactive power time series of generators, loads and
        storage units.
    results : :class:`~.network.results.Results`
        This is a container holding all calculation results from power flow
        analyses and grid reinforcement.
    electromobility : :class:`~.network.electromobility.Electromobility`
        This class holds data on charging processes (how long cars are parking at a
        charging station, how much they need to charge, etc.) necessary to apply
        different charging strategies, as well as information on potential charging
        sites and integrated charging parks.
    heat_pump : :class:`~.network.heat.HeatPump`
        This is a container holding heat pump data such as COP, heat demand to be
        served and heat storage information.
    overlying_grid : :class:`~.network.overlying_grid.OverlyingGrid`
        This is a container holding data from the overlying grid such as curtailment
        requirements or power plant dispatch.
    dsm : :class:`~.network.dsm.DSM`
        This is a container holding data on demand side management potential.

    """

    def __init__(self, **kwargs):
        # load configuration
        self._config = Config(**kwargs)

        # instantiate topology object and load grid data
        self.topology = Topology(config=self.config)
        self.import_ding0_grid(
            path=kwargs.get("ding0_grid", None),
            legacy_ding0_grids=kwargs.get("legacy_ding0_grids", True),
        )
        self.legacy_grids = kwargs.get("legacy_ding0_grids", True)

        # instantiate other data classes
        self.results = Results(self)
        self.opf_results = OPFResults()
        self.timeseries = timeseries.TimeSeries(
            timeindex=kwargs.get("timeindex", pd.DatetimeIndex([]))
        )
        self.electromobility = Electromobility(edisgo_obj=self)
        self.heat_pump = HeatPump()
        self.dsm = DSM()
        self.overlying_grid = OverlyingGrid()

        # import new generators
        if kwargs.get("generator_scenario", None) is not None:
            self.import_generators(
                generator_scenario=kwargs.pop("generator_scenario"), **kwargs
            )

        # add MVGrid id to logging messages of logger "edisgo"
        log_grid_id = kwargs.get("log_grid_id", True)
        if log_grid_id:

            def add_grid_id_filter(record):
                record.grid_id = self.topology.id
                return True

            logger_edisgo = logging.getLogger("edisgo")
            for handler in logger_edisgo.handlers:
                fmt = handler.formatter._fmt
                colon_idx = fmt.index(":")
                formatter_str = (
                    f"{fmt[:colon_idx]} - MVGrid(%(grid_id)s){fmt[colon_idx:]}"
                )
                formatter = logging.Formatter(formatter_str)
                handler.setFormatter(formatter)
                handler.addFilter(add_grid_id_filter)

    @property
    def config(self):
        """
        eDisGo configuration data.

        Parameters
        ----------
        kwargs : dict
            Dictionary with keyword arguments to set up Config object. See parameters
            of :class:`~.tools.config.Config` class for more information on possible
            input parameters.

        Returns
        -------
        :class:`~.tools.config.Config`
            Config object with configuration data from config files.

        """
        return self._config

    @config.setter
    def config(self, kwargs):
        self._config = Config(**kwargs)

    def import_ding0_grid(self, path, legacy_ding0_grids=True):
        """
        Import ding0 topology data from csv files in the format as
        `Ding0 <https://github.com/openego/ding0>`_ provides it.

        Parameters
        -----------
        path : str
            Path to directory containing csv files of network to be loaded.
        legacy_ding0_grids : bool
            Allow import of old ding0 grids. Default: True.

        """
        if path is not None:
            import_ding0_grid(path, self, legacy_ding0_grids)

    def set_timeindex(self, timeindex):
        """
        Sets :py:attr:`~.network.timeseries.TimeSeries.timeindex` all time-dependent
        attributes are indexed by.

        The time index is for example used as default for time steps considered in
        the power flow analysis and when checking the integrity of the network.

        Parameters
        -----------
        timeindex : :pandas:`pandas.DatetimeIndex<DatetimeIndex>`
            Time index to set.

        """
        self.timeseries.timeindex = timeindex

    def set_time_series_manual(
        self,
        generators_p=None,
        loads_p=None,
        storage_units_p=None,
        generators_q=None,
        loads_q=None,
        storage_units_q=None,
    ):
        """
        Sets given component time series.

        If time series for a component were already set before, they are overwritten.

        Parameters
        -----------
        generators_p : :pandas:`pandas.DataFrame<DataFrame>`
            Active power time series in MW of generators. Index of the data frame is
            a datetime index. Columns contain generators names of generators to set
            time series for. Default: None.
        loads_p : :pandas:`pandas.DataFrame<DataFrame>`
            Active power time series in MW of loads. Index of the data frame is
            a datetime index. Columns contain load names of loads to set
            time series for. Default: None.
        storage_units_p : :pandas:`pandas.DataFrame<DataFrame>`
            Active power time series in MW of storage units. Index of the data frame is
            a datetime index. Columns contain storage unit names of storage units to set
            time series for. Default: None.
        generators_q : :pandas:`pandas.DataFrame<DataFrame>`
            Reactive power time series in MVA of generators. Index of the data frame is
            a datetime index. Columns contain generators names of generators to set
            time series for. Default: None.
        loads_q : :pandas:`pandas.DataFrame<DataFrame>`
            Reactive power time series in MVA of loads. Index of the data frame is
            a datetime index. Columns contain load names of loads to set
            time series for. Default: None.
        storage_units_q : :pandas:`pandas.DataFrame<DataFrame>`
            Reactive power time series in MVA of storage units. Index of the data frame
            is a datetime index. Columns contain storage unit names of storage units to
            set time series for. Default: None.

        Notes
        ------
        This function raises a warning in case a time index was not previously set.
        You can set the time index upon initialisation of the EDisGo object by
        providing the input parameter 'timeindex' or using the function
        :attr:`~.edisgo.EDisGo.set_timeindex`.
        Also make sure that the time steps for which time series are provided include
        the set time index.

        """
        # check if time index is already set, otherwise raise warning
        if self.timeseries.timeindex.empty:
            logger.warning(
                "When setting time series manually a time index is not automatically "
                "set but needs to be set by the user. You can set the time index "
                "upon initialisation of the EDisGo object by providing the input "
                "parameter 'timeindex' or using the function EDisGo.set_timeindex()."
            )
        self.timeseries.set_active_power_manual(
            self,
            ts_generators=generators_p,
            ts_loads=loads_p,
            ts_storage_units=storage_units_p,
        )
        self.timeseries.set_reactive_power_manual(
            self,
            ts_generators=generators_q,
            ts_loads=loads_q,
            ts_storage_units=storage_units_q,
        )

    def set_time_series_worst_case_analysis(
        self,
        cases=None,
        generators_names=None,
        loads_names=None,
        storage_units_names=None,
    ):
        """
        Sets demand and feed-in of all loads, generators and storage units for the
        specified worst cases.

        See :attr:`~.network.timeseries.TimeSeries.set_worst_case` for more information.

        Parameters
        -----------
        cases : str or list(str)
            List with worst-cases to generate time series for. Can be
            'feed-in_case', 'load_case' or both. Defaults to None in which case both
            'feed-in_case' and 'load_case' are set up.
        generators_names : list(str)
            Defines for which generators to set worst case time series. If None,
            time series are set for all generators. Default: None.
        loads_names : list(str)
            Defines for which loads to set worst case time series. If None,
            time series are set for all loads. Default: None.
        storage_units_names : list(str)
            Defines for which storage units to set worst case time series. If None,
            time series are set for all storage units. Default: None.

        """
        if cases is None:
            cases = ["load_case", "feed-in_case"]
        if isinstance(cases, str):
            cases = [cases]

        self.timeseries.set_worst_case(
            self, cases, generators_names, loads_names, storage_units_names
        )

    def set_time_series_active_power_predefined(
        self,
        fluctuating_generators_ts=None,
        fluctuating_generators_names=None,
        dispatchable_generators_ts=None,
        dispatchable_generators_names=None,
        conventional_loads_ts=None,
        conventional_loads_names=None,
        charging_points_ts=None,
        charging_points_names=None,
        **kwargs,
    ):
        """
        Uses predefined feed-in or demand profiles to set active power time series.

        Predefined profiles comprise i.e. standard electric conventional load profiles
        for different sectors generated using the oemof
        `demandlib <https://github.com/oemof/demandlib/>`_ or feed-in time series of
        fluctuating solar and wind generators provided on the OpenEnergy DataBase.
        This function can also be used to provide your own profiles per technology or
        load sector.

        The active power time series are written to
        :attr:`~.network.timeseries.TimeSeries.generators_active_power` or
        :attr:`~.network.timeseries.TimeSeries.loads_active_power`.
        As data in :class:`~.network.timeseries.TimeSeries` is indexed by
        :attr:`~.network.timeseries.TimeSeries.timeindex` it is better to set
        :attr:`~.network.timeseries.TimeSeries.timeindex` before calling this function.
        You can set the time index upon initialisation of the EDisGo object by
        providing the input parameter 'timeindex' or using the function
        :attr:`~.edisgo.EDisGo.set_timeindex`.
        Also make sure that the time steps of self-provided time series include
        the set time index.

        Parameters
        -----------
        fluctuating_generators_ts : str or :pandas:`pandas.DataFrame<DataFrame>` or None
            Defines option to set technology-specific or technology- and weather cell
            specific active power time series of wind and solar generators.
            Possible options are:

            * 'oedb'

                Technology- and weather cell-specific hourly feed-in time series are
                obtained from the
                `OpenEnergy DataBase
                <https://openenergy-platform.org/dataedit/schemas>`_. See
                :func:`edisgo.io.timeseries_import.feedin_oedb` for more information.

                This option requires that the parameter `engine` is provided in case
                new ding0 grids with geo-referenced LV grids are used. For further
                settings, the parameter `timeindex` can also be provided.

            * :pandas:`pandas.DataFrame<DataFrame>`

                DataFrame with self-provided feed-in time series per technology or
                per technology and weather cell ID normalized to a nominal capacity
                of 1.
                In case time series are provided only by technology, columns of the
                DataFrame contain the technology type as string.
                In case time series are provided by technology and weather cell ID
                columns need to be a :pandas:`pandas.MultiIndex<MultiIndex>` with the
                first level containing the technology as string and the second level
                the weather cell ID as integer.
                Index needs to be a :pandas:`pandas.DatetimeIndex<DatetimeIndex>`.

                When importing a ding0 grid and/or using predefined scenarios
                of the future generator park,
                each generator has an assigned weather cell ID that identifies the
                weather data cell from the weather data set used in the research
                project `open_eGo <https://openegoproject.wordpress.com/>`_ to
                determine feed-in profiles. The weather cell ID can be retrieved
                from column `weather_cell_id` in
                :attr:`~.network.topology.Topology.generators_df` and could be
                overwritten to use own weather cells.

            * None

                If None, time series are not set.

            Default: None.

        fluctuating_generators_names : list(str) or None
            Defines for which fluctuating generators to apply technology-specific time
            series. See parameter `generator_names` in
            :attr:`~.network.timeseries.TimeSeries.predefined_fluctuating_generators_by_technology`
            for more information. Default: None.
        dispatchable_generators_ts : :pandas:`pandas.DataFrame<DataFrame>` or None
            Defines which technology-specific time series to use to set active power
            time series of dispatchable generators.
            See parameter `ts_generators` in
            :attr:`~.network.timeseries.TimeSeries.predefined_dispatchable_generators_by_technology`
            for more information. If None, no time series of dispatchable generators
            are set. Default: None.
        dispatchable_generators_names : list(str) or None
            Defines for which dispatchable generators to apply technology-specific time
            series. See parameter `generator_names` in
            :attr:`~.network.timeseries.TimeSeries.predefined_dispatchable_generators_by_technology`
            for more information. Default: None.
        conventional_loads_ts : str or :pandas:`pandas.DataFrame<DataFrame>` or None
            Defines option to set active power time series of conventional loads.
            Possible options are:

            * 'oedb'

                Sets active power demand time series using individual hourly electricity
                load time series for one year obtained from the `OpenEnergy DataBase
                <https://openenergy-platform.org/dataedit/schemas>`_.

                This option requires that the parameters `engine` and `scenario` are
                provided. For further settings, the parameter `timeindex` can also be
                provided.

            * 'demandlib'

                Sets active power demand time series using hourly electricity load time
                series obtained using standard electric load profiles from
                the oemof `demandlib <https://github.com/oemof/demandlib/>`_.
                The demandlib provides sector-specific time series for the sectors
                'residential', 'cts', 'industrial', and 'agricultural'.

                For further settings, the parameter `timeindex` can also be provided.

            * :pandas:`pandas.DataFrame<DataFrame>`

                Sets active power demand time series using sector-specific demand
                time series provided in this DataFrame.
                The load time series per sector need to be normalized to an annual
                consumption of 1. Index needs to
                be a :pandas:`pandas.DatetimeIndex<DatetimeIndex>`.
                Columns need to contain the sector as string.
                In the current grid existing load types can be retrieved from column
                `sector` in :attr:`~.network.topology.Topology.loads_df` (make sure to
                select `type` 'conventional_load').
                In ding0 grids the differentiated sectors are 'residential', 'cts',
                and 'industrial'.

            * None

                If None, conventional load time series are not set.

            Default: None.
        conventional_loads_names : list(str) or None
            Defines for which conventional loads to set time series. In case
            `conventional_loads_ts` is 'oedb' see parameter `load_names` in
            :func:`edisgo.io.timeseries_import.electricity_demand_oedb` for more
            information. For other cases see parameter `load_names` in
            :attr:`~.network.timeseries.TimeSeries.predefined_conventional_loads_by_sector`
            for more information. Default: None.
        charging_points_ts : :pandas:`pandas.DataFrame<DataFrame>` or None
            Defines which use-case-specific time series to use to set active power
            time series of charging points.
            See parameter `ts_loads` in
            :attr:`~.network.timeseries.TimeSeries.predefined_charging_points_by_use_case`
            for more information. If None, no time series of charging points
            are set. Default: None.
        charging_points_names : list(str) or None
            Defines for which charging points to apply use-case-specific time
            series. See parameter `load_names` in
            :attr:`~.network.timeseries.TimeSeries.predefined_charging_points_by_use_case`
            for more information. Default: None.

        Other Parameters
        ------------------
        engine : :sqlalchemy:`sqlalchemy.Engine<sqlalchemy.engine.Engine>`
            Database engine. This parameter is only required in case
            `conventional_loads_ts` or `fluctuating_generators_ts` is 'oedb'.
        scenario : str
            Scenario for which to retrieve demand data. Possible options are 'eGon2035'
            and 'eGon100RE'. This parameter is only required in case
            `conventional_loads_ts` is 'oedb'.
        timeindex : :pandas:`pandas.DatetimeIndex<DatetimeIndex>` or None
            This parameter can optionally be provided in case `conventional_loads_ts`
            is 'oedb' or 'demandlib' and in case `fluctuating_generators_ts` is
            'oedb'. It is used to specify time steps for which to set active power data.
            Leap years can currently not be handled when data is retrieved from the
            oedb. In case the given timeindex contains a leap year, the data will
            be indexed using a default year and set for the whole year.
            If no timeindex is provided, the timeindex set in
            :py:attr:`~.network.timeseries.TimeSeries.timeindex` is used.
            If :py:attr:`~.network.timeseries.TimeSeries.timeindex` is not set, the data
            is indexed using a default year and set for the whole year.

        """
        if self.timeseries.timeindex.empty:
            logger.warning(
                "When setting time series using predefined profiles it is better to "
                "set a time index as all data in TimeSeries class is indexed by the"
                "time index. You can set the time index upon initialisation of "
                "the EDisGo object by providing the input parameter 'timeindex' or by "
                "using the function EDisGo.set_timeindex()."
            )
        if fluctuating_generators_ts is not None:
            self.timeseries.predefined_fluctuating_generators_by_technology(
                self,
                fluctuating_generators_ts,
                fluctuating_generators_names,
                engine=kwargs.get("engine"),
                timeindex=kwargs.get("timeindex", None),
            )
        if dispatchable_generators_ts is not None:
            self.timeseries.predefined_dispatchable_generators_by_technology(
                self, dispatchable_generators_ts, dispatchable_generators_names
            )
        if conventional_loads_ts is not None:
            if (
                isinstance(conventional_loads_ts, str)
                and conventional_loads_ts == "oedb"
            ):
                loads_ts_df = timeseries_import.electricity_demand_oedb(
                    edisgo_obj=self,
                    scenario=kwargs.get("scenario"),
                    engine=kwargs.get("engine"),
                    timeindex=kwargs.get("timeindex", None),
                    load_names=conventional_loads_names,
                )
                # concat new time series with existing ones and drop any duplicate
                # entries
                self.timeseries.loads_active_power = tools.drop_duplicated_columns(
                    pd.concat([self.timeseries.loads_active_power, loads_ts_df], axis=1)
                )
            else:
                self.timeseries.predefined_conventional_loads_by_sector(
                    self, conventional_loads_ts, conventional_loads_names
                )
        if charging_points_ts is not None:
            self.timeseries.predefined_charging_points_by_use_case(
                self, charging_points_ts, charging_points_names
            )

    def set_time_series_reactive_power_control(
        self,
        control="fixed_cosphi",
        generators_parametrisation="default",
        loads_parametrisation="default",
        storage_units_parametrisation="default",
    ):
        """
        Set reactive power time series of components.

        Parameters
        -----------
        control : str
            Type of reactive power control to apply. Currently, the only option is
            'fixed_coshpi'. See :attr:`~.network.timeseries.TimeSeries.fixed_cosphi`
            for further information.
        generators_parametrisation : str or :pandas:`pandas.DataFrame<DataFrame>`
            See parameter `generators_parametrisation` in
            :attr:`~.network.timeseries.TimeSeries.fixed_cosphi` for further
            information. Here, per default, the option 'default' is used.
        loads_parametrisation : str or :pandas:`pandas.DataFrame<DataFrame>`
            See parameter `loads_parametrisation` in
            :attr:`~.network.timeseries.TimeSeries.fixed_cosphi` for further
            information. Here, per default, the option 'default' is used.
        storage_units_parametrisation : str or :pandas:`pandas.DataFrame<DataFrame>`
            See parameter `storage_units_parametrisation` in
            :attr:`~.network.timeseries.TimeSeries.fixed_cosphi` for further
            information. Here, per default, the option 'default' is used.

        Notes
        ------
        Be careful to set parametrisation of other component types to None if you only
        want to set reactive power of certain components. See example below for further
        information.

        Examples
        --------
        To only set reactive power time series of one generator using default
        configurations you can do the following:

        >>> self.set_time_series_reactive_power_control(
        >>>     generators_parametrisation=pd.DataFrame(
        >>>        {
        >>>            "components": [["Generator_1"]],
        >>>            "mode": ["default"],
        >>>            "power_factor": ["default"],
        >>>        },
        >>>        index=[1],
        >>>     ),
        >>>     loads_parametrisation=None,
        >>>     storage_units_parametrisation=None
        >>> )

        In the example above, `loads_parametrisation` and
        `storage_units_parametrisation` need to be set to None, otherwise already
        existing time series would be overwritten.

        To only change configuration of one load and for all other components use
        default configurations you can do the following:

        >>> self.set_time_series_reactive_power_control(
        >>>     loads_parametrisation=pd.DataFrame(
        >>>        {
        >>>            "components": [["Load_1"],
        >>>                           self.topology.loads_df.index.drop(["Load_1"])],
        >>>            "mode": ["capacitive", "default"],
        >>>            "power_factor": [0.98, "default"],
        >>>        },
        >>>        index=[1, 2],
        >>>     )
        >>> )

        In the example above, `generators_parametrisation` and
        `storage_units_parametrisation` do not need to be set as default configurations
        are per default used for all generators and storage units anyway.

        """
        if control == "fixed_cosphi":
            self.timeseries.fixed_cosphi(
                self,
                generators_parametrisation=generators_parametrisation,
                loads_parametrisation=loads_parametrisation,
                storage_units_parametrisation=storage_units_parametrisation,
            )
        else:
            raise ValueError("'control' must be 'fixed_cosphi'.")

    def to_pypsa(
        self, mode=None, timesteps=None, check_edisgo_integrity=False, **kwargs
    ):
        """
        Convert grid to :pypsa:`PyPSA.Network<network>` representation.

        You can choose between translation of the MV and all underlying LV grids
        (mode=None (default)), the MV network only (mode='mv' or mode='mvlv') or a
        single LV network (mode='lv').

        Parameters
        -----------
        mode : str
            Determines network levels that are translated to
            :pypsa:`PyPSA.Network<network>`.
            Possible options are:

            * None

                MV and underlying LV networks are exported. This is the default.

            * 'mv'

                Only MV network is exported. MV/LV transformers are not exported in
                this mode. Loads, generators and storage units in underlying LV grids
                are connected to the respective MV/LV station's primary side. Per
                default, they are all connected separately, but you can also choose to
                aggregate them. See parameters `aggregate_loads`, `aggregate_generators`
                and `aggregate_storages` for more information.

            * 'mvlv'

                This mode works similar as mode 'mv', with the difference that MV/LV
                transformers are as well exported and LV components connected to the
                respective MV/LV station's secondary side. Per default, all components
                are connected separately, but you can also choose to aggregate them.
                See parameters `aggregate_loads`, `aggregate_generators`
                and `aggregate_storages` for more information.

            * 'lv'

                Single LV network topology including the MV/LV transformer is exported.
                The LV grid to export is specified through the parameter `lv_grid_id`.
                The slack is positioned at the secondary side of the MV/LV station.

        timesteps : :pandas:`pandas.DatetimeIndex<DatetimeIndex>` or \
            :pandas:`pandas.Timestamp<Timestamp>`
            Specifies which time steps to export to pypsa representation to e.g.
            later on use in power flow analysis. It defaults to None in which case
            all time steps in :attr:`~.network.timeseries.TimeSeries.timeindex`
            are used.
            Default: None.
        check_edisgo_integrity : bool
            Check integrity of edisgo object before translating to pypsa. This option is
            meant to help the identification of possible sources of errors if the power
            flow calculations fail. See :attr:`~.edisgo.EDisGo.check_integrity` for
            more information. Default: False.

        Other Parameters
        -------------------
        use_seed : bool
            Use a seed for the initial guess for the Newton-Raphson algorithm.
            Only available when MV level is included in the power flow analysis.
            If True, uses voltage magnitude results of previous power flow
            analyses as initial guess in case of PQ buses. PV buses currently do
            not occur and are therefore currently not supported.
            Default: False.
        lv_grid_id : int or str
            ID (e.g. 1) or name (string representation, e.g. "LVGrid_1") of LV grid
            to export in case mode is 'lv'. Default: None.
        aggregate_loads : str
            Mode for load aggregation in LV grids in case mode is 'mv' or 'mvlv'.
            Can be 'sectoral' aggregating the loads sector-wise, 'all' aggregating all
            loads into one or None, not aggregating loads but appending them to the
            station one by one. Default: None.
        aggregate_generators : str
            Mode for generator aggregation in LV grids in case mode is 'mv' or 'mvlv'.
            Can be 'type' aggregating generators per generator type, 'curtailable'
            aggregating 'solar' and 'wind' generators into one and all other generators
            into another one, or None, where no aggregation is undertaken
            and generators are added to the station one by one. Default: None.
        aggregate_storages : str
            Mode for storage unit aggregation in LV grids in case mode is 'mv' or
            'mvlv'. Can be 'all' where all storage units in an LV grid are aggregated to
            one storage unit or None, in which case no aggregation is conducted and
            storage units are added to the station. Default: None.

        Returns
        -------
        :pypsa:`PyPSA.Network<network>`
            :pypsa:`PyPSA.Network<network>` representation.

        """
        # possibly execute consistency check
        if check_edisgo_integrity or logger.level == logging.DEBUG:
            self.check_integrity()
        return pypsa_io.to_pypsa(self, mode, timesteps, **kwargs)

    def to_powermodels(
        self,
        s_base=1,
        flexible_cps=None,
        flexible_hps=None,
        flexible_loads=None,
        flexible_storage_units=None,
        opf_version=1,
    ):
        """
        Convert eDisGo representation of the network topology and timeseries to
        PowerModels network data format.

        Parameters
        ----------
        s_base : int
            Base value of apparent power for per unit system.
            Default: 1 MVA
        flexible_cps : :numpy:`numpy.ndarray<ndarray>` or None
            Array containing all charging points that allow for flexible charging.
        flexible_hps : :numpy:`numpy.ndarray<ndarray>` or None
            Array containing all heat pumps that allow for flexible operation due to an
            attached heat storage.
        flexible_loads : :numpy:`numpy.ndarray<ndarray>` or None
            Array containing all flexible loads that allow for application of demand
            side management strategy.
        flexible_storage_units : :numpy:`numpy.ndarray<ndarray>` or None
            Array containing all flexible storages. Non-flexible storages operate to
            optimize self consumption.
            Default: None.
        opf_version : int
            Version of optimization models to choose from. Must be one of [1, 2, 3, 4].
            For more information see :func:`edisgo.opf.powermodels_opf.pm_optimize`.
            Default: 1.

        Returns
        -------
        dict
            Dictionary that contains all network data in PowerModels network data
            format.

        """
        return powermodels_io.to_powermodels(
            self,
            s_base=s_base,
            flexible_cps=flexible_cps,
            flexible_hps=flexible_hps,
            flexible_loads=flexible_loads,
            flexible_storage_units=flexible_storage_units,
            opf_version=opf_version,
        )

    def pm_optimize(
        self,
        s_base=1,
        flexible_cps=None,
        flexible_hps=None,
        flexible_loads=None,
        flexible_storage_units=None,
        opf_version=1,
        method="soc",
        warm_start=False,
        silence_moi=False,
        save_heat_storage=True,
        save_slack_gen=True,
        save_slacks=True,
    ):
        """
        Run OPF in julia subprocess and write results of OPF back to edisgo object.

        Results of OPF are time series of operation schedules of flexibilities.

        Parameters
        ----------
        s_base : int
            Base value of apparent power for per unit system.
            Default: 1 MVA.
        flexible_cps : :numpy:`numpy.ndarray<ndarray>` or None
            Array containing all charging points that allow for flexible charging.
            Default: None.
        flexible_hps : :numpy:`numpy.ndarray<ndarray>` or None
            Array containing all heat pumps that allow for flexible operation due to an
            attached heat storage.
            Default: None.
        flexible_loads : :numpy:`numpy.ndarray<ndarray>` or None
            Array containing all flexible loads that allow for application of demand
            side management strategy.
            Default: None.
        flexible_storage_units: :numpy:`numpy.ndarray<ndarray>` or None
            Array containing all flexible storages. Non-flexible storages operate to
            optimize self consumption.
            Default: None.
        opf_version : int
            Version of optimization models to choose from. Must be one of [1, 2, 3, 4].
            For more information see :func:`edisgo.opf.powermodels_opf.pm_optimize`.
            Default: 1.
        method : str
            Optimization method to use. Must be either "soc" (Second Order Cone) or "nc"
            (Non Convex). For more information see
            :func:`edisgo.opf.powermodels_opf.pm_optimize`.
            Default: "soc".
        warm_start : bool
            If set to True and if method is set to "soc", non-convex IPOPT OPF will be
            run additionally and will be warm started with Gurobi SOC solution.
            Warm-start will only be run if results for Gurobi's SOC relaxation is exact.
            Default: False.
        silence_moi : bool
            If set to True, MathOptInterface's optimizer attribute "MOI.Silent" is set
            to True in julia subprocess. This attribute is for silencing the output of
            an optimizer. When set to True, it requires the solver to produce no output,
            hence there will be no logging coming from julia subprocess in python
            process.
            Default: False.
        """
        return powermodels_opf.pm_optimize(
            self,
            s_base=s_base,
            flexible_cps=flexible_cps,
            flexible_hps=flexible_hps,
            flexible_loads=flexible_loads,
            flexible_storage_units=flexible_storage_units,
            opf_version=opf_version,
            method=method,
            warm_start=warm_start,
            silence_moi=silence_moi,
        )

    def to_graph(self):
        """
        Returns networkx graph representation of the grid.

        Returns
        -------
        :networkx:`networkx.Graph<networkx.Graph>`
            Graph representation of the grid as networkx Ordered Graph,
            where lines are represented by edges in the graph, and buses and
            transformers are represented by nodes.

        """

        return self.topology.to_graph()

    def import_generators(self, generator_scenario=None, **kwargs):
        """
        Gets generator park for specified scenario and integrates generators into grid.

        The generator data is retrieved from the
        `open energy platform <https://openenergy-platform.org/>`_. Decommissioned
        generators are removed from the grid, generators with changed capacity
        updated and new generators newly integrated into the grid.

        In case you are using new ding0 grids, where the LV is geo-referenced, the
        supported data source is scenario data generated in the research project
        `eGo^n <https://ego-n.org/>`_. You can choose between two scenarios:
        'eGon2035' and 'eGon100RE'. For more information on database tables used and
        how generator park is adapted see :func:`~.io.generators_import.oedb`.

        In case you are using old ding0 grids, where the LV is not geo-referenced,
        the supported data source is scenario data generated in the research project
        `open_eGo <https://openegoproject.wordpress.com/>`_. You can choose
        between two scenarios: 'nep2035' and 'ego100'. You can get more
        information on the scenarios in the
        `final report <https://www.uni-flensburg.de/fileadmin/content/\
        abteilungen/industrial/dokumente/downloads/veroeffentlichungen/\
        forschungsergebnisse/20190426endbericht-openego-fkz0325881-final\
        .pdf>`_. For more information on database tables used and
        how generator park is adapted see :func:`~.io.generators_import.oedb_legacy`.

        After the generator park is adapted there may be grid issues due to the
        additional feed-in. These are not solved automatically. If you want to
        have a stable grid without grid issues you can invoke the automatic
        grid expansion through the function :attr:`~.EDisGo.reinforce`.

        Parameters
        ----------
        generator_scenario : str
            Scenario for which to retrieve generator data. In case you are using new
            ding0 grids, where the LV is geo-referenced, possible options are
            'eGon2035' and 'eGon100RE'. In case you are using old ding0 grids, where
            the LV is not geo-referenced, possible options are 'nep2035' and 'ego100'.

        Other Parameters
        ----------------
        kwargs :
            In case you are using new ding0 grids, where the LV is geo-referenced, a
            database engine needs to be provided through keyword argument `engine`.
            In case you are using old ding0 grids, where the LV is not geo-referenced,
            you can check :func:`edisgo.io.generators_import.oedb_legacy` for possible
            keyword arguments.

        """
        if self.legacy_grids is True:
            generators_import.oedb_legacy(
                edisgo_object=self, generator_scenario=generator_scenario, **kwargs
            )
        else:
            generators_import.oedb(
                edisgo_object=self,
                engine=kwargs.get("engine"),
                scenario=generator_scenario,
            )

    def analyze(
        self,
        mode: str | None = None,
        timesteps: pd.Timestamp | pd.DatetimeIndex | None = None,
        raise_not_converged: bool = True,
        troubleshooting_mode: str | None = None,
        range_start: Number = 0.1,
        range_num: int = 10,
        scale_timeseries: float | None = None,
        **kwargs,
    ) -> tuple[pd.DatetimeIndex, pd.DatetimeIndex]:
        """
        Conducts a static, non-linear power flow analysis.

        Conducts a static, non-linear power flow analysis using
        `PyPSA <https://pypsa.readthedocs.io/en/latest/power_flow.html#\
        full-non-linear-power-flow>`_
        and writes results (active, reactive and apparent power as well as
        current on lines and voltages at buses) to :class:`~.network.results.Results`
        (e.g. :attr:`~.network.results.Results.v_res` for voltages).

        Parameters
        ----------
        mode : str or None
            Allows to toggle between power flow analysis for the whole network or just
            the MV or one LV grid. Possible options are:

            * None (default)

                Power flow analysis is conducted for the whole network including MV grid
                and underlying LV grids.

            * 'mv'

                Power flow analysis is conducted for the MV level only. LV loads,
                generators and storage units are aggregated at the respective MV/LV
                stations' primary side. Per default, they are all connected separately,
                but you can also choose to aggregate them. See parameters
                `aggregate_loads`, `aggregate_generators` and `aggregate_storages`
                in :attr:`~.edisgo.EDisGo.to_pypsa` for more information.

            * 'mvlv'

                Power flow analysis is conducted for the MV level only. In contrast to
                mode 'mv' LV loads, generators and storage units are in this case
                aggregated at the respective MV/LV stations' secondary side. Per
                default, they are all connected separately, but you can also choose to
                aggregate them. See parameters `aggregate_loads`, `aggregate_generators`
                and `aggregate_storages` in :attr:`~.edisgo.EDisGo.to_pypsa` for more
                information.

            * 'lv'

                Power flow analysis is conducted for one LV grid only. ID or name of
                the LV grid to conduct power flow analysis for needs to be provided
                through keyword argument 'lv_grid_id' as integer or string.
                See parameter `lv_grid_id` in :attr:`~.edisgo.EDisGo.to_pypsa` for more
                information.
                The slack is positioned at the secondary side of the MV/LV station.

        timesteps : :pandas:`pandas.DatetimeIndex<DatetimeIndex>` or \
            :pandas:`pandas.Timestamp<Timestamp>`
            Timesteps specifies for which time steps to conduct the power flow
            analysis. It defaults to None in which case all time steps in
            :attr:`~.network.timeseries.TimeSeries.timeindex` are used.
        raise_not_converged : bool
            If True, an error is raised in case power flow analysis did not converge
            for all time steps.
            Default: True.

        troubleshooting_mode : str or None
            Two optional troubleshooting methods in case of non-convergence of nonlinear
            power flow (cf. [1])

            * None (default)
                Power flow analysis is conducted using nonlinear power flow method.
            * 'lpf'
                Non-linear power flow initial guess is seeded with the voltage angles
                from the linear power flow.
            * 'iteration'
                Power flow analysis is conducted by reducing all power values of
                generators and loads to a fraction, e.g. 10%, solving the load flow and
                using it as a seed for the power at 20%, iteratively up to 100%.
                Using parameters `range_start` and `range_num` you can define at what
                scaling factor the iteration should start and how many iterations
                should be conducted.

        range_start : float, optional
            Specifies the minimum fraction that power values are set to when using
            `troubleshooting_mode` 'iteration'. Must be between 0 and 1.
            Default: 0.1.
        range_num : int, optional
            Specifies the number of fraction samples to generate when using
            `troubleshooting_mode` 'iteration'. Must be non-negative.
            Default: 10.
        scale_timeseries : float or None, optional
            If a value is given, the timeseries in the pypsa object are scaled with
            this factor (values between 0 and 1 will scale down the time series and
            values above 1 will scale the timeseries up). Downscaling of time series
            can be used to check if power flow converges for smaller
            grid loads. If None, timeseries are not scaled. In case of
            `troubleshooting_mode` 'iteration' this parameter is ignored.
            Default: None.

        Other Parameters
        -----------------
        kwargs : dict
            Possible other parameters comprise all other parameters that can be set in
            :func:`edisgo.io.pypsa_io.to_pypsa`.

        Returns
        --------
        tuple(:pandas:`pandas.DatetimeIndex<DatetimeIndex>`,\
            :pandas:`pandas.DatetimeIndex<DatetimeIndex>`)
            First index contains time steps for which power flow analysis did converge.
            Second index contains time steps for which power flow analysis did not
            converge.

        References
        --------
        [1] https://pypsa.readthedocs.io/en/latest/troubleshooting.html

        """

        def _check_convergence():
            # get converged and not converged time steps
            timesteps_converged = pf_results["converged"][
                pf_results["converged"]["0"]
            ].index
            timesteps_not_converged = pf_results["converged"][
                ~pf_results["converged"]["0"]
            ].index

            if raise_not_converged and len(timesteps_not_converged) > 0:
                raise ValueError(
                    "Power flow analysis did not converge for the "
                    "following {} time steps: {}.".format(
                        len(timesteps_not_converged), timesteps_not_converged
                    )
                )
            elif len(timesteps_not_converged) > 0:
                logger.warning(
                    "Power flow analysis did not converge for the "
                    "following {} time steps: {}.".format(
                        len(timesteps_not_converged), timesteps_not_converged
                    )
                )
            return timesteps_converged, timesteps_not_converged

        def _scale_timeseries(pypsa_network_copy, fraction):
            # Scales the timeseries in the pypsa object, the pypsa_network_copy is
            # the network with the original time series
            # Reduce power values of generators, loads and storages to given fraction
            for obj1, obj2 in [
                (pypsa_network.generators_t, pypsa_network_copy.generators_t),
                (pypsa_network.loads_t, pypsa_network_copy.loads_t),
                (pypsa_network.storage_units_t, pypsa_network_copy.storage_units_t),
            ]:
                for attr in ["p_set", "q_set"]:
                    setattr(obj1, attr, getattr(obj2, attr) * fraction)

            return pypsa_network

        if timesteps is None:
            timesteps = self.timeseries.timeindex
        # check if timesteps is array-like, otherwise convert to list
        if not hasattr(timesteps, "__len__"):
            timesteps = [timesteps]

        pypsa_network = self.to_pypsa(mode=mode, timesteps=timesteps, **kwargs)

        if scale_timeseries is not None and troubleshooting_mode != "iteration":
            pypsa_network = _scale_timeseries(pypsa_network, scale_timeseries)

        if troubleshooting_mode == "lpf":
            # run linear power flow analysis
            pypsa_network.lpf()
            # run power flow analysis
            pf_results = pypsa_network.pf(timesteps, use_seed=True)
            # get converged and not converged time steps
            timesteps_converged, timesteps_not_converged = _check_convergence()
        elif troubleshooting_mode == "iteration":
            pypsa_network_copy = pypsa_network.copy()
            for fraction in np.linspace(range_start, 1, range_num):
                pypsa_network = _scale_timeseries(pypsa_network_copy, fraction)
                # run power flow analysis
                pf_results = pypsa_network.pf(timesteps, use_seed=True)
                logger.info(
                    "Current fraction in iterative process: {}.".format(fraction)
                )
                # get converged and not converged time steps
                timesteps_converged, timesteps_not_converged = _check_convergence()
        else:
            # run power flow analysis
            pf_results = pypsa_network.pf(
                timesteps, use_seed=kwargs.get("use_seed", False)
            )
            # get converged and not converged time steps
            timesteps_converged, timesteps_not_converged = _check_convergence()

        # handle converged time steps
        pypsa_io.process_pfa_results(self, pypsa_network, timesteps_converged)

        return timesteps_converged, timesteps_not_converged

    def reinforce(
        self,
        timesteps_pfa: str | pd.DatetimeIndex | pd.Timestamp | None = None,
        reduced_analysis: bool = False,
        copy_grid: bool = False,
        max_while_iterations: int = 20,
        split_voltage_band: bool = True,
        mode: str | None = None,
        without_generator_import: bool = False,
        n_minus_one: bool = False,
        catch_convergence_problems: bool = False,
        **kwargs,
    ) -> Results:
        """
        Reinforces the network and calculates network expansion costs.

        If the :attr:`edisgo.network.timeseries.TimeSeries.is_worst_case` is
        True input for `timesteps_pfa` is overwritten and therefore ignored.

        See :ref:`features-in-detail` for more information on how network
        reinforcement is conducted.

        Parameters
        -----------
        timesteps_pfa : str or \
            :pandas:`pandas.DatetimeIndex<DatetimeIndex>` or \
            :pandas:`pandas.Timestamp<Timestamp>`
            timesteps_pfa specifies for which time steps power flow analysis is
            conducted and therefore which time steps to consider when checking
            for over-loading and over-voltage issues.
            It defaults to None in which case all timesteps in
            :attr:`~.network.timeseries.TimeSeries.timeindex` are used.
            Possible options are:

            * None
              Time steps in :attr:`~.network.timeseries.TimeSeries.timeindex` are used.
            * 'snapshot_analysis'
              Reinforcement is conducted for two worst-case snapshots. See
              :meth:`edisgo.tools.tools.select_worstcase_snapshots()` for further
              explanation on how worst-case snapshots are chosen.
              Note: If you have large time series, choosing this option will save
              calculation time since power flow analysis is only conducted for two
              time steps. If your time series already represents the worst-case,
              keep the default value of None because finding the worst-case
              snapshots takes some time.
            * :pandas:`pandas.DatetimeIndex<DatetimeIndex>` or \
              :pandas:`pandas.Timestamp<Timestamp>`
              Use this option to explicitly choose which time steps to consider.
        reduced_analysis : bool
              If True, reinforcement is conducted for all time steps at which at least
              one branch shows its highest overloading or one bus shows its highest
              voltage violation. Time steps to consider are specified through parameter
              `timesteps_pfa`. If False, all time steps in parameter `timesteps_pfa`
              are used. Default: False.
        copy_grid : bool
            If True, reinforcement is conducted on a copied grid and discarded.
            Default: False.
        max_while_iterations : int
            Maximum number of times each while loop is conducted. Default: 20.
        split_voltage_band : bool
            If True the allowed voltage band of +/-10 percent is allocated to the
            different voltage levels MV, MV/LV and LV according to config values set
            in section `grid_expansion_allowed_voltage_deviations`. If False, the same
            voltage limits are used for all voltage levels. Be aware that this does
            currently not work correctly. Default: True.
        mode : str
            Determines network levels reinforcement is conducted for. Specify

            * None to reinforce MV and LV network levels. None is the default.
            * 'mv' to reinforce MV level only, neglecting MV/LV stations,
              and LV network topology. LV load and generation is aggregated per
              LV network and directly connected to the primary side of the
              respective MV/LV station.
            * 'mvlv' to reinforce MV network level only, including MV/LV stations,
              and neglecting LV network topology. LV load and generation is
              aggregated per LV network and directly connected to the secondary
              side of the respective MV/LV station.
            * 'lv' to reinforce LV networks. In case an LV grid is specified through
              parameter `lv_grid_id`, the grid's MV/LV station is not included. In case
              no LV grid ID is given, all MV/LV stations are included.
        without_generator_import : bool
            If True, excludes lines that were added in the generator import to connect
            new generators from calculation of network expansion costs. Default: False.
        n_minus_one : bool
            Determines whether n-1 security should be checked. Currently, n-1 security
            cannot be handled correctly, wherefore the case where this parameter is set
            to True will lead to an error being raised. Default: False.
        catch_convergence_problems : bool
            Uses reinforcement strategy to reinforce not converging grid.
            Reinforces first with only converging timesteps. Reinforce again with at
            start not converging timesteps. If still not converging, scale timeseries.
            Default: False

        Other Parameters
        -----------------
        is_worst_case : bool
            Is used to overwrite the return value from
            :attr:`edisgo.network.timeseries.TimeSeries.is_worst_case`. If True,
            reinforcement is calculated for worst-case MV and LV cases separately.
        lv_grid_id : str or int or None
            LV grid id to specify the grid to check, if mode is "lv". If no grid is
            specified, all LV grids are checked. In that case, the power flow analysis
            is conducted including the MV grid, in order to check loading and voltage
            drop/rise of MV/LV stations.
        skip_mv_reinforcement : bool
            If True, MV is not reinforced, even if `mode` is "mv", "mvlv" or None.
            This is used in case worst-case grid reinforcement is conducted in order to
            reinforce MV/LV stations for LV worst-cases.
            Default: False.
        num_steps_loading : int
            In case `reduced_analysis` is set to True, this parameter can be
            used to specify the number of most critical overloading events to consider.
            If None, `percentage` is used. Default: None.
        num_steps_voltage : int
            In case `reduced_analysis` is set to True, this parameter can be
            used to specify the number of most critical voltage issues to select. If
            None, `percentage` is used. Default: None.
        percentage : float
            In case `reduced_analysis` is set to True, this parameter can be
            used to specify the percentage of most critical time steps to select. The
            default is 1.0, in which case all most critical time steps are selected.
            Default: 1.0.
        use_troubleshooting_mode : bool
            In case `reduced_analysis` is set to True, this parameter can be
            used to specify how to handle non-convergence issues in the power flow
            analysis. If set to True, non-convergence issues are tried to be
            circumvented by reducing load and feed-in until the power flow converges.
            The most critical time steps are then determined based on the power flow
            results with the reduced load and feed-in. If False, an error will be
            raised in case time steps do not converge. Default: True.
        run_initial_analyze : bool
            In case `reduced_analysis` is set to True, this parameter can be
            used to specify whether to run an initial analyze to determine most
            critical time steps or to use existing results. If set to False,
            `use_troubleshooting_mode` is ignored. Default: True.
<<<<<<< HEAD
=======
        weight_by_costs : bool
            In case `reduced_analysis` is set to True, this parameter can be used
            to specify whether to weight time steps by estimated grid expansion costs.
            See parameter `weight_by_costs` in
            :func:`~.tools.temporal_complexity_reduction.get_most_critical_time_steps`
            for more information. Default: False.
>>>>>>> 70c3264c

        Returns
        --------
        :class:`~.network.results.Results`
            Returns the Results object holding network expansion costs, equipment
            changes, etc.

        """
        if copy_grid:
            edisgo_obj = copy.deepcopy(self)
        else:
            edisgo_obj = self

        # Build reinforce run settings
        if kwargs.get("is_worst_case", self.timeseries.is_worst_case):
            logger.debug(
                "Running reinforcement in worst-case mode by differentiating between "
                "MV and LV load and feed-in cases."
            )
            timeindex_worst_cases = self.timeseries.timeindex_worst_cases
            timesteps_mv = pd.DatetimeIndex(
                timeindex_worst_cases.loc[
                    timeindex_worst_cases.index.str.contains("mv")
                ]
            )
            timesteps_lv = pd.DatetimeIndex(
                timeindex_worst_cases.loc[
                    timeindex_worst_cases.index.str.contains("lv")
                ]
            )
            # Run the analyze-method at the end, to get a power flow for all
            # timesteps for reinforced components
            run_analyze_at_the_end = True
            if mode is None:
                kwargs_mv = kwargs.copy()
                kwargs_mv.update({"mode": "mv", "timesteps_pfa": timesteps_mv})
                kwargs_mvlv = kwargs.copy()
                kwargs_mvlv.update(
                    {
                        "mode": "mvlv",
                        "timesteps_pfa": timesteps_lv,
                        "skip_mv_reinforcement": True,
                    }
                )
                kwargs_lv = kwargs.copy()
                kwargs_lv.update({"mode": "lv", "timesteps_pfa": timesteps_lv})
                kwargs.update({"mode": "mv", "timesteps_pfa": timesteps_mv})
                setting_list = [
                    kwargs_mv,
                    kwargs_mvlv,
                    kwargs_lv,
                ]
            elif mode == "mv":
                kwargs.update({"mode": "mv", "timesteps_pfa": timesteps_mv})
                setting_list = [kwargs]
            elif mode == "mvlv":
                kwargs.update(
                    {
                        "mode": "mvlv",
                        "timesteps_pfa": timesteps_lv,
                        "skip_mv_reinforcement": True,
                    }
                )
                setting_list = [kwargs]
            elif mode == "lv":
                kwargs.update({"mode": "lv", "timesteps_pfa": timesteps_lv})
                setting_list = [kwargs]
            else:
                raise ValueError(f"Mode {mode} does not exist.")
        else:
            kwargs.update({"mode": mode, "timesteps_pfa": timesteps_pfa})
            setting_list = [kwargs]
            run_analyze_at_the_end = False

        logger.info(f"Run the following reinforcements: {setting_list=}")

        for setting in setting_list:
            logger.info(f"Run the following reinforcement: {setting=}")
            func = (
                catch_convergence_reinforce_grid
                if catch_convergence_problems
                else reinforce_grid
            )

            func(
                edisgo_obj,
                reduced_analysis=reduced_analysis,
                max_while_iterations=max_while_iterations,
                split_voltage_band=split_voltage_band,
                without_generator_import=without_generator_import,
                n_minus_one=n_minus_one,
                **setting,
            )

        if run_analyze_at_the_end:
            lv_grid_id = kwargs.get("lv_grid_id", None)

            if mode == "lv" and lv_grid_id:
                analyze_mode = "lv"
            elif mode == "lv":
                analyze_mode = None
            else:
                analyze_mode = mode

            edisgo_obj.analyze(
                mode=analyze_mode, lv_grid_id=lv_grid_id, timesteps=timesteps_pfa
            )

        # add measure to Results object
        if not copy_grid:
            self.results.measures = "grid_expansion"

        return edisgo_obj.results

    def add_component(
        self,
        comp_type,
        ts_active_power=None,
        ts_reactive_power=None,
        **kwargs,
    ):
        """
        Adds single component to network.

        Components can be lines or buses as well as generators, loads, or storage units.
        If add_ts is set to True, time series of elements are set as well. Currently,
        time series need to be provided.

        Parameters
        ----------
        comp_type : str
            Type of added component. Can be 'bus', 'line', 'load', 'generator', or
            'storage_unit'.
        ts_active_power : :pandas:`pandas.Series<Series>` or None
            Active power time series of added component.
            Index of the series must contain all time steps in
            :attr:`~.network.timeseries.TimeSeries.timeindex`.
            Values are active power per time step in MW.
            Defaults to None in which case no time series is set.
        ts_reactive_power : :pandas:`pandas.Series<Series>` or str or None
            Possible options are:

            * :pandas:`pandas.Series<Series>`

                Reactive power time series of added component. Index of the series must
                contain all time steps in
                :attr:`~.network.timeseries.TimeSeries.timeindex`. Values are reactive
                power per time step in MVA.

            * "default"

                Reactive power time series is determined based on assumptions on fixed
                power factor of the component. To this end, the power factors set in the
                config section `reactive_power_factor` and the power factor mode,
                defining whether components behave inductive or capacitive, given in the
                config section `reactive_power_mode`, are used.
                This option requires you to provide an active power time series. In case
                it was not provided, reactive power cannot be set and a warning is
                raised.

            * None

                No reactive power time series is set.

            Default: None
        **kwargs : dict
            Attributes of added component. See respective functions for required
            entries.

            * 'bus' : :attr:`~.network.topology.Topology.add_bus`

            * 'line' : :attr:`~.network.topology.Topology.add_line`

            * 'load' : :attr:`~.network.topology.Topology.add_load`

            * 'generator' : :attr:`~.network.topology.Topology.add_generator`

            * 'storage_unit' : :attr:`~.network.topology.Topology.add_storage_unit`

        Returns
        --------
        str
            The identifier of the newly integrated component as in index of
            :attr:`~.network.topology.Topology.generators_df`,
            :attr:`~.network.topology.Topology.loads_df`, etc., depending on component
            type.

        """
        # ToDo: Add option to add transformer.
        # Todo: change into add_components to allow adding of several components
        #    at a time, change topology.add_load etc. to add_loads, where
        #    lists of parameters can be inserted

        def _get_q_default_df(comp_name):
            return pd.DataFrame(
                {
                    "components": [[comp_name]],
                    "mode": ["default"],
                    "power_factor": ["default"],
                },
                index=["comp"],
            )

        def _set_timeseries():
            if ts_active_power is not None:
                self.set_time_series_manual(
                    **{f"{comp_type}s_p": pd.DataFrame({comp_name: ts_active_power})}
                )
            if ts_reactive_power is not None:
                if isinstance(ts_reactive_power, pd.Series):
                    self.set_time_series_manual(
                        **{
                            f"{comp_type}s_q": pd.DataFrame(
                                {comp_name: ts_reactive_power}
                            )
                        }
                    )
                elif ts_reactive_power == "default":
                    if ts_active_power is None:
                        logger.warning(
                            f"Default reactive power time series of {comp_name} cannot "
                            "be set as active power time series was not provided."
                        )
                    else:
                        other_comps = [
                            _
                            for _ in ["generator", "load", "storage_unit"]
                            if _ != comp_type
                        ]
                        parameter_dict = {
                            f"{t}s_parametrisation": None for t in other_comps
                        }
                        parameter_dict.update(
                            {
                                f"{comp_type}s_parametrisation": _get_q_default_df(
                                    comp_name
                                )
                            }
                        )
                        self.set_time_series_reactive_power_control(**parameter_dict)

        if comp_type == "bus":
            comp_name = self.topology.add_bus(**kwargs)

        elif comp_type == "line":
            comp_name = self.topology.add_line(**kwargs)

        elif comp_type == "generator":
            comp_name = self.topology.add_generator(**kwargs)
            _set_timeseries()

        elif comp_type == "storage_unit":
            comp_name = self.topology.add_storage_unit(**kwargs)
            _set_timeseries()

        elif comp_type == "load":
            comp_name = self.topology.add_load(**kwargs)
            _set_timeseries()

        else:
            raise ValueError(
                "Invalid input for parameter 'comp_type'. Must either be "
                "'line', 'bus', 'generator', 'load' or 'storage_unit'."
            )
        return comp_name

    def integrate_component_based_on_geolocation(
        self,
        comp_type,
        geolocation,
        voltage_level=None,
        add_ts=True,
        ts_active_power=None,
        ts_reactive_power=None,
        **kwargs,
    ):
        """
        Adds single component to topology based on geolocation.

        Currently, components can be generators, charging points, heat pumps and
        storage units.

        See :attr:`~.network.topology.Topology.connect_to_mv`,
        :attr:`~.network.topology.Topology.connect_to_lv` and
        :attr:`~.network.topology.Topology.connect_to_lv_based_on_geolocation` for more
        information.

        Parameters
        ----------
        comp_type : str
            Type of added component. Can be 'generator', 'charging_point', 'heat_pump'
            or 'storage_unit'.
        geolocation : :shapely:`shapely.Point<Point>` or tuple
            Geolocation of the new component. In case of tuple, the geolocation
            must be given in the form (longitude, latitude).
        voltage_level : int, optional
            Specifies the voltage level the new component is integrated in.
            Possible options are 4 (MV busbar), 5 (MV grid), 6 (LV busbar) or
            7 (LV grid). If no voltage level is provided the voltage level
            is determined based on the nominal power `p_nom` or `p_set` (given as
            kwarg). For this, upper limits up to which capacity a component is
            integrated into a certain voltage level (set in the config section
            `grid_connection` through the parameters 'upper_limit_voltage_level_{4:7}')
            are used.
        add_ts : bool, optional
            Indicator if time series for component are added as well.
            Default: True.
        ts_active_power : :pandas:`pandas.Series<Series>`, optional
            Active power time series of added component. Index of the series
            must contain all time steps in
            :attr:`~.network.timeseries.TimeSeries.timeindex`.
            Values are active power per time step in MW. If you want
            to add time series (if `add_ts` is True), you must provide a
            time series. It is not automatically retrieved.
        ts_reactive_power : :pandas:`pandas.Series<Series>`, optional
            Reactive power time series of added component. Index of the series
            must contain all time steps in
            :attr:`~.network.timeseries.TimeSeries.timeindex`.
            Values are reactive power per time step in MVA. If you
            want to add time series (if `add_ts` is True), you must provide a
            time series. It is not automatically retrieved.

        Other Parameters
        ------------------
        kwargs :
            Attributes of added component.
            See :attr:`~.network.topology.Topology.add_generator`,
            :attr:`~.network.topology.Topology.add_storage_unit` respectively
            :attr:`~.network.topology.Topology.add_load` methods
            for more information on required and optional parameters.

        Returns
        -------
        str
            The identifier of the newly integrated component as in index of
            :attr:`~.network.topology.Topology.generators_df`,
            :attr:`~.network.topology.Topology.loads_df` or
            :attr:`~.network.topology.Topology.storage_units_df`, depending on component
            type.

        """
        supported_voltage_levels = {4, 5, 6, 7}
        p_nom = kwargs.get("p_nom", None)
        p_set = kwargs.get("p_set", None)

        p = p_nom if p_set is None else p_set

        kwargs["p"] = p

        if voltage_level not in supported_voltage_levels:
            if p is None:
                raise ValueError(
                    "Neither appropriate voltage level nor nominal power "
                    "were supplied."
                )
            # determine voltage level manually from nominal power
            voltage_level = determine_grid_integration_voltage_level(self, p)

        # check if geolocation is given as shapely Point, otherwise transform
        # to shapely Point
        if type(geolocation) is not Point:
            geolocation = Point(geolocation)

        # write voltage level and geolocation to kwargs
        kwargs["geom"] = geolocation
        kwargs["voltage_level"] = voltage_level

        # Connect in MV
        if voltage_level in [4, 5]:
            comp_name = self.topology.connect_to_mv(self, kwargs, comp_type)

        # Connect in LV
        else:
            # check if LV is geo-referenced or not
            lv_buses = self.topology.buses_df.drop(self.topology.mv_grid.buses_df.index)
            lv_buses_dropna = lv_buses.dropna(axis=0, subset=["x", "y"])

            # if there are some LV buses without geo-reference, use function where
            # components are not integrated based on geolocation
            if len(lv_buses_dropna) < len(lv_buses):
                if kwargs.get("mvlv_subst_id", None) is None:
                    substations = self.topology.buses_df.loc[
                        self.topology.transformers_df.bus1.unique()
                    ]
                    nearest_substation, _ = find_nearest_bus(geolocation, substations)
                    kwargs["mvlv_subst_id"] = int(nearest_substation.split("_")[-2])
                comp_name = self.topology.connect_to_lv(self, kwargs, comp_type)

            else:
                max_distance_from_target_bus = kwargs.pop(
                    "max_distance_from_target_bus", 0.02
                )
                comp_name = self.topology.connect_to_lv_based_on_geolocation(
                    self, kwargs, comp_type, max_distance_from_target_bus
                )

        if add_ts:
            if comp_type == "generator":
                self.set_time_series_manual(
                    generators_p=pd.DataFrame({comp_name: ts_active_power}),
                    generators_q=pd.DataFrame({comp_name: ts_reactive_power}),
                )
            else:
                self.set_time_series_manual(
                    loads_p=pd.DataFrame({comp_name: ts_active_power}),
                    loads_q=pd.DataFrame({comp_name: ts_reactive_power}),
                )

        return comp_name

    def remove_component(self, comp_type, comp_name, drop_ts=True):
        """
        Removes single component from network.

        Components can be lines or buses as well as generators, loads, or storage units.
        If drop_ts is set to True, time series of elements are deleted as well.

        Parameters
        ----------
        comp_type : str
            Type of removed component.  Can be 'bus', 'line', 'load', 'generator', or
            'storage_unit'.
        comp_name : str
            Name of component to be removed.
        drop_ts : bool
            Indicator if time series for component are removed as well. Defaults
            to True.

        """
        # Todo: change into remove_components, when add_component is changed into
        #    add_components, to allow removal of several components at a time

        if comp_type == "bus":
            self.topology.remove_bus(comp_name)

        elif comp_type == "line":
            self.topology.remove_line(comp_name)

        elif comp_type == "load":
            self.topology.remove_load(comp_name)
            if drop_ts:
                for ts in ["active_power", "reactive_power"]:
                    self.timeseries.drop_component_time_series(
                        df_name=f"loads_{ts}", comp_names=comp_name
                    )

        elif comp_type == "generator":
            self.topology.remove_generator(comp_name)
            if drop_ts:
                for ts in ["active_power", "reactive_power"]:
                    self.timeseries.drop_component_time_series(
                        df_name=f"generators_{ts}",
                        comp_names=comp_name,
                    )

        elif comp_type == "storage_unit":
            self.topology.remove_storage_unit(comp_name)
            if drop_ts:
                for ts in ["active_power", "reactive_power"]:
                    self.timeseries.drop_component_time_series(
                        df_name=f"storage_units_{ts}",
                        comp_names=comp_name,
                    )

        else:
            raise ValueError("Component type is not correct.")

    def aggregate_components(
        self,
        aggregate_generators_by_cols=None,
        aggregate_loads_by_cols=None,
    ):
        """
        Aggregates generators and loads at the same bus.

        By default all generators respectively loads at the same bus are aggregated.
        You can specify further columns to consider in the aggregation, such as the
        generator type or the load sector. Make sure to always include the bus in the
        list of columns to aggregate by, as otherwise the topology would change.

        Be aware that by aggregating components you loose some information
        e.g. on load sector or charging point use case.

        Parameters
        -----------
        aggregate_generators_by_cols : list(str) or None
            List of columns to aggregate generators at the same bus by. Valid
            columns are all columns in
            :attr:`~.network.topology.Topology.generators_df`. If an empty list is
            given, generators are not aggregated. Defaults to None, in
            which case all generators at the same bus are aggregated.
        aggregate_loads_by_cols : list(str)
            List of columns to aggregate loads at the same bus by. Valid
            columns are all columns in
            :attr:`~.network.topology.Topology.loads_df`. If an empty list is
            given, generators are not aggregated. Defaults to None, in
            which case all loads at the same bus are aggregated.

        """

        def _aggregate_time_series(attribute, groups, naming):
            return pd.concat(
                [
                    pd.DataFrame(
                        {
                            naming.format("_".join(k))
                            if isinstance(k, tuple)
                            else naming.format(k): getattr(self.timeseries, attribute)
                            .loc[:, v]
                            .sum(axis=1)
                        }
                    )
                    for k, v in groups.items()
                ],
                axis=1,
            )

        if aggregate_generators_by_cols is None:
            aggregate_generators_by_cols = ["bus"]
        if aggregate_loads_by_cols is None:
            aggregate_loads_by_cols = ["bus"]

        # aggregate generators
        if (
            len(aggregate_generators_by_cols) > 0
            and not self.topology.generators_df.empty
        ):
            gens_groupby = self.topology.generators_df.groupby(
                aggregate_generators_by_cols
            )
            naming = "Generators_{}"

            # set up new generators_df
            gens_df_grouped = gens_groupby.sum().reset_index()
            gens_df_grouped["name"] = gens_df_grouped.apply(
                lambda _: naming.format("_".join(_.loc[aggregate_generators_by_cols])),
                axis=1,
            )
            gens_df_grouped["control"] = "PQ"

            if "weather_cell_id" in gens_df_grouped.columns:
                gens_df_grouped.drop(columns=["weather_cell_id"], inplace=True)

            self.topology.generators_df = gens_df_grouped.set_index("name")

            # set up new generator time series
            self.timeseries.generators_active_power = _aggregate_time_series(
                "generators_active_power", gens_groupby.groups, naming
            )
            self.timeseries.generators_reactive_power = _aggregate_time_series(
                "generators_reactive_power", gens_groupby.groups, naming
            )

        # aggregate loads
        if len(aggregate_loads_by_cols) > 0 and not self.topology.loads_df.empty:
            loads_groupby = self.topology.loads_df.groupby(aggregate_loads_by_cols)
            naming = "Loads_{}"

            # set up new loads_df
            loads_df_grouped = loads_groupby.sum().reset_index()
            loads_df_grouped["name"] = loads_df_grouped.apply(
                lambda _: naming.format("_".join(_.loc[aggregate_loads_by_cols])),
                axis=1,
            )
            self.topology.loads_df = loads_df_grouped.set_index("name")

            # set up new loads time series
            self.timeseries.loads_active_power = _aggregate_time_series(
                "loads_active_power", loads_groupby.groups, naming
            )
            self.timeseries.loads_reactive_power = _aggregate_time_series(
                "loads_reactive_power", loads_groupby.groups, naming
            )

    def import_electromobility(
        self,
        data_source: str,
        scenario: str = None,
        engine: Engine = None,
        charging_processes_dir: PurePath | str = None,
        potential_charging_points_dir: PurePath | str = None,
        import_electromobility_data_kwds=None,
        allocate_charging_demand_kwds=None,
    ):
        """
        Imports electromobility data and integrates charging points into grid.

        Electromobility data can be obtained from the `OpenEnergy DataBase
        <https://openenergy-platform.org/dataedit/schemas>`_ or from self-provided
        data. In case you want to use self-provided data, it needs to be generated
        using the tools
        `SimBEV <https://github.com/rl-institut/simbev>`_ (required version:
        `3083c5a <https://github.com/rl-institut/simbev/commit/
        86076c936940365587c9fba98a5b774e13083c5a>`_) and
        `TracBEV <https://github.com/rl-institut/tracbev>`_ (required version:
        `14d864c <https://github.com/rl-institut/tracbev/commit/
        03e335655770a377166c05293a966052314d864c>`_). SimBEV provides data on standing
        times, charging demand, etc. per vehicle, whereas TracBEV provides potential
        charging point locations.

        After electromobility data is loaded, the charging demand from is allocated to
        potential charging points. Afterwards, all potential charging points with
        charging demand allocated to them are integrated into the grid.

        Be aware that this function does not yield charging time series per charging
        point but only charging processes (see
        :attr:`~.network.electromobility.Electromobility.charging_processes_df` for
        more information). The actual charging time series are determined through
        applying a charging strategy using the function
        :attr:`~.edisgo.EDisGo.charging_strategy`.

        Parameters
        ----------
        data_source : str
            Specifies source from where to obtain electromobility data.
            Possible options are:

            * "oedb"

                Electromobility data is obtained from the `OpenEnergy DataBase
                <https://openenergy-platform.org/dataedit/schemas>`_.

                This option requires that the parameters `scenario` and `engine` are
                provided.

            * "directory"

                Electromobility data is obtained from directories specified through
                parameters `charging_processes_dir` and `potential_charging_points_dir`.

        scenario : str
            Scenario for which to retrieve electromobility data in case `data_source` is
            set to "oedb". Possible options are "eGon2035" and "eGon100RE".
        engine : :sqlalchemy:`sqlalchemy.Engine<sqlalchemy.engine.Engine>`
            Database engine. Needs to be provided in case `data_source` is set to
            "oedb".
        charging_processes_dir : str or pathlib.PurePath
            Directory holding data on charging processes (standing times, charging
            demand, etc. per vehicle), including metadata, from SimBEV.
        potential_charging_points_dir : str or pathlib.PurePath
            Directory holding data on potential charging point locations from TracBEV.
        import_electromobility_data_kwds : dict
            These may contain any further attributes you want to specify when importing
            electromobility data.

            gc_to_car_rate_home : float
                Specifies the minimum rate between potential charging points for the
                use case "home" and the total number of cars. Default: 0.5.
            gc_to_car_rate_work : float
                Specifies the minimum rate between potential charging points for the
                use case "work" and the total number of cars. Default: 0.25.
            gc_to_car_rate_public : float
                Specifies the minimum rate between potential charging points for the
                use case "public" and the total number of cars. Default: 0.1.
            gc_to_car_rate_hpc : float
                Specifies the minimum rate between potential charging points for the
                use case "hpc" and the total number of cars. Default: 0.005.
            mode_parking_times : str
                If the mode_parking_times is set to "frugal" only parking times
                with any charging demand are imported. Any other input will lead
                to all parking and driving events being imported. Default: "frugal".
            charging_processes_dir : str
                Charging processes sub-directory. Only used when `data_source` is
                set to "directory". Default: None.
            simbev_config_file : str
                Name of the simbev config file. Only used when `data_source` is
                set to "directory". Default: "metadata_simbev_run.json".

        allocate_charging_demand_kwds :
            These may contain any further attributes you want to specify when calling
            the function :func:`~.io.electromobility_import.distribute_charging_demand`
            that allocates charging processes to potential charging points.

            mode : str
                Distribution mode. If the mode is set to "user_friendly" only the
                simbev weights are used for the distribution. If the mode is
                "grid_friendly" also grid conditions are respected.
                Default: "user_friendly".
            generators_weight_factor : float
                Weighting factor of the generators weight within an LV grid in
                comparison to the loads weight. Default: 0.5.
            distance_weight : float
                Weighting factor for the distance between a potential charging park
                and its nearest substation in comparison to the combination of
                the generators and load factors of the LV grids. Default: 1 / 3.
            user_friendly_weight : float
                Weighting factor of the user-friendly weight in comparison to the
                grid friendly weight. Default: 0.5.

        """
        if import_electromobility_data_kwds is None:
            import_electromobility_data_kwds = {}

        if data_source == "oedb":
            import_electromobility_from_oedb(
                self,
                scenario=scenario,
                engine=engine,
                **import_electromobility_data_kwds,
            )
        elif data_source == "directory":
            import_electromobility_from_dir(
                self,
                charging_processes_dir,
                potential_charging_points_dir,
                **import_electromobility_data_kwds,
            )
        else:
            raise ValueError(
                "Invalid input for parameter 'data_source'. Possible options are "
                "'oedb' and 'directory'."
            )

        if allocate_charging_demand_kwds is None:
            allocate_charging_demand_kwds = {}

        distribute_charging_demand(self, **allocate_charging_demand_kwds)

        integrate_charging_parks(self)

    def apply_charging_strategy(self, strategy="dumb", **kwargs):
        """
        Applies charging strategy to set EV charging time series at charging parks.

        This function requires that standing times, charging demand, etc. at
        charging parks were previously set using
        :attr:`~.edisgo.EDisGo.import_electromobility`.

        It is assumed that only 'private' charging processes at 'home' or at 'work' can
        be flexibilized. 'public' charging processes will always be 'dumb'.

        The charging time series at each charging parks are written to
        :attr:`~.network.timeseries.TimeSeries.loads_active_power`. Reactive power
        in :attr:`~.network.timeseries.TimeSeries.loads_reactive_power` is
        set to 0 Mvar.

        Parameters
        ----------
        strategy : str
            Defines the charging strategy to apply. The following charging
            strategies are valid:

            * 'dumb'

                The cars are charged directly after arrival with the
                maximum possible charging capacity.

            * 'reduced'

                The cars are charged directly after arrival with the
                minimum possible charging power. The minimum possible charging
                power is determined by the parking time and the parameter
                `minimum_charging_capacity_factor`.

            * 'residual'

                The cars are charged when the residual load in the MV
                grid is lowest (high generation and low consumption).
                Charging processes with a low flexibility are given priority.

            Default: 'dumb'.

        Other Parameters
        ------------------
        timestamp_share_threshold : float
            Percental threshold of the time required at a time step for charging
            the vehicle. If the time requirement is below this limit, then the
            charging process is not mapped into the time series. If, however, it is
            above this limit, the time step is mapped to 100% into the time series.
            This prevents differences between the charging strategies and creates a
            compromise between the simultaneity of charging processes and an
            artificial increase in the charging demand. Default: 0.2.
        minimum_charging_capacity_factor : float
            Technical minimum charging power of charging points in p.u. used in case of
            charging strategy 'reduced'. E.g. for a charging point with a nominal
            capacity of 22 kW and a minimum_charging_capacity_factor of 0.1 this would
            result in a minimum charging power of 2.2 kW. Default: 0.1.

        Notes
        ------
        If the frequency of time series data in :class:`~.network.timeseries.TimeSeries`
        (checked using :attr:`~.network.timeseries.TimeSeries.timeindex`) differs from
        the frequency of SimBEV data, then the time series in
        :class:`~.network.timeseries.TimeSeries` is first automatically resampled to
        match the SimBEV data frequency and after determining the charging demand time
        series resampled back to the original frequency.

        """
        charging_strategy(self, strategy=strategy, **kwargs)

    def import_heat_pumps(self, scenario, engine, timeindex=None, import_types=None):
        """
        Gets heat pump data for specified scenario from oedb and integrates the heat
        pumps into the grid.

        Besides heat pump capacity the heat pump's COP and heat demand to be served
        are as well retrieved.

        Currently, the only supported data source is scenario data generated
        in the research project `eGo^n <https://ego-n.org/>`_. You can choose
        between two scenarios: 'eGon2035' and 'eGon100RE'.

        The data is retrieved from the
        `open energy platform <https://openenergy-platform.org/>`_.

        # ToDo Add information on scenarios and from which tables data is retrieved.

        The following steps are conducted in this function:

            * Heat pump capacities for individual and district heating per building
              respectively district heating area are obtained from the database for the
              specified scenario and integrated into the grid using the function
              :func:`~.io.heat_pump_import.oedb`.
            * Heat pumps are integrated into the grid (added to
              :attr:`~.network.topology.Topology.loads_df`) as follows.

              * Grid connection points of heat pumps for individual heating are
                determined based on the corresponding building ID. In case the heat
                pump is too large to use the same grid connection point, they are
                connected via their own grid connection point.
              * Grid connection points of heat pumps for district heating are determined
                based on their geolocation and installed capacity.
                See :attr:`~.network.topology.Topology.connect_to_mv` and
                :attr:`~.network.topology.Topology.connect_to_lv_based_on_geolocation`
                for more information.
            * COP and heat demand for each heat pump are retrieved from the database,
              using the functions :func:`~.io.timeseries_import.cop_oedb` respectively
              :func:`~.io.timeseries_import.heat_demand_oedb`, and stored in the
              :class:`~.network.heat.HeatPump` class that can be accessed through
              :attr:`~.edisgo.EDisGo.heat_pump`.

        Be aware that this function does not yield electricity load time series for the
        heat pumps. The actual time series are determined through applying an
        operation strategy or optimising heat pump dispatch. Further, the heat pumps
        do not yet have a thermal storage and can therefore not yet be used as a
        flexibility. Thermal storage units need to be added manually to
        :attr:`~.edisgo.EDisGo.thermal_storage_units_df`.

        After the heat pumps are integrated there may be grid issues due to the
        additional load. These are not solved automatically. If you want to
        have a stable grid without grid issues you can invoke the automatic
        grid expansion through the function :attr:`~.EDisGo.reinforce`.

        Parameters
        ----------
        scenario : str
            Scenario for which to retrieve heat pump data. Possible options
            are 'eGon2035' and 'eGon100RE'.
        engine : :sqlalchemy:`sqlalchemy.Engine<sqlalchemy.engine.Engine>`
            Database engine.
        timeindex : :pandas:`pandas.DatetimeIndex<DatetimeIndex>` or None
            Specifies time steps for which to set COP and heat demand data. Leap years
            can currently not be handled. In case the given
            timeindex contains a leap year, the data will be indexed using the default
            year (2035 in case of the 'eGon2035' and to 2045 in case of the
            'eGon100RE' scenario) and returned for the whole year.
            If no timeindex is provided, the timeindex set in
            :py:attr:`~.network.timeseries.TimeSeries.timeindex` is used.
            If :py:attr:`~.network.timeseries.TimeSeries.timeindex` is not set, the data
            is indexed using the default year and returned for the whole year.
        import_types : list(str) or None
            Specifies which technologies to import. Possible options are
            "individual_heat_pumps", "central_heat_pumps" and
            "central_resistive_heaters". If None, all are imported.

        """
        # set up year to index data by
        # first try to get index from time index
        if timeindex is None:
            timeindex = self.timeseries.timeindex
            # if time index is not set get year from scenario
            if timeindex.empty:
                year = tools.get_year_based_on_scenario(scenario)
                # if year is still None, scenario is not valid
                if year is None:
                    raise ValueError(
                        "Invalid input for parameter 'scenario'. Possible options are "
                        "'eGon2035' and 'eGon100RE'."
                    )
                timeindex = pd.date_range(f"1/1/{year}", periods=8760, freq="H")
        # if year is leap year set year according to scenario
        if pd.Timestamp(timeindex.year[0], 1, 1).is_leap_year:
            logger.warning(
                "A leap year was given to 'heat_demand_oedb' function. This is "
                "currently not valid. The year the data is indexed by is therefore set "
                "according to the given scenario."
            )
            year = tools.get_year_based_on_scenario(scenario)
            return self.import_heat_pumps(
                scenario,
                engine,
                timeindex=pd.date_range(f"1/1/{year}", periods=8760, freq="H"),
                import_types=import_types,
            )

        integrated_heat_pumps = import_heat_pumps_oedb(
            edisgo_object=self,
            scenario=scenario,
            engine=engine,
            import_types=import_types,
        )
        if len(integrated_heat_pumps) > 0:
            self.heat_pump.set_heat_demand(
                self,
                "oedb",
                heat_pump_names=integrated_heat_pumps,
                engine=engine,
                scenario=scenario,
                timeindex=timeindex,
            )
            self.heat_pump.set_cop(
                self,
                "oedb",
                heat_pump_names=integrated_heat_pumps,
                engine=engine,
                timeindex=timeindex,
            )

    def apply_heat_pump_operating_strategy(
        self, strategy="uncontrolled", heat_pump_names=None, **kwargs
    ):
        """
        Applies operating strategy to set electrical load time series of heat pumps.

        This function requires that COP and heat demand time series, and depending on
        the operating strategy also information on thermal storage units,
        were previously set in :attr:`~.edisgo.EDisGo.heat_pump`. COP and heat demand
        information is automatically set when using
        :attr:`~.edisgo.EDisGo.import_heat_pumps`. When not using this function it can
        be manually set using :attr:`~.network.heat.HeatPump.set_cop` and
        :attr:`~.network.heat.HeatPump.set_heat_demand`.

        The electrical load time series of each heat pump are written to
        :attr:`~.network.timeseries.TimeSeries.loads_active_power`. Reactive power
        in :attr:`~.network.timeseries.TimeSeries.loads_reactive_power` is
        set to 0 Mvar.

        Parameters
        ----------
        strategy : str
            Defines the operating strategy to apply. The following strategies are valid:

            * 'uncontrolled'

                The heat demand is directly served by the heat pump without buffering
                heat using a thermal storage. The electrical load of the heat pump is
                determined as follows:

                .. math::

                    P_{el} = P_{th} / COP

            Default: 'uncontrolled'.

        heat_pump_names : list(str) or None
            Defines for which heat pumps to apply operating strategy. If None, all heat
            pumps for which COP information in :attr:`~.edisgo.EDisGo.heat_pump` is
            given are used. Default: None.

        """
        hp_operating_strategy(self, strategy=strategy, heat_pump_names=heat_pump_names)

    def import_dsm(self, scenario: str, engine: Engine, timeindex=None):
        """
        Gets industrial and CTS DSM profiles from the
        `OpenEnergy DataBase <https://openenergy-platform.org/dataedit/schemas>`_.

        Profiles comprise minimum and maximum load increase in MW as well as maximum
        energy pre- and postponing in MWh. The data is written to the
        :class:`~.network.dsm.DSM` object.

        Currently, the only supported data source is scenario data generated
        in the research project `eGo^n <https://ego-n.org/>`_. You can choose
        between two scenarios: 'eGon2035' and 'eGon100RE'.

        Parameters
        ----------
        edisgo_object : :class:`~.EDisGo`
        scenario : str
            Scenario for which to retrieve DSM data. Possible options
            are 'eGon2035' and 'eGon100RE'.
        engine : :sqlalchemy:`sqlalchemy.Engine<sqlalchemy.engine.Engine>`
            Database engine.
        timeindex : :pandas:`pandas.DatetimeIndex<DatetimeIndex>` or None
            Specifies time steps for which to get data. Leap years can currently not be
            handled. In case the given timeindex contains a leap year, the data will be
            indexed using the default year (2035 in case of the 'eGon2035' and to 2045
            in case of the 'eGon100RE' scenario) and returned for the whole year.
            If no timeindex is provided, the timeindex set in
            :py:attr:`~.network.timeseries.TimeSeries.timeindex` is used.
            If :py:attr:`~.network.timeseries.TimeSeries.timeindex` is not set, the data
            is indexed using the default year and returned for the whole year.

        """
        dsm_profiles = dsm_import.oedb(
            edisgo_obj=self, scenario=scenario, engine=engine, timeindex=timeindex
        )
        self.dsm.p_min = dsm_profiles["p_min"]
        self.dsm.p_max = dsm_profiles["p_max"]
        self.dsm.e_min = dsm_profiles["e_min"]
        self.dsm.e_max = dsm_profiles["e_max"]

    def import_home_batteries(
        self,
        scenario: str,
        engine: Engine,
    ):
        """
        Gets home battery data for specified scenario and integrates the batteries into
        the grid.

        Currently, the only supported data source is scenario data generated
        in the research project `eGo^n <https://ego-n.org/>`_. You can choose
        between two scenarios: 'eGon2035' and 'eGon100RE'.

        The data is retrieved from the
        `open energy platform <https://openenergy-platform.org/>`_.

        The batteries are integrated into the grid (added to
        :attr:`~.network.topology.Topology.storage_units_df`) based on their building
        ID. In case the battery is too large to use the same grid connection point as
        the generator or, if no generator is allocated at the same building ID, the
        load, they are connected via their own grid connection point, based on their
        geolocation and installed capacity.

        Be aware that this function does not yield time series for the batteries. The
        actual time series can be determined through a dispatch optimisation.

        Parameters
        ----------
        scenario : str
            Scenario for which to retrieve home battery data. Possible options
            are 'eGon2035' and 'eGon100RE'.
        engine : :sqlalchemy:`sqlalchemy.Engine<sqlalchemy.engine.Engine>`
            Database engine.

        """
        home_batteries_oedb(
            edisgo_obj=self,
            scenario=scenario,
            engine=engine,
        )

    def plot_mv_grid_topology(self, technologies=False, **kwargs):
        """
        Plots plain MV network topology and optionally nodes by technology type
        (e.g. station or generator).

        For more information see :func:`edisgo.tools.plots.mv_grid_topology`.

        Parameters
        ----------
        technologies : bool
            If True plots stations, generators, etc. in the topology in
            different colors. If False does not plot any nodes. Default: False.

        """

        plots.mv_grid_topology(
            self,
            node_color="technology" if technologies is True else None,
            filename=kwargs.get("filename", None),
            grid_district_geom=kwargs.get("grid_district_geom", True),
            background_map=kwargs.get("background_map", True),
            xlim=kwargs.get("xlim", None),
            ylim=kwargs.get("ylim", None),
            title=kwargs.get("title", ""),
        )

    def plot_mv_voltages(self, **kwargs):
        """
        Plots voltages in MV network on network topology plot.

        For more information see :func:`edisgo.tools.plots.mv_grid_topology`.

        """
        try:
            if self.results.v_res is None:
                logger.warning(
                    "Voltages from power flow "
                    "analysis must be available to plot them."
                )
                return
        except AttributeError:
            logger.warning(
                "Results must be available to plot voltages. "
                "Please analyze grid first."
            )
            return
        except ValueError:
            pass

        plots.mv_grid_topology(
            self,
            timestep=kwargs.get("timestep", None),
            node_color="voltage",
            filename=kwargs.get("filename", None),
            grid_district_geom=kwargs.get("grid_district_geom", True),
            background_map=kwargs.get("background_map", True),
            limits_cb_nodes=kwargs.get("limits_cb_nodes", None),
            xlim=kwargs.get("xlim", None),
            ylim=kwargs.get("ylim", None),
            title=kwargs.get("title", ""),
        )

    def plot_mv_line_loading(self, **kwargs):
        """
        Plots relative line loading (current from power flow analysis to
        allowed current) of MV lines.

        For more information see :func:`edisgo.tools.plots.mv_grid_topology`.

        """
        try:
            if self.results.i_res is None:
                logger.warning(
                    "Currents `i_res` from power flow analysis "
                    "must be available to plot line loading."
                )
                return
        except AttributeError:
            logger.warning(
                "Results must be available to plot line loading. "
                "Please analyze grid first."
            )
            return

        plots.mv_grid_topology(
            self,
            timestep=kwargs.get("timestep", None),
            line_color="loading",
            node_color=kwargs.get("node_color", None),
            filename=kwargs.get("filename", None),
            arrows=kwargs.get("arrows", None),
            grid_district_geom=kwargs.get("grid_district_geom", True),
            background_map=kwargs.get("background_map", True),
            voltage=self.results.v_res,
            limits_cb_lines=kwargs.get("limits_cb_lines", None),
            limits_cb_nodes=kwargs.get("limits_cb_nodes", None),
            xlim=kwargs.get("xlim", None),
            ylim=kwargs.get("ylim", None),
            lines_cmap=kwargs.get("lines_cmap", "inferno_r"),
            title=kwargs.get("title", ""),
            scaling_factor_line_width=kwargs.get("scaling_factor_line_width", None),
            curtailment_df=kwargs.get("curtailment_df", None),
        )

    def plot_mv_grid_expansion_costs(self, **kwargs):
        """
        Plots grid expansion costs per MV line.

        For more information see :func:`edisgo.tools.plots.mv_grid_topology`.

        """
        try:
            if self.results.grid_expansion_costs is None:
                logger.warning(
                    "Grid expansion cost results needed to plot "
                    "them. Please do grid reinforcement."
                )
                return
        except AttributeError:
            logger.warning(
                "Results of MV topology needed to  plot topology "
                "expansion costs. Please reinforce first."
            )
            return

        plots.mv_grid_topology(
            self,
            line_color="expansion_costs",
            grid_expansion_costs=self.results.grid_expansion_costs,
            filename=kwargs.get("filename", None),
            grid_district_geom=kwargs.get("grid_district_geom", True),
            background_map=kwargs.get("background_map", True),
            limits_cb_lines=kwargs.get("limits_cb_lines", None),
            xlim=kwargs.get("xlim", None),
            ylim=kwargs.get("ylim", None),
            lines_cmap=kwargs.get("lines_cmap", "inferno_r"),
            title=kwargs.get("title", ""),
            scaling_factor_line_width=kwargs.get("scaling_factor_line_width", None),
        )

    def plot_mv_storage_integration(self, **kwargs):
        """
        Plots storage position in MV topology of integrated storage units.

        For more information see :func:`edisgo.tools.plots.mv_grid_topology`.

        """
        plots.mv_grid_topology(self, node_color="storage_integration", **kwargs)

    def plot_mv_grid(self, **kwargs):
        """
        General plotting function giving all options of function
        :func:`edisgo.tools.plots.mv_grid_topology`.

        """
        plots.mv_grid_topology(self, **kwargs)

    def histogram_voltage(self, timestep=None, title=True, **kwargs):
        """
        Plots histogram of voltages.

        For more information on the histogram plot and possible configurations
        see :func:`edisgo.tools.plots.histogram`.

        Parameters
        ----------
        timestep : :pandas:`pandas.Timestamp<Timestamp>` or \
            list(:pandas:`pandas.Timestamp<Timestamp>`) or None, optional
            Specifies time steps histogram is plotted for. If timestep is None
            all time steps voltages are calculated for are used. Default: None.
        title : :obj:`str` or :obj:`bool`, optional
            Title for plot. If True title is auto generated. If False plot has
            no title. If :obj:`str`, the provided title is used. Default: True.

        """
        try:
            data = self.results.v_res
            if data is None:
                logger.warning(
                    "Results for voltages are required for "
                    "voltage histogramm. Please analyze first."
                )
                return
        except AttributeError:
            logger.warning(
                "Results are required for voltage histogramm. Please analyze first."
            )
            return

        if timestep is None:
            timestep = data.index
        # check if timesteps is array-like, otherwise convert to list
        if not hasattr(timestep, "__len__"):
            timestep = [timestep]

        if title is True:
            if len(timestep) == 1:
                title = f"Voltage histogram for time step {timestep[0]}"
            else:
                title = (
                    f"Voltage histogram \nfor time steps {timestep[0]} to "
                    f"{timestep[-1]}"
                )
        elif title is False:
            title = None
        plots.histogram(data=data, title=title, timeindex=timestep, **kwargs)

    def histogram_relative_line_load(
        self, timestep=None, title=True, voltage_level="mv_lv", **kwargs
    ):
        """
        Plots histogram of relative line loads.

        For more information on how the relative line load is calculated see
        :func:`edisgo.tools.tools.calculate_relative_line_load`.
        For more information on the histogram plot and possible configurations
        see :func:`edisgo.tools.plots.histogram`.

        Parameters
        ----------
        timestep : :pandas:`pandas.Timestamp<Timestamp>` or \
            list(:pandas:`pandas.Timestamp<Timestamp>`) or None, optional
            Specifies time step(s) histogram is plotted for. If `timestep` is
            None all time steps currents are calculated for are used.
            Default: None.
        title : :obj:`str` or :obj:`bool`, optional
            Title for plot. If True title is auto generated. If False plot has
            no title. If :obj:`str`, the provided title is used. Default: True.
        voltage_level : :obj:`str`
            Specifies which voltage level to plot voltage histogram for.
            Possible options are 'mv', 'lv' and 'mv_lv'. 'mv_lv' is also the
            fallback option in case of wrong input. Default: 'mv_lv'

        """
        try:
            if self.results.i_res is None:
                logger.warning(
                    "Currents `i_res` from power flow analysis "
                    "must be available to plot histogram line "
                    "loading."
                )
                return
        except AttributeError:
            logger.warning(
                "Results must be available to plot histogram line "
                "loading. Please analyze grid first."
            )
            return

        if voltage_level == "mv":
            lines = self.topology.mv_grid.lines_df
        elif voltage_level == "lv":
            lines = self.topology.lines_df[
                ~self.topology.lines_df.index.isin(self.topology.mv_grid.lines_df.index)
            ]
        else:
            lines = self.topology.lines_df

        rel_line_loading = lines_relative_load(self, lines.index)

        if timestep is None:
            timestep = rel_line_loading.index
        # check if timesteps is array-like, otherwise convert to list
        if not hasattr(timestep, "__len__"):
            timestep = [timestep]
        rel_line_loading = rel_line_loading.loc[timestep, :]

        if title is True:
            if len(timestep) == 1:
                title = f"Relative line load histogram for time step {timestep[0]}"
            else:
                title = (
                    "Relative line load histogram \nfor time steps "
                    f"{timestep[0]} to {timestep[-1]}"
                )
        elif title is False:
            title = None
        plots.histogram(data=rel_line_loading, title=title, **kwargs)

    def save(
        self,
        directory,
        save_topology=True,
        save_timeseries=True,
        save_results=True,
        save_electromobility=False,
        save_opf_results=False,
        save_heatpump=False,
        save_overlying_grid=False,
        save_dsm=False,
        **kwargs,
    ):
        """
        Saves EDisGo object to csv files.

        It can be chosen what is included in the csv export (e.g. power flow results,
        electromobility flexibility, etc.). Further, in order to save disk storage space
        the data type of time series data can be reduced, e.g. to float32 and data
        can be archived, e.g. in a zip archive.

        Parameters
        ----------
        directory : str
            Main directory to save EDisGo object to.
        save_topology : bool, optional
            Indicates whether to save :class:`~.network.topology.Topology` object.
            Per default, it is saved to sub-directory 'topology'. See
            :attr:`~.network.topology.Topology.to_csv` for more information.
            Default: True.
        save_timeseries : bool, optional
            Indicates whether to save :class:`~.network.timeseries.TimeSeries` object.
            Per default it is saved to subdirectory 'timeseries'.
            Through the keyword arguments `reduce_memory`
            and `to_type` it can be chosen if memory should be reduced. See
            :attr:`~.network.timeseries.TimeSeries.to_csv` for more
            information.
            Default: True.
        save_results : bool, optional
            Indicates whether to save :class:`~.network.results.Results`
            object. Per default, it is saved to subdirectory 'results'.
            Through the keyword argument `parameters` the results that should
            be stored can be specified. Further, through the keyword parameters
            `reduce_memory` and `to_type` it can be chosen if memory should be reduced.
            See :attr:`~.network.results.Results.to_csv` for more information.
            Default: True.
        save_electromobility : bool, optional
            Indicates whether to save
            :class:`~.network.electromobility.Electromobility` object. Per default, it
            is not saved. If set to True, it is saved to subdirectory 'electromobility'.
            See :attr:`~.network.electromobility.Electromobility.to_csv` for more
            information.
        save_opf_results : bool, optional
            Indicates whether to save
            :class:`~.opf.results.opf_result_class.OPFResults` object. Per default, it
            is not saved. If set to True, it is saved to subdirectory 'opf_results'.
            See :attr:`~.opf.results.opf_result_class.OPFResults.to_csv` for more
            information.
        save_heatpump : bool, optional
            Indicates whether to save
            :class:`~.network.heat.HeatPump` object. Per default, it is not saved.
            If set to True, it is saved to subdirectory 'heat_pump'.
            See :attr:`~.network.heat.HeatPump.to_csv` for more information.
        save_overlying_grid : bool, optional
            Indicates whether to save
            :class:`~.network.overlying_grid.OverlyingGrid` object. Per default, it is
            not saved. If set to True, it is saved to subdirectory 'overlying_grid'.
            See :attr:`~.network.overlying_grid.OverlyingGrid.to_csv` for more
            information.
        save_dsm : bool, optional
            Indicates whether to save :class:`~.network.dsm.DSM` object. Per default,
            it is not saved. If set to True, it is saved to subdirectory 'dsm'. See
            :attr:`~.network.dsm.DSM.to_csv` for more information.

        Other Parameters
        ------------------
        reduce_memory : bool, optional
            If True, size of dataframes containing time series in
            :class:`~.network.results.Results`,
            :class:`~.network.timeseries.TimeSeries`,
            :class:`~.network.heat.HeatPump`,
            :class:`~.network.overlying_grid.OverlyingGrid` and
            :class:`~.network.dsm.DSM`
            is reduced. See respective classes `reduce_memory` functions for more
            information. Type to convert to can be specified by providing
            `to_type` as keyword argument. Further parameters of reduce_memory
            functions cannot be passed here. Call these functions directly to
            make use of further options. Default: False.
        to_type : str, optional
            Data type to convert time series data to. This is a trade-off
            between precision and memory. Default: "float32".
        parameters : None or dict
            Specifies which results to store. By default, this is set to None,
            in which case all available results are stored.
            To only store certain results provide a dictionary. See function docstring
            `parameters` parameter in :attr:`~.network.results.Results.to_csv`
            for more information.
        electromobility_attributes : None or list(str)
            Specifies which electromobility attributes to store. By default, this is set
            to None, in which case all attributes are stored.
            See function docstring `attributes` parameter in
            :attr:`~.network.electromobility.Electromobility.to_csv` for more
            information.
        archive : bool, optional
            Save disk storage capacity by archiving the csv files. The
            archiving takes place after the generation of the CSVs and
            therefore temporarily the storage needs are higher. Default: False.
        archive_type : str, optional
            Set archive type. Default: "zip".
        drop_unarchived : bool, optional
            Drop the unarchived data if parameter archive is set to True.
            Default: True.

        """
        os.makedirs(directory, exist_ok=True)

        if save_topology:
            self.topology.to_csv(os.path.join(directory, "topology"))

        if save_timeseries:
            self.timeseries.to_csv(
                os.path.join(directory, "timeseries"),
                reduce_memory=kwargs.get("reduce_memory", False),
                to_type=kwargs.get("to_type", "float32"),
            )

        if save_results:
            self.results.to_csv(
                os.path.join(directory, "results"),
                reduce_memory=kwargs.get("reduce_memory", False),
                to_type=kwargs.get("to_type", "float32"),
                parameters=kwargs.get("parameters", None),
            )

        if save_electromobility:
            self.electromobility.to_csv(
                os.path.join(directory, "electromobility"),
                attributes=kwargs.get("electromobility_attributes", None),
            )

        if save_opf_results:
            self.opf_results.to_csv(
                os.path.join(directory, "opf_results"),
                attributes=kwargs.get("opf_results_attributes", None),
            )

        # save configs
        self.config.to_json(directory)

        if save_heatpump:
            self.heat_pump.to_csv(
                os.path.join(directory, "heat_pump"),
                reduce_memory=kwargs.get("reduce_memory", False),
                to_type=kwargs.get("to_type", "float32"),
            )

        if save_dsm:
            self.dsm.to_csv(
                os.path.join(directory, "dsm"),
                reduce_memory=kwargs.get("reduce_memory", False),
                to_type=kwargs.get("to_type", "float32"),
            )

        if save_overlying_grid:
            self.overlying_grid.to_csv(
                os.path.join(directory, "overlying_grid"),
                reduce_memory=kwargs.get("reduce_memory", False),
                to_type=kwargs.get("to_type", "float32"),
            )

        if kwargs.get("archive", False):
            archive_type = kwargs.get("archive_type", "zip")
            shutil.make_archive(directory, archive_type, directory)

            dir_size = tools.get_directory_size(directory)
            zip_size = os.path.getsize(str(directory) + ".zip")

            reduction = (1 - zip_size / dir_size) * 100

            drop_unarchived = kwargs.get("drop_unarchived", True)

            if drop_unarchived:
                shutil.rmtree(directory)

            logger.info(
                f"Archived files in a {archive_type} archive and reduced "
                f"storage needs by {reduction:.2f} %. The unarchived files "
                f"were dropped: {drop_unarchived}"
            )

    def save_edisgo_to_pickle(self, path="", filename=None):
        """
        Saves EDisGo object to pickle file.

        Parameters
        -----------
        path : str
            Directory the pickle file is saved to. Per default it takes the current
            working directory.
        filename : str or None
            Filename the pickle file is saved under. If None, filename is
            'edisgo_object_{grid_id}.pkl'.

        """
        abs_path = os.path.abspath(path)
        if filename is None:
            filename = f"edisgo_object_{self.topology.mv_grid.id}.pkl"
        pickle.dump(self, open(os.path.join(abs_path, filename), "wb"))

    def save_edisgo_to_json(
        self,
        filename=None,
        path="",
        s_base=1,
        flexible_cps=None,
        flexible_hps=None,
        flexible_loads=None,
        flexible_storage_units=None,
        opf_version=1,
    ):
        """
        Saves EDisGo object in PowerModels network data format to json file.

        Parameters
        -----------
        filename : str or None
            Filename the json file is saved under. If None, filename is
            'ding0_{grid_id}_t_{#timesteps}.json'.
        path : str
            Directory the json file is saved to. Per default, it takes the current
            working directory.
        s_base : int
            Base value of apparent power for per unit system.
            Default: 1 MVA
        flexible_cps : :numpy:`numpy.ndarray<ndarray>` or None
            Array containing all charging points that allow for flexible charging.
        flexible_hps : :numpy:`numpy.ndarray<ndarray>` or None
            Array containing all heat pumps that allow for flexible operation due to an
            attached heat storage.
        flexible_loads : :numpy:`numpy.ndarray<ndarray>` or None
            Array containing all flexible loads that allow for application of demand
            side management strategy.
        flexible_storage_units: :numpy:`numpy.ndarray<ndarray>` or None
            Array containing all flexible storages. Non-flexible storages operate to
            optimize self consumption.
            Default: None
        opf_version: Int
            Version of optimization models to choose from. Must be one of [1, 2, 3, 4].
            For more information see :func:`edisgo.opf.powermodels_opf.pm_optimize`.
            Default: 1.

        Returns
        -------
        dict
            Dictionary that contains all network data in PowerModels network data
            format.

        """
        abs_path = os.path.abspath(path)
        pm, hv_flex_dict = self.to_powermodels(
            s_base=s_base,
            flexible_cps=flexible_cps,
            flexible_hps=flexible_hps,
            flexible_loads=flexible_loads,
            flexible_storage_units=flexible_storage_units,
            opf_version=opf_version,
        )

        def _convert(o):
            """
            Helper function for json dump, as int64 cannot be dumped.

            """
            if isinstance(o, np.int64):
                return int(o)
            raise TypeError

        if filename is None:
            filename = "{}.json".format(pm["name"])

        with open(
            os.path.join(abs_path, filename),
            "w",
        ) as outfile:
            json.dump(pm, outfile, default=_convert)
        return pm

    def reduce_memory(self, **kwargs):
        """
        Reduces size of time series data to save memory.

        Per default, float data is stored as float64. As this precision is
        barely needed, this function can be used to convert time series data
        to a data subtype with less memory usage, such as float32.

        Other Parameters
        -----------------
        to_type : str, optional
            Data type to convert time series data to. This is a tradeoff
            between precision and memory. Default: "float32".
        results_attr_to_reduce : list(str), optional
            See `attr_to_reduce` parameter in
            :attr:`~.network.results.Results.reduce_memory` for more information.
        timeseries_attr_to_reduce : list(str), optional
            See `attr_to_reduce` parameter in
            :attr:`~.network.timeseries.TimeSeries.reduce_memory` for more information.
        heat_pump_attr_to_reduce : list(str), optional
            See `attr_to_reduce` parameter in
            :attr:`~.network.heat.HeatPump.reduce_memory` for more information.
        overlying_grid_attr_to_reduce : list(str), optional
            See `attr_to_reduce` parameter in
            :attr:`~.network.overlying_grid.OverlyingGrid.reduce_memory` for more
            information.
        dsm_attr_to_reduce : list(str), optional
            See `attr_to_reduce` parameter in
            :attr:`~.network.overlying_grid.OverlyingGrid.reduce_memory` for more
            information.

        """
        # time series
        self.timeseries.reduce_memory(
            to_type=kwargs.get("to_type", "float32"),
            attr_to_reduce=kwargs.get("timeseries_attr_to_reduce", None),
        )
        # results
        self.results.reduce_memory(
            to_type=kwargs.get("to_type", "float32"),
            attr_to_reduce=kwargs.get("results_attr_to_reduce", None),
        )
        # heat pump data
        self.heat_pump.reduce_memory(
            to_type=kwargs.get("to_type", "float32"),
            attr_to_reduce=kwargs.get("heat_pump_attr_to_reduce", None),
        )
        # overlying grid
        self.overlying_grid.reduce_memory(
            to_type=kwargs.get("to_type", "float32"),
            attr_to_reduce=kwargs.get("overlying_grid_attr_to_reduce", None),
        )

    def spatial_complexity_reduction(
        self,
        copy_edisgo: bool = False,
        mode: str = "kmeansdijkstra",
        cluster_area: str = "feeder",
        reduction_factor: float = 0.25,
        reduction_factor_not_focused: bool | float = False,
        apply_pseudo_coordinates: bool = True,
        **kwargs,
    ) -> tuple[EDisGo, pd.DataFrame, pd.DataFrame]:
        """
        Reduces the number of busses and lines by applying a spatial clustering.

        Per default, this function creates pseudo coordinates for all busses in the LV
        grids (see function :func:`~.tools.pseudo_coordinates.make_pseudo_coordinates`).
        In case LV grids are not geo-referenced, this is a necessary step. If they are
        already geo-referenced it can still be useful to obtain better results.

        Which busses are clustered is determined in function
        :func:`~.tools.spatial_complexity_reduction.make_busmap`.
        The clustering method used can be specified through the parameter `mode`.
        Further, the clustering can be applied to different areas such as the whole grid
        or the separate feeders, which is specified through the parameter
        `cluster_area`, and to different degrees, specified through the parameter
        `reduction_factor`.

        The actual spatial reduction of the EDisGo object is conducted in function
        :func:`~.tools.spatial_complexity_reduction.apply_busmap`. The changes, such as
        dropping of lines connecting the same buses and adapting buses loads, generators
        and storage units are connected to, are applied directly in the Topology object.
        If you want to keep information on the original grid, hand a copy of the EDisGo
        object to this function. You can also set how loads and generators at clustered
        busses are aggregated through the keyword arguments
        `load_aggregation_mode` and `generator_aggregation_mode`.

        Parameters
        ----------
        copy_edisgo : bool
            Defines whether to apply the spatial complexity reduction directly on the
            EDisGo object or on a copy. Per default, the complexity reduction is
            directly applied.
        mode : str
            Clustering method to use. Possible options are "kmeans", "kmeansdijkstra",
            "aggregate_to_main_feeder" or "equidistant_nodes". The clustering methods
            "aggregate_to_main_feeder" and "equidistant_nodes" only work for the cluster
            area "main_feeder".

            - "kmeans":
                Perform the k-means algorithm on the cluster area and then map the buses
                to the cluster centers.
            - "kmeansdijkstra":
                Perform the k-means algorithm and then map the nodes to the cluster
                centers through the shortest distance in the graph. The distances are
                calculated using the dijkstra algorithm.
            - "aggregate_to_main_feeder":
                Aggregate the nodes in the feeder to the longest path in the feeder,
                here called main feeder.
            - "equidistant_nodes":
                Uses the method "aggregate_to_main_feeder" and then reduces the nodes
                again through a reduction of the nodes by the specified reduction factor
                and distributing the remaining nodes on the graph equidistantly.

            Default: "kmeansdijkstra".
        cluster_area : str
            The cluster area is the area the different clustering methods are applied
            to. Possible options are 'grid', 'feeder' or 'main_feeder'.
            Default: "feeder".
        reduction_factor : float
            Factor to reduce number of nodes by. Must be between 0 and 1. Default: 0.25.
        reduction_factor_not_focused : bool or float
            If False, uses the same reduction factor for all cluster areas. If between 0
            and 1, this sets the reduction factor for buses not of interest (these are
            buses without voltage or overloading issues, that are determined through a
            worst case power flow analysis). When selecting 0, the nodes of the
            clustering area are aggregated to the transformer bus. This parameter is
            only used when parameter `cluster_area` is set to 'feeder' or 'main_feeder'.
            Default: False.
        apply_pseudo_coordinates : bool
            If True pseudo coordinates are applied. The spatial complexity reduction
            method is only tested with pseudo coordinates. Default: True.

        Other Parameters
        -----------------
        line_naming_convention : str
            Determines how to set "type_info" and "kind" in case two or more lines are
            aggregated. Possible options are "standard_lines" or "combined_name".
            If "standard_lines" is selected, the values of the standard line of the
            respective voltage level are used to set "type_info" and "kind".
            If "combined_name" is selected, "type_info" and "kind" contain the
            concatenated values of the merged lines. x and r of the lines are not
            influenced by this as they are always determined from the x and r values of
            the aggregated lines.
            Default: "standard_lines".
        aggregation_mode : bool
            Specifies, whether to aggregate loads and generators at the same bus or not.
            If True, loads and generators at the same bus are aggregated
            according to their selected modes (see parameters `load_aggregation_mode`
            and `generator_aggregation_mode`). Default: False.
        load_aggregation_mode : str
            Specifies, how to aggregate loads at the same bus, in case parameter
            `aggregation_mode` is set to True. Possible options are "bus" or "sector".
            If "bus" is chosen, loads are aggregated per bus. When "sector" is chosen,
            loads are aggregated by bus, type and sector. Default: "sector".
        generator_aggregation_mode : str
            Specifies, how to aggregate generators at the same bus, in case parameter
            `aggregation_mode` is set to True. Possible options are "bus" or "type".
            If "bus" is chosen, generators are aggregated per bus. When "type" is
            chosen, generators are aggregated by bus and type.
        mv_pseudo_coordinates : bool, optional
            If True pseudo coordinates are also generated for MV grid.
            Default: False.

        Returns
        -------
        tuple(:class:`~.EDisGo`, :pandas:`pandas.DataFrame<DataFrame>`,\
            :pandas:`pandas.DataFrame<DataFrame>`)
            Returns the EDisGo object (which is only relevant in case the parameter
            `copy_edisgo` was set to True), as well as the busmap and linemap
            dataframes.
            The busmap maps the original busses to the new busses with new coordinates.
            Columns are "new_bus" with new bus name, "new_x" with new x-coordinate and
            "new_y" with new y-coordinate. Index of the dataframe holds bus names of
            original buses as in buses_df.
            The linemap maps the original line names (in the index of the dataframe) to
            the new line names (in column "new_line_name").

        """
        if copy_edisgo is True:
            edisgo_obj = copy.deepcopy(self)
        else:
            edisgo_obj = self
        busmap_df, linemap_df = spatial_complexity_reduction(
            edisgo_obj=edisgo_obj,
            mode=mode,
            cluster_area=cluster_area,
            reduction_factor=reduction_factor,
            reduction_factor_not_focused=reduction_factor_not_focused,
            apply_pseudo_coordinates=apply_pseudo_coordinates,
            **kwargs,
        )
        return edisgo_obj, busmap_df, linemap_df

    def check_integrity(self):
        """
        Method to check the integrity of the EDisGo object.

        Checks for consistency of topology (see
        :func:`edisgo.network.topology.Topology.check_integrity`), timeseries (see
        :func:`edisgo.network.timeseries.TimeSeries.check_integrity`) and the interplay
        of both.
        Further, checks integrity of electromobility object (see
        :func:`edisgo.network.electromobility.Electromobility.check_integrity`),
        the heat pump object (see :func:`edisgo.network.heat.HeatPump.check_integrity`)
        and the DSM object (see :func:`edisgo.network.dsm.DSM.check_integrity`).
        Additionally, checks whether time series data in
        :class:`~.network.heat.HeatPump`,
        :class:`~.network.electromobility.Electromobility`,
        :class:`~.network.overlying_grid.OverlyingGrid` and :class:`~.network.dsm.DSM`
        contains all time steps in
        :attr:`edisgo.network.timeseries.TimeSeries.timeindex`.

        """
        self.topology.check_integrity()
        self.timeseries.check_integrity()
        self.electromobility.check_integrity()
        self.dsm.check_integrity()
        self.heat_pump.check_integrity()

        # check consistency of topology and timeseries
        comp_types = ["generators", "loads", "storage_units"]

        for comp_type in comp_types:
            comps = getattr(self.topology, comp_type + "_df")

            for ts in ["active_power", "reactive_power"]:
                comp_ts_name = f"{comp_type}_{ts}"
                comp_ts = getattr(self.timeseries, comp_ts_name)

                # check whether all components in topology have an entry in the
                # respective active and reactive power timeseries
                missing = comps.index[~comps.index.isin(comp_ts.columns)]
                if len(missing) > 0:
                    logger.warning(
                        f"The following {comp_type} are missing in {comp_ts_name}: "
                        f"{missing.values}"
                    )

                # check whether all elements in timeseries have an entry in the topology
                missing_ts = comp_ts.columns[~comp_ts.columns.isin(comps.index)]
                if len(missing_ts) > 0:
                    logger.warning(
                        f"The following {comp_type} have entries in {comp_ts_name}, but"
                        f" not in {comp_type}_df: {missing_ts.values}"
                    )

            # check if the active powers inside the timeseries exceed the given nominal
            # or peak power of the component
            if comp_type in ["generators", "storage_units"]:
                attr = "p_nom"
            else:
                attr = "p_set"

            active_power = getattr(self.timeseries, f"{comp_type}_active_power")
            comps_complete = comps.index[comps.index.isin(active_power.columns)]
            exceeding = comps_complete[
                (active_power[comps_complete].max() > comps.loc[comps_complete, attr])
            ]

            if len(exceeding) > 1e-6:
                logger.warning(
                    f"Values of active power in the timeseries object exceed {attr} for"
                    f" the following {comp_type}: {exceeding.values}"
                )

        def _check_timeindex(check_df, param_name):
            if not check_df.empty:
                missing_indices = [
                    _ for _ in self.timeseries.timeindex if _ not in check_df.index
                ]
                if len(missing_indices) > 0:
                    logger.warning(
                        f"There are time steps in timeindex of TimeSeries object that "
                        f"are not in the index of {param_name}. This may lead "
                        f"to problems."
                    )

        # check if time index of other time series data contains all time steps
        # in TimeSeries.timeindex
        if len(self.timeseries.timeindex) > 0:
            # check time index of electromobility flexibility bands
            flex_band = list(self.electromobility.flexibility_bands.values())[0]
            _check_timeindex(flex_band, "Electromobility.flexibility_bands")
            # check time index of HeatPump data
            for param_name in self.heat_pump._timeseries_attributes:
                _check_timeindex(
                    getattr(self.heat_pump, param_name), f"HeatPump.{param_name}"
                )
            # check time index of OverlyingGrid data
            for param_name in self.overlying_grid._attributes:
                _check_timeindex(
                    getattr(self.overlying_grid, param_name),
                    f"OverlyingGrid.{param_name}",
                )
            # check time index of DSM data
            for param_name in self.dsm._attributes:
                _check_timeindex(
                    getattr(self.dsm, param_name),
                    f"DSM.{param_name}",
                )

        # check if heat demand can be met by corresponding heatpump at all times.
        if len(self.heat_pump.cop_df.columns) > len(
            self.heat_pump.heat_demand_df.columns
        ):
            # If there are heat pumps with heat demand but no COP time series, or the
            # other way around, a warning is raised in HeatPump.check_integrity
            pass
        else:
            hp_cop = self.heat_pump.cop_df
            hp_p_nom = self.topology.loads_df.loc[
                self.heat_pump.heat_demand_df.columns.values
            ][["p_set"]]
            heat_demand = self.heat_pump.heat_demand_df
            comparison = (
                heat_demand[hp_p_nom.index] > hp_cop * hp_p_nom.squeeze()
            ).any()
            if comparison.any():
                logger.warning(
                    "Heat demand is higher than rated heatpump power"
                    " of heatpumps: {}. Demand can not be covered if no sufficient"
                    " heat storage capacities are available.".format(
                        comparison.index[comparison.values].values
                    )
                )

        logging.info("Integrity check finished. Please pay attention to warnings.")

    def resample_timeseries(
        self, method: str = "ffill", freq: str | pd.Timedelta = "15min"
    ):
        """
        Resamples time series data in
        :class:`~.network.timeseries.TimeSeries`, :class:`~.network.heat.HeatPump`,
        :class:`~.network.electromobility.Electromobility` and
        :class:`~.network.overlying_grid.OverlyingGrid`.

        Both up- and down-sampling methods are possible.

        The following time series are affected by this:

        * :attr:`~.network.timeseries.TimeSeries.generators_active_power`

        * :attr:`~.network.timeseries.TimeSeries.loads_active_power`

        * :attr:`~.network.timeseries.TimeSeries.storage_units_active_power`

        * :attr:`~.network.timeseries.TimeSeries.generators_reactive_power`

        * :attr:`~.network.timeseries.TimeSeries.loads_reactive_power`

        * :attr:`~.network.timeseries.TimeSeries.storage_units_reactive_power`

        * :attr:`~.network.electromobility.Electromobility.flexibility_bands`

        * :attr:`~.network.heat.HeatPump.cop_df`

        * :attr:`~.network.heat.HeatPump.heat_demand_df`

        * All data in :class:`~.network.overlying_grid.OverlyingGrid`

        Parameters
        ----------
        method : str, optional
            Method to choose from to fill missing values when resampling time series
            data (only exception from this is for flexibility bands in
            :class:`~.network.electromobility.Electromobility` object where method
            cannot be chosen to assure consistency of flexibility band data).
            Possible options are:

            * 'ffill' (default)
                Propagate last valid observation forward to next valid
                observation. See :pandas:`pandas.DataFrame.ffill<DataFrame.ffill>`.
            * 'bfill'
                Use next valid observation to fill gap. See
                :pandas:`pandas.DataFrame.bfill<DataFrame.bfill>`.
            * 'interpolate'
                Fill NaN values using an interpolation method. See
                :pandas:`pandas.DataFrame.interpolate<DataFrame.interpolate>`.

            Default: 'ffill'.
        freq : str, optional
            Frequency that time series is resampled to. Offset aliases can be found
            here:
            https://pandas.pydata.org/pandas-docs/stable/user_guide/timeseries.html#offset-aliases.
            Default: '15min'.

        """
        self.timeseries.resample(method=method, freq=freq)
        self.electromobility.resample(freq=freq)
        self.heat_pump.resample_timeseries(method=method, freq=freq)
        self.overlying_grid.resample(method=method, freq=freq)


def import_edisgo_from_pickle(filename, path=""):
    """
    Restores EDisGo object from pickle file.

    Parameters
    -----------
    filename : str
        Filename the pickle file is saved under.
    path : str
        Directory the pickle file is restored from. Per default it takes the current
        working directory.

    """
    abs_path = os.path.abspath(path)
    return pickle.load(open(os.path.join(abs_path, filename), "rb"))


def import_edisgo_from_files(
    edisgo_path: str | PurePath,
    import_topology: bool = True,
    import_timeseries: bool = False,
    import_results: bool = False,
    import_electromobility: bool = False,
    import_opf_results: bool = False,
    import_heat_pump: bool = False,
    import_dsm: bool = False,
    import_overlying_grid: bool = False,
    from_zip_archive: bool = False,
    **kwargs,
):
    """
    Sets up EDisGo object from csv files.

    This is the reverse function of :attr:`~.edisgo.EDisGo.save` and if not specified
    differently assumes all data in the default sub-directories created in the
    :attr:`~.edisgo.EDisGo.save` function.

    Parameters
    -----------
    edisgo_path : str or pathlib.PurePath
        Main directory to restore EDisGo object from. This directory must contain the
        config files. Further, if not specified differently,
        it is assumed to be the main directory containing sub-directories with
        e.g. topology data. In case `from_zip_archive` is set to True, `edisgo_path`
        is the name of the archive.
    import_topology : bool
        Indicates whether to import :class:`~.network.topology.Topology` object.
        Per default, it is set to True, in which case topology data is imported.
        The default directory topology data is imported from is the sub-directory
        'topology'. A different directory can be specified through keyword argument
        `topology_directory`.
        Default: True.
    import_timeseries : bool
        Indicates whether to import :class:`~.network.timeseries.TimeSeries` object.
        Per default, it is set to False, in which case timeseries data is not imported.
        The default directory time series data is imported from is the sub-directory
        'timeseries'. A different directory can be specified through keyword argument
        `timeseries_directory`.
        Default: False.
    import_results : bool
        Indicates whether to import :class:`~.network.results.Results` object.
        Per default, it is set to False, in which case results data is not imported.
        The default directory results data is imported from is the sub-directory
        'results'. A different directory can be specified through keyword argument
        `results_directory`.
        Default: False.
    import_electromobility : bool
        Indicates whether to import :class:`~.network.electromobility.Electromobility`
        object. Per default, it is set to False, in which case electromobility data is
        not imported.
        The default directory electromobility data is imported from is the sub-directory
        'electromobility'. A different directory can be specified through keyword
        argument `electromobility_directory`.
        Default: False.
    import_opf_results : bool
        Indicates whether to import :class:`~.opf.results.opf_result_class.OPFResults`
        object. Per default, it is set to False, in which case opf results data is not
        imported. The default directory results data is imported from is the
        sub-directory 'opf_results'. A different directory can be specified through
        keyword argument `opf_results_directory`.
        Default: False.
    import_heat_pump : bool
        Indicates whether to import :class:`~.network.heat.HeatPump` object.
        Per default, it is set to False, in which case heat pump data containing
        information on COP, heat demand time series, etc. is not imported.
        The default directory heat pump data is imported from is the sub-directory
        'heat_pump'. A different directory can be specified through keyword
        argument `heat_pump_directory`.
        Default: False.
    import_overlying_grid : bool
        Indicates whether to import :class:`~.network.overlying_grid.OverlyingGrid`
        object. Per default, it is set to False, in which case overlying grid data
        containing information on renewables curtailment requirements, generator
        dispatch, etc. is not imported.
        The default directory overlying grid data is imported from is the sub-directory
        'overlying_grid'. A different directory can be specified through keyword
        argument `overlying_grid_directory`.
        Default: False.
    import_dsm : bool
        Indicates whether to import :class:`~.network.dsm.DSM`
        object. Per default, it is set to False, in which case DSM data is not imported.
        The default directory DSM data is imported from is the sub-directory
        'dsm'. A different directory can be specified through keyword
        argument `dsm_directory`.
        Default: False.
    from_zip_archive : bool
        Set to True if data needs to be imported from an archive, e.g. a zip
        archive. Default: False.

    Other Parameters
    -----------------
    topology_directory : str
        Indicates directory :class:`~.network.topology.Topology` object is imported
        from. Per default, topology data is imported from `edisgo_path` sub-directory
        'topology'.
    timeseries_directory : str
        Indicates directory :class:`~.network.timeseries.TimeSeries` object is imported
        from. Per default, time series data is imported from `edisgo_path` sub-directory
        'timeseries'.
    results_directory : str
        Indicates directory :class:`~.network.results.Results` object is imported
        from. Per default, results data is imported from `edisgo_path` sub-directory
        'results'.
    electromobility_directory : str
        Indicates directory :class:`~.network.electromobility.Electromobility` object is
        imported from. Per default, electromobility data is imported from `edisgo_path`
        sub-directory 'electromobility'.
    opf_results_directory : str
        Indicates directory :class:`~.opf.results.opf_result_class.OPFResults` object is
        imported from. Per default, results data is imported from `edisgo_path`
        sub-directory 'opf_results'.
    heat_pump_directory : str
        Indicates directory :class:`~.network.heat.HeatPump` object is
        imported from. Per default, heat pump data is imported from `edisgo_path`
        sub-directory 'heat_pump'.
    overlying_grid_directory : str
        Indicates directory :class:`~.network.overlying_grid.OverlyingGrid` object is
        imported from. Per default, overlying grid data is imported from `edisgo_path`
        sub-directory 'overlying_grid'.
    dsm_directory : str
        Indicates directory :class:`~.network.dsm.DSM` object is imported from. Per
        default, DSM data is imported from `edisgo_path` sub-directory 'dsm'.
    dtype : str
        Numerical data type for time series and results data to be imported,
        e.g. "float32". Per default, this is None in which case data type is inferred.
    parameters : None or dict
        Specifies which results to restore. By default, this is set to None,
        in which case all available results are restored.
        To only restore certain results provide a dictionary. See function docstring
        `parameters` parameter in :func:`~.network.results.Results.to_csv`
        for more information.

    Returns
    ---------
    :class:`~.EDisGo`
        Restored EDisGo object.

    """

    if not os.path.exists(edisgo_path):
        raise ValueError("Given edisgo_path does not exist.")

    if not from_zip_archive and str(edisgo_path).endswith(".zip"):
        from_zip_archive = True
        logger.info("Given path is a zip archive. Setting 'from_zip_archive' to True.")

    edisgo_obj = EDisGo()
    try:
        edisgo_obj.config = {
            "from_json": True,
            "config_path": edisgo_path,
            "from_zip_archive": from_zip_archive,
        }
    except FileNotFoundError:
        logger.info(
            "Configuration data could not be loaded from json wherefore "
            "the default configuration data is loaded."
        )
    except Exception:
        raise Exception

    if from_zip_archive:
        directory = edisgo_path

    if import_topology:
        if not from_zip_archive:
            directory = kwargs.get(
                "topology_directory", os.path.join(edisgo_path, "topology")
            )

        if os.path.exists(directory):
            edisgo_obj.topology.from_csv(directory, edisgo_obj, from_zip_archive)
        else:
            logger.warning("No topology data found. Topology not imported.")

    if import_timeseries:
        dtype = kwargs.get("dtype", None)

        if not from_zip_archive:
            directory = kwargs.get(
                "timeseries_directory", os.path.join(edisgo_path, "timeseries")
            )

        if os.path.exists(directory):
            edisgo_obj.timeseries.from_csv(
                directory, dtype=dtype, from_zip_archive=from_zip_archive
            )
        else:
            logger.warning("No time series data found. Timeseries not imported.")

    if import_results:
        parameters = kwargs.get("parameters", None)
        dtype = kwargs.get("dtype", None)

        if not from_zip_archive:
            directory = kwargs.get(
                "results_directory", os.path.join(edisgo_path, "results")
            )

        if os.path.exists(directory):
            edisgo_obj.results.from_csv(
                directory, parameters, dtype=dtype, from_zip_archive=from_zip_archive
            )
        else:
            logger.warning("No results data found. Results not imported.")

    if import_electromobility:
        if not from_zip_archive:
            directory = kwargs.get(
                "electromobility_directory",
                os.path.join(edisgo_path, "electromobility"),
            )

        if os.path.exists(directory):
            edisgo_obj.electromobility.from_csv(
                directory, edisgo_obj, from_zip_archive=from_zip_archive
            )
        else:
            logger.warning(
                "No electromobility data found. Electromobility not imported."
            )

    if import_opf_results:
        if not from_zip_archive:
            directory = kwargs.get(
                "opf_results_directory", os.path.join(edisgo_path, "opf_results")
            )

        if os.path.exists(directory):
            edisgo_obj.opf_results.from_csv(
                directory, from_zip_archive=from_zip_archive
            )
        else:
            logger.warning("No opf results data found. OPF results not imported.")

    if import_heat_pump:
        if not from_zip_archive:
            directory = kwargs.get(
                "heat_pump_directory",
                os.path.join(edisgo_path, "heat_pump"),
            )

        if os.path.exists(directory):
            edisgo_obj.heat_pump.from_csv(directory, from_zip_archive=from_zip_archive)
        else:
            logger.warning("No heat pump data found. Heat pump data not imported.")

    if import_dsm:
        if not from_zip_archive:
            directory = kwargs.get(
                "dsm_directory",
                os.path.join(edisgo_path, "dsm"),
            )

        if os.path.exists(directory):
            edisgo_obj.dsm.from_csv(directory, from_zip_archive=from_zip_archive)
        else:
            logger.warning("No DSM data found. DSM data not imported.")

    if import_overlying_grid:
        if not from_zip_archive:
            directory = kwargs.get(
                "overlying_grid_directory",
                os.path.join(edisgo_path, "overlying_grid"),
            )

        if os.path.exists(directory):
            edisgo_obj.overlying_grid.from_csv(
                directory, from_zip_archive=from_zip_archive
            )
        else:
            logger.warning(
                "No overlying grid data found. Overlying grid data not imported."
            )

    return edisgo_obj<|MERGE_RESOLUTION|>--- conflicted
+++ resolved
@@ -1328,15 +1328,12 @@
             used to specify whether to run an initial analyze to determine most
             critical time steps or to use existing results. If set to False,
             `use_troubleshooting_mode` is ignored. Default: True.
-<<<<<<< HEAD
-=======
         weight_by_costs : bool
             In case `reduced_analysis` is set to True, this parameter can be used
             to specify whether to weight time steps by estimated grid expansion costs.
             See parameter `weight_by_costs` in
             :func:`~.tools.temporal_complexity_reduction.get_most_critical_time_steps`
             for more information. Default: False.
->>>>>>> 70c3264c
 
         Returns
         --------
