from __future__ import annotations

import logging
<<<<<<< HEAD
import shutil
import pandas as pd
import pickle

from edisgo.network.topology import Topology
from edisgo.network.electromobility import Electromobility
from edisgo.network.results import Results
from edisgo.network import timeseries
from edisgo.io import pypsa_io
from edisgo.tools import plots, tools
=======
import os
import pickle

import pandas as pd

>>>>>>> 6ae24189
from edisgo.flex_opt.reinforce_grid import reinforce_grid
from edisgo.io import pypsa_io
from edisgo.io.ding0_import import import_ding0_grid
from edisgo.io.electromobility_import import import_simbev_electromobility
from edisgo.io.generators_import import oedb as import_generators_oedb
from edisgo.network import timeseries
from edisgo.network.results import Results
from edisgo.network.topology import Topology
from edisgo.opf.results.opf_result_class import OPFResults
from edisgo.opf.run_mp_opf import run_mp_opf
from edisgo.tools import plots, tools
from edisgo.tools.config import Config
from edisgo.tools.geo import find_nearest_bus

if "READTHEDOCS" not in os.environ:
    from shapely.geometry import Point

logger = logging.getLogger(__name__)


class EDisGo:
    """
    Provides the top-level API for invocation of data import, power flow
    analysis, network reinforcement, flexibility measures, etc..

    Parameters
    ----------
    ding0_grid : :obj:`str`
        Path to directory containing csv files of network to be loaded.
    generator_scenario : None or :obj:`str`, optional
        If None, the generator park of the imported grid is kept as is.
        Otherwise defines which scenario of future generator park to use
        and invokes grid integration of these generators. Possible options are
        'nep2035' and 'ego100'. These are scenarios from the research project
        `open_eGo <https://openegoproject.wordpress.com/>`_ (see
        `final report <https://www.uni-flensburg.de/fileadmin/content/\
        abteilungen/industrial/dokumente/downloads/veroeffentlichungen/\
        forschungsergebnisse/20190426endbericht-openego-fkz0325881-final.pdf>`_
        for more information on the scenarios).
        See :attr:`~.EDisGo.import_generators` for further information on how
        generators are integrated and what further options there are.
        Default: None.
    timeindex : None or :pandas:`pandas.DatetimeIndex<DatetimeIndex>`, optional
        Defines the time steps feed-in and demand time series of all generators, loads
        and storage units need to be set.
        The time index is for example used as default for time steps considered in
        the power flow analysis and when checking the integrity of the network.
        Providing a time index is only optional in case a worst case analysis is set
        up using :func:`~set_time_series_worst_case_analysis`.
        In all other cases a time index needs to be set manually.
    config_path : None or :obj:`str` or :obj:`dict`
        Path to the config directory. Options are:

        * None

          If `config_path` is None, configs are loaded from the edisgo
          default config directory ($HOME$/.edisgo). If the directory
          does not exist it is created. If config files don't exist the
          default config files are copied into the directory.

        * :obj:`str`

          If `config_path` is a string, configs will be loaded from the
          directory specified by `config_path`. If the directory
          does not exist it is created. If config files don't exist the
          default config files are copied into the directory.

        * :obj:`dict`

          A dictionary can be used to specify different paths to the
          different config files. The dictionary must have the following
          keys:

          * 'config_db_tables'
          * 'config_grid'
          * 'config_grid_expansion'
          * 'config_timeseries'

          Values of the dictionary are paths to the corresponding
          config file. In contrast to the other two options, the directories
          and config files must exist and are not automatically created.

        Default: None.

    Attributes
    ----------
    topology : :class:`~.network.topology.Topology`
        The topology is a container object holding the topology of the grids.
    timeseries : :class:`~.network.timeseries.TimeSeries`
        Container for component time series.
    results : :class:`~.network.results.Results`
        This is a container holding all calculation results from power flow
        analyses, curtailment, storage integration, etc.

    """

    def __init__(self, **kwargs):

        # load configuration
        self._config = Config(config_path=kwargs.get("config_path", None))

        # instantiate topology object and load grid data
        self.topology = Topology(config=self.config)
        self.import_ding0_grid(path=kwargs.get("ding0_grid", None))

        # instantiate electromobility object and load charging processes and sites
        self.electromobility = Electromobility(edisgo_obj=self)
        self.import_simbev_electromobility(path=kwargs.get("simbev_data", None))

        # set up results and time series container
        self.results = Results(self)
        self.opf_results = OPFResults()
        self.timeseries = timeseries.TimeSeries(
            timeindex=kwargs.get("timeindex", pd.DatetimeIndex([]))
        )

        # import new generators
        if kwargs.get("generator_scenario", None) is not None:
            self.import_generators(
                generator_scenario=kwargs.pop("generator_scenario"), **kwargs
            )

    @property
    def config(self):
        """
        eDisGo configuration data.

        Returns
        -------
        :class:`~.tools.config.Config`
            Config object with configuration data from config files.

        """
        return self._config

    @config.setter
    def config(self, config_path):
        self._config = Config(config_path=config_path)

    def import_ding0_grid(self, path):
        """
        Import ding0 topology data from csv files in the format as
        `Ding0 <https://github.com/openego/ding0>`_ provides it.

        Parameters
        -----------
        path : str
            Path to directory containing csv files of network to be loaded.

        """
        if path is not None:
            import_ding0_grid(path, self)

<<<<<<< HEAD
    def import_simbev_electromobility(self, path):

        if path is not None:
            import_simbev_electromobility(path, self)

    def to_pypsa(self, **kwargs):
=======
    def set_timeindex(self, timeindex):
        """
        Sets :py:attr:`~.network.timeseries.TimeSeries.timeindex` all time-dependent
        attributes are indexed by.

        The time index is for example used as default for time steps considered in
        the power flow analysis and when checking the integrity of the network.

        Parameters
        -----------
        timeindex : :pandas:`pandas.DatetimeIndex<DatetimeIndex>`
            Time index to set.

        """
        self.timeseries.timeindex = timeindex

    def set_time_series_manual(
        self,
        generators_p=None,
        loads_p=None,
        storage_units_p=None,
        generators_q=None,
        loads_q=None,
        storage_units_q=None,
    ):
>>>>>>> 6ae24189
        """
        Sets given component time series.

        If time series for a component were already set before, they are overwritten.

        Parameters
        -----------
        generators_p : :pandas:`pandas.DataFrame<DataFrame>`
            Active power time series in MW of generators. Index of the data frame is
            a datetime index. Columns contain generators names of generators to set
            time series for. Default: None.
        loads_p : :pandas:`pandas.DataFrame<DataFrame>`
            Active power time series in MW of loads. Index of the data frame is
            a datetime index. Columns contain load names of loads to set
            time series for. Default: None.
        storage_units_p : :pandas:`pandas.DataFrame<DataFrame>`
            Active power time series in MW of storage units. Index of the data frame is
            a datetime index. Columns contain storage unit names of storage units to set
            time series for. Default: None.
        generators_q : :pandas:`pandas.DataFrame<DataFrame>`
            Reactive power time series in MVA of generators. Index of the data frame is
            a datetime index. Columns contain generators names of generators to set
            time series for. Default: None.
        loads_q : :pandas:`pandas.DataFrame<DataFrame>`
            Reactive power time series in MVA of loads. Index of the data frame is
            a datetime index. Columns contain load names of loads to set
            time series for. Default: None.
        storage_units_q : :pandas:`pandas.DataFrame<DataFrame>`
            Reactive power time series in MVA of storage units. Index of the data frame
            is a datetime index. Columns contain storage unit names of storage units to
            set time series for. Default: None.

        """
        # check if time index is already set, otherwise raise warning
        if self.timeseries.timeindex.empty:
            logger.warning(
                "When setting time series manually a time index is not automatically "
                "set but needs to be set by the user. You can set the time index "
                "upon initialisation of the EDisGo object by providing the input "
                "parameter 'timeindex' or using the function EDisGo.set_timeindex()."
            )
        self.timeseries.set_active_power_manual(
            self,
            ts_generators=generators_p,
            ts_loads=loads_p,
            ts_storage_units=storage_units_p,
        )
        self.timeseries.set_reactive_power_manual(
            self,
            ts_generators=generators_q,
            ts_loads=loads_q,
            ts_storage_units=storage_units_q,
        )

    def set_time_series_worst_case_analysis(self, cases=None):
        """
        Sets demand and feed-in of all loads, generators and storage units for the
        specified worst cases.

        See :func:`~.network.timeseries.TimeSeries.set_worst_case` for more information.

        Parameters
        -----------
        cases : str or list(str)
            List with worst-cases to generate time series for. Can be
            'feed-in_case', 'load_case' or both. Defaults to None in which case both
            'feed-in_case' and 'load_case' are set up.

        """
        if cases is None:
            cases = ["load_case", "feed-in_case"]
        if isinstance(cases, str):
            cases = [cases]

        self.timeseries.set_worst_case(self, cases)

    def set_time_series_active_power_predefined(
        self,
        fluctuating_generators_ts=None,
        fluctuating_generators_names=None,
        dispatchable_generators_ts=None,
        dispatchable_generators_names=None,
        conventional_loads_ts=None,
        conventional_loads_names=None,
        charging_points_ts=None,
        charging_points_names=None,
    ):
        """
        Uses predefined feed-in or demand profiles.

        Predefined profiles comprise i.e. standard electric conventional load profiles
        for different sectors generated using the oemof
        `demandlib <https://github.com/oemof/demandlib/>`_ or feed-in time series of
        fluctuating solar and wind generators provided on the OpenEnergy DataBase for
        the weather year 2011.

        This function can also be used to provide your own profiles per technology or
        load sector.

        Parameters
        -----------
        fluctuating_generators_ts : str or :pandas:`pandas.DataFrame<DataFrame>`
            Defines which technology-specific (or technology and weather cell specific)
            time series to use to set active power time series of fluctuating
            generators. See parameter `ts_generators` in
            :func:`~.network.timeseries.TimeSeries.predefined_fluctuating_generators_by_technology`
            for more information. If None, no time series of fluctuating generators
            are set. Default: None.
        fluctuating_generators_names : list(str)
            Defines for which fluctuating generators to apply technology-specific time
            series. See parameter `generator_names` in
            :func:`~.network.timeseries.TimeSeries.predefined_dispatchable_generators_by_technology`
            for more information. Default: None.
        dispatchable_generators_ts : :pandas:`pandas.DataFrame<DataFrame>`
            Defines which technology-specific time series to use to set active power
            time series of dispatchable generators.
            See parameter `ts_generators` in
            :func:`~.network.timeseries.TimeSeries.predefined_dispatchable_generators_by_technology`
            for more information. If None, no time series of dispatchable generators
            are set. Default: None.
        dispatchable_generators_names : list(str)
            Defines for which dispatchable generators to apply technology-specific time
            series. See parameter `generator_names` in
            :func:`~.network.timeseries.TimeSeries.predefined_dispatchable_generators_by_technology`
            for more information. Default: None.
        conventional_loads_ts : :pandas:`pandas.DataFrame<DataFrame>`
            Defines which sector-specific time series to use to set active power
            time series of conventional loads.
            See parameter `ts_loads` in
            :func:`~.network.timeseries.TimeSeries.predefined_conventional_loads_by_sector`
            for more information. If None, no time series of conventional loads
            are set. Default: None.
        conventional_loads_names : list(str)
            Defines for which conventional loads to apply technology-specific time
            series. See parameter `load_names` in
            :func:`~.network.timeseries.TimeSeries.predefined_conventional_loads_by_sector`
            for more information. Default: None.
        charging_points_ts : :pandas:`pandas.DataFrame<DataFrame>`
            Defines which use-case-specific time series to use to set active power
            time series of charging points.
            See parameter `ts_loads` in
            :func:`~.network.timeseries.TimeSeries.predefined_charging_points_by_use_case`
            for more information. If None, no time series of charging points
            are set. Default: None.
        charging_points_names : list(str)
            Defines for which charging points to apply use-case-specific time
            series. See parameter `load_names` in
            :func:`~.network.timeseries.TimeSeries.predefined_charging_points_by_use_case`
            for more information. Default: None.

        """
        if self.timeseries.timeindex.empty:
            logger.warning(
                "When setting time series using predefined profiles a time index is "
                "not automatically set but needs to be set by the user. In some cases "
                "not setting a time index prior to calling this function may lead "
                "to errors. You can set the time index upon initialisation of the "
                "EDisGo object by providing the input parameter 'timeindex' or using "
                "the function EDisGo.set_timeindex()."
            )
        if fluctuating_generators_ts is not None:
            self.timeseries.predefined_fluctuating_generators_by_technology(
                self, fluctuating_generators_ts, fluctuating_generators_names
            )
        if dispatchable_generators_ts is not None:
            self.timeseries.predefined_dispatchable_generators_by_technology(
                self, dispatchable_generators_ts, dispatchable_generators_names
            )
        if conventional_loads_ts is not None:
            self.timeseries.predefined_conventional_loads_by_sector(
                self, conventional_loads_ts, conventional_loads_names
            )
        if charging_points_ts is not None:
            self.timeseries.predefined_charging_points_by_use_case(
                self, charging_points_ts, charging_points_names
            )

    def set_time_series_reactive_power_control(
        self,
        control="fixed_cosphi",
        generators_parametrisation="default",
        loads_parametrisation="default",
        storage_units_parametrisation="default",
    ):
        """
        Parameters
        -----------
        control : str
            Type of reactive power control to apply. Currently the only option is
            'fixed_coshpi'. See :func:`~.network.timeseries.TimeSeries.fixed_cosphi`
            for further information.
        generators_parametrisation : str or :pandas:`pandas.DataFrame<dataframe>`
            See parameter `generators_parametrisation` in
            :func:`~.network.timeseries.TimeSeries.fixed_cosphi` for further
            information. Here, per default, the option 'default' is used.
        loads_parametrisation : str or :pandas:`pandas.DataFrame<dataframe>`
            See parameter `loads_parametrisation` in
            :func:`~.network.timeseries.TimeSeries.fixed_cosphi` for further
            information. Here, per default, the option 'default' is used.
        storage_units_parametrisation : str or :pandas:`pandas.DataFrame<dataframe>`
            See parameter `storage_units_parametrisation` in
            :func:`~.network.timeseries.TimeSeries.fixed_cosphi` for further
            information. Here, per default, the option 'default' is used.

        """
        if control == "fixed_cosphi":
            self.timeseries.fixed_cosphi(
                self,
                generators_parametrisation=generators_parametrisation,
                loads_parametrisation=loads_parametrisation,
                storage_units_parametrisation=storage_units_parametrisation,
            )
        else:
            raise ValueError("'control' must be 'fixed_cosphi'.")

    def to_pypsa(self, **kwargs):
        """
        Convert to PyPSA :pypsa:`pypsa.Network<network>` representation.

        Parameters
        ----------
        kwargs :
            See :func:`~.io.pypsa_io.to_pypsa` for further information.

        Other Parameters
        -----------------
        mode : str
            Determines network levels that are translated to
            `PyPSA network representation
            <https://www.pypsa.org/doc/components.html#network>`_. Specify

            * None to export MV and LV network levels. None is the default.
            * 'mv' to export MV network level only. This includes cumulative load
              and generation from underlying LV network aggregated at respective LV
              station's primary side.
            * 'mvlv' to export MV network level only. This includes cumulative load
              and generation from underlying LV network aggregated at respective LV
              station's secondary side.
            * 'lv' to export specified LV network only.

        Returns
        -------
        :pypsa:`pypsa.Network<network>`
            PyPSA network representation.

        """
        timesteps = kwargs.pop("timesteps", None)
        mode = kwargs.get("mode", None)

        if timesteps is None:
            timesteps = self.timeseries.timeindex
        # check if timesteps is array-like, otherwise convert to list
        if not hasattr(timesteps, "__len__"):
            timesteps = [timesteps]
        # export grid
        # ToDo: Move to pypsa_io.to_pypsa
        if not mode:
            return pypsa_io.to_pypsa(self, timesteps, **kwargs)
        elif "mv" in mode:
            return pypsa_io.to_pypsa(self.topology.mv_grid, timesteps, **kwargs)
        elif mode == "lv":
            lv_grid_name = kwargs.get("lv_grid_name", None)
            if not lv_grid_name:
                raise ValueError(
                    "For exporting lv grids, name of lv_grid has to be provided."
                )
            return pypsa_io.to_pypsa(
                self.topology._grids[lv_grid_name],
                mode=mode,
                timesteps=timesteps,
            )
        else:
            raise ValueError("The entered mode is not a valid option.")

    def to_graph(self):
        """
        Returns networkx graph representation of the grid.

        Returns
        -------
        :networkx:`networkx.Graph<network.Graph>`
            Graph representation of the grid as networkx Ordered Graph,
            where lines are represented by edges in the graph, and buses and
            transformers are represented by nodes.

        """

        return self.topology.to_graph()

    def import_generators(self, generator_scenario=None, **kwargs):
        """
        Gets generator park for specified scenario and integrates them into
        the grid.

        Currently, the only supported data source is scenario data generated
        in the research project
        `open_eGo <https://openegoproject.wordpress.com/>`_. You can choose
        between two scenarios: 'nep2035' and 'ego100'. You can get more
        information on the scenarios in the
        `final report <https://www.uni-flensburg.de/fileadmin/content/\
        abteilungen/industrial/dokumente/downloads/veroeffentlichungen/\
        forschungsergebnisse/20190426endbericht-openego-fkz0325881-final\
        .pdf>`_.

        The generator data is retrieved from the
        `open energy platform <https://openenergy-platform.org/>`_
        from tables for
        `conventional power plants <https://openenergy-platform.org/dataedit/\
        view/supply/ego_dp_conv_powerplant>`_ and
        `renewable power plants <https://openenergy-platform.org/dataedit/\
        view/supply/ego_dp_res_powerplant>`_.

        When the generator data is retrieved, the following steps are
        conducted:

            * Step 1: Update capacity of existing generators if `
              update_existing` is True, which it is by default.
            * Step 2: Remove decommissioned generators if
              `remove_decommissioned` is True, which it is by default.
            * Step 3: Integrate new MV generators.
            * Step 4: Integrate new LV generators.

        For more information on how generators are integrated, see
        :attr:`~.network.topology.Topology.connect_to_mv` and
        :attr:`~.network.topology.Topology.connect_to_lv`.

        After the generator park is changed there may be grid issues due to the
        additional in-feed. These are not solved automatically. If you want to
        have a stable grid without grid issues you can invoke the automatic
        grid expansion through the function :attr:`~.EDisGo.reinforce`.

        Parameters
        ----------
        generator_scenario : str
            Scenario for which to retrieve generator data. Possible options
            are 'nep2035' and 'ego100'.

        Other Parameters
        ----------------
        kwargs :
            See :func:`edisgo.io.generators_import.oedb`.

        """
        import_generators_oedb(
            edisgo_object=self, generator_scenario=generator_scenario, **kwargs
        )

    def analyze(self, mode=None, timesteps=None, raise_not_converged=True, **kwargs):
        """
        Conducts a static, non-linear power flow analysis.

        Conducts a static, non-linear power flow analysis using
        `PyPSA <https://www.pypsa.org/doc/power_flow.html#full-non-linear-power-flow>`_
        and writes results (active, reactive and apparent power as well as
        current on lines and voltages at buses) to :class:`~.network.results.Results`
        (e.g. :attr:`~.network.results.Results.v_res` for voltages).

        Parameters
        ----------
        mode : str or None
            Allows to toggle between power flow analysis for the whole network or just
            the MV or one LV grid. Possible options are:

            * None (default)

                Power flow analysis is conducted for the whole network including MV and
                LV level.

            * 'mv'

                Power flow analysis is conducted for the MV level only. LV loads and
                generators are aggregated at the respective MV/LV stations' primary
                side.

            * 'mvlv'

                Power flow analysis is conducted for the MV level only. In contrast to
                mode 'mv' LV loads and generators are in this case aggregated at the
                respective MV/LV stations' secondary side.

            * 'lv'

                Power flow analysis is conducted for one LV grid only. Name of the LV
                grid to conduct power flow analysis for needs to be provided through
                keyword argument 'lv_grid_name' as string.

        timesteps : :pandas:`pandas.DatetimeIndex<DatetimeIndex>` or \
            :pandas:`pandas.Timestamp<Timestamp>`
            Timesteps specifies for which time steps to conduct the power flow
            analysis. It defaults to None in which case all time steps in
            :attr:`~.network.timeseries.TimeSeries.timeindex` are used.
        raise_not_converged : bool
            If True, an error is raised in case power flow analysis did not converge
            for all time steps.
            Default: True.

        Other Parameters
        -----------------
        kwargs : dict
            Possible other parameters comprise all other parameters that can be set in
            :func:`edisgo.io.pypsa_io.to_pypsa`.

        Returns
        --------
        :pandas:`pandas.DatetimeIndex<DatetimeIndex>`
            Returns the time steps for which power flow analysis did not converge.

        """
        if timesteps is None:
            timesteps = self.timeseries.timeindex
        # check if timesteps is array-like, otherwise convert to list
        if not hasattr(timesteps, "__len__"):
            timesteps = [timesteps]

        pypsa_network = self.to_pypsa(mode=mode, timesteps=timesteps, **kwargs)

        # run power flow analysis
        pf_results = pypsa_network.pf(timesteps, use_seed=kwargs.get("use_seed", False))

        # get converged and not converged time steps
        timesteps_converged = pf_results["converged"][
            pf_results["converged"]["0"]
        ].index
        timesteps_not_converged = pf_results["converged"][
            ~pf_results["converged"]["0"]
        ].index

        if raise_not_converged and len(timesteps_not_converged) > 0:
            raise ValueError(
                "Power flow analysis did not converge for the "
                "following {} time steps: {}.".format(
                    len(timesteps_not_converged), timesteps_not_converged
                )
            )
        elif len(timesteps_not_converged) > 0:
            logger.warning(
                "Power flow analysis did not converge for the "
                "following {} time steps: {}.".format(
                    len(timesteps_not_converged), timesteps_not_converged
                )
            )

        # handle converged time steps
        pypsa_io.process_pfa_results(self, pypsa_network, timesteps_converged)

        return timesteps_not_converged

    def reinforce(
        self,
        timesteps_pfa: str | pd.DatetimeIndex | pd.Timestamp | None = None,
        copy_grid: bool = False,
        max_while_iterations: int = 20,
        combined_analysis: bool = False,
        mode: str | None = None,
        **kwargs,
    ) -> Results:
        """
        Reinforces the network and calculates network expansion costs.

        If the :attr:`edisgo.network.timeseries.TimeSeries.is_worst_case` is
        True input for `timesteps_pfa` and `mode` are overwritten and therefore
        ignored.

        See :func:`edisgo.flex_opt.reinforce_grid.reinforce_grid` for more
        information on input parameters and methodology.

        Other Parameters
        -----------------
        is_worst_case : bool
            Is used to overwrite the return value from
            :attr:`edisgo.network.timeseries.TimeSeries.is_worst_case`. If True
            reinforcement is calculated for worst-case MV and LV cases separately.

        """
        if kwargs.get("is_worst_case", self.timeseries.is_worst_case):

            logger.info(
                "Running reinforcement in worst-case mode by differentiating between mv"
                " and lv load and feed-in cases."
            )

            timeindex_worst_cases = self.timeseries.timeindex_worst_cases
            timesteps_pfa = pd.DatetimeIndex(
                timeindex_worst_cases.loc[
                    timeindex_worst_cases.index.str.contains("mv")
                ]
            )
            mode = "mv"

            reinforce_grid(
                self,
                max_while_iterations=max_while_iterations,
                copy_grid=copy_grid,
                timesteps_pfa=timesteps_pfa,
                combined_analysis=combined_analysis,
                mode=mode,
            )

            timesteps_pfa = pd.DatetimeIndex(
                timeindex_worst_cases.loc[
                    timeindex_worst_cases.index.str.contains("lv")
                ]
            )
            mode = "lv"

        results = reinforce_grid(
            self,
            max_while_iterations=max_while_iterations,
            copy_grid=copy_grid,
            timesteps_pfa=timesteps_pfa,
            combined_analysis=combined_analysis,
            mode=mode,
        )

        # add measure to Results object
        if not copy_grid:
            self.results.measures = "grid_expansion"

        return results

    def perform_mp_opf(self, timesteps, storage_series=None, **kwargs):
        """
        Run optimal power flow with julia.

        Parameters
        -----------
        timesteps : list
            List of timesteps to perform OPF for.
        kwargs :
            See :func:`~.opf.run_mp_opf.run_mp_opf` for further
            information.

        Returns
        --------
        str
            Status of optimization.

        """
        if storage_series is None:
            storage_series = []
        return run_mp_opf(self, timesteps, storage_series=storage_series, **kwargs)

    def add_component(
        self,
        comp_type,
        add_ts=True,
        ts_active_power=None,
        ts_reactive_power=None,
        **kwargs,
    ):
        """
        Adds single component to network.

        Components can be lines or buses as well as generators, loads, or storage units.
        If add_ts is set to True, time series of elements are set as well. Currently,
        time series need to be provided.

        Parameters
        ----------
        comp_type : str
            Type of added component. Can be 'bus', 'line', 'load', 'generator', or
            'storage_unit'.
        add_ts : bool
            Indicator if time series for component are added as well. If True, active
            and reactive power time series need to be provided through parameters
            `ts_active_power` and `ts_reactive_power`. Default: True.
        ts_active_power : :pandas:`pandas.Series<series>`
            Active power time series of added component. Index of the series
            must contain all time steps in
            :attr:`~.network.timeseries.TimeSeries.timeindex`.
            Values are active power per time step in MW.
        ts_reactive_power : :pandas:`pandas.Series<series>`
            Reactive power time series of added component. Index of the series
            must contain all time steps in
            :attr:`~.network.timeseries.TimeSeries.timeindex`.
            Values are reactive power per time step in MVA.
        **kwargs: dict
            Attributes of added component. See respective functions for required
            entries.

            * 'bus' : :attr:`~.network.topology.Topology.add_bus`

            * 'line' : :attr:`~.network.topology.Topology.add_line`

            * 'load' : :attr:`~.network.topology.Topology.add_load`

            * 'generator' : :attr:`~.network.topology.Topology.add_generator`

            * 'storage_unit' : :attr:`~.network.topology.Topology.add_storage_unit`

        """
        # ToDo: Add option to add transformer.
        # Todo: change into add_components to allow adding of several components
        #    at a time, change topology.add_load etc. to add_loads, where
        #    lists of parameters can be inserted

        if comp_type == "bus":
            comp_name = self.topology.add_bus(**kwargs)

        elif comp_type == "line":
            comp_name = self.topology.add_line(**kwargs)

        elif comp_type == "generator":
            comp_name = self.topology.add_generator(**kwargs)
            if add_ts:
                self.set_time_series_manual(
                    generators_p=pd.DataFrame({comp_name: ts_active_power}),
                    generators_q=pd.DataFrame({comp_name: ts_reactive_power}),
                )

        elif comp_type == "storage_unit":
            comp_name = self.topology.add_storage_unit(**kwargs)
            if add_ts:
                self.set_time_series_manual(
                    storage_units_p=pd.DataFrame({comp_name: ts_active_power}),
                    storage_units_q=pd.DataFrame({comp_name: ts_reactive_power}),
                )

        elif comp_type == "load":
            comp_name = self.topology.add_load(**kwargs)
            if add_ts:
                self.set_time_series_manual(
                    loads_p=pd.DataFrame({comp_name: ts_active_power}),
                    loads_q=pd.DataFrame({comp_name: ts_reactive_power}),
                )

        else:
            raise ValueError(
                "Invalid input for parameter 'comp_type'. Must either be "
                "'line', 'bus', 'generator', 'load' or 'storage_unit'."
            )
        return comp_name

    def integrate_component_based_on_geolocation(
        self,
        comp_type,
        geolocation,
        voltage_level=None,
        add_ts=True,
        ts_active_power=None,
        ts_reactive_power=None,
        **kwargs,
    ):
        """
        Adds single component to topology based on geolocation.

        Currently components can be generators or charging points.

        Parameters
        ----------
        comp_type : str
            Type of added component. Can be 'generator' or 'charging_point'.
        geolocation : :shapely:`shapely.Point<Point>` or tuple
            Geolocation of the new component. In case of tuple, the geolocation
            must be given in the form (longitude, latitude).
        voltage_level : int, optional
            Specifies the voltage level the new component is integrated in.
            Possible options are 4 (MV busbar), 5 (MV grid), 6 (LV busbar) or
            7 (LV grid). If no voltage level is provided the voltage level
            is determined based on the nominal power `p_nom` (given as kwarg)
            as follows:

            * voltage level 4 (MV busbar): nominal power between 4.5 MW and
              17.5 MW
            * voltage level 5 (MV grid) : nominal power between 0.3 MW and
              4.5 MW
            * voltage level 6 (LV busbar): nominal power between 0.1 MW and
              0.3 MW
            * voltage level 7 (LV grid): nominal power below 0.1 MW

        add_ts : bool, optional
            Indicator if time series for component are added as well.
            Default: True.
        ts_active_power : :pandas:`pandas.Series<Series>`, optional
            Active power time series of added component. Index of the series
            must contain all time steps in
            :attr:`~.network.timeseries.TimeSeries.timeindex`.
            Values are active power per time step in MW. If you want
            to add time series (if `add_ts` is True), you must provide a
            time series. It is not automatically retrieved.
        ts_reactive_power : :pandas:`pandas.Series<Series>`, optional
            Reactive power time series of added component. Index of the series
            must contain all time steps in
            :attr:`~.network.timeseries.TimeSeries.timeindex`.
            Values are reactive power per time step in MVA. If you
            want to add time series (if `add_ts` is True), you must provide a
            time series. It is not automatically retrieved.

        Other Parameters
        ------------------
        kwargs :
            Attributes of added component.
            See :attr:`~.network.topology.Topology.add_generator` respectively
            :attr:`~.network.topology.Topology.add_charging_point` methods
            for more information on required and optional parameters of
            generators and charging points.

        """
        supported_voltage_levels = {4, 5, 6, 7}
        p_nom = kwargs.get("p_nom", None)
        p_set = kwargs.get("p_set", None)

        p = p_nom if p_set is None else p_set

        kwargs["p"] = p

        if voltage_level not in supported_voltage_levels:
            if p is None:
                raise ValueError(
                    "Neither appropriate voltage level nor nominal power "
                    "were supplied."
                )
            # Determine voltage level manually from nominal power
            if 4.5 < p <= 17.5:
                voltage_level = 4
            elif 0.3 < p <= 4.5:
                voltage_level = 5
            elif 0.1 < p <= 0.3:
                voltage_level = 6
            elif 0 < p <= 0.1:
                voltage_level = 7
            else:
                raise ValueError("Unsupported voltage level")

        # check if geolocation is given as shapely Point, otherwise transform
        # to shapely Point
        if type(geolocation) is not Point:
            geolocation = Point(geolocation)

        # Connect in MV
        if voltage_level in [4, 5]:
            kwargs["voltage_level"] = voltage_level
            kwargs["geom"] = geolocation
            comp_name = self.topology.connect_to_mv(self, kwargs, comp_type)

        # Connect in LV
        else:
            substations = self.topology.buses_df.loc[
                self.topology.transformers_df.bus1.unique()
            ]
            nearest_substation, _ = find_nearest_bus(geolocation, substations)
            kwargs["mvlv_subst_id"] = int(nearest_substation.split("_")[-2])
            kwargs["geom"] = geolocation
            kwargs["voltage_level"] = voltage_level
            comp_name = self.topology.connect_to_lv(self, kwargs, comp_type)

        if add_ts:
            if comp_type == "generator":
                self.set_time_series_manual(
                    generators_p=pd.DataFrame({comp_name: ts_active_power}),
                    generators_q=pd.DataFrame({comp_name: ts_reactive_power}),
                )
            else:
                self.set_time_series_manual(
                    loads_p=pd.DataFrame({comp_name: ts_active_power}),
                    loads_q=pd.DataFrame({comp_name: ts_reactive_power}),
                )

        return comp_name

    def remove_component(self, comp_type, comp_name, drop_ts=True):
        """
        Removes single component from network.

        Components can be lines or buses as well as generators, loads, or storage units.
        If drop_ts is set to True, time series of elements are deleted as well.

        Parameters
        ----------
        comp_type : str
            Type of removed component.  Can be 'bus', 'line', 'load', 'generator', or
            'storage_unit'.
        comp_name : str
            Name of component to be removed.
        drop_ts : bool
            Indicator if time series for component are removed as well. Defaults
            to True.

        """
        # Todo: change into remove_components, when add_component is changed into
        #    add_components, to allow removal of several components at a time

        if comp_type == "bus":
            self.topology.remove_bus(comp_name)

        elif comp_type == "line":
            self.topology.remove_line(comp_name)

        elif comp_type == "load":
            self.topology.remove_load(comp_name)
            if drop_ts:
                for ts in ["active_power", "reactive_power"]:
                    timeseries.drop_component_time_series(
                        obj=self.timeseries, df_name=f"loads_{ts}", comp_names=comp_name
                    )

        elif comp_type == "generator":
            self.topology.remove_generator(comp_name)
            if drop_ts:
                for ts in ["active_power", "reactive_power"]:
                    timeseries.drop_component_time_series(
                        obj=self.timeseries,
                        df_name=f"generators_{ts}",
                        comp_names=comp_name,
                    )

        elif comp_type == "storage_unit":
            self.topology.remove_storage_unit(comp_name)
            if drop_ts:
                for ts in ["active_power", "reactive_power"]:
                    timeseries.drop_component_time_series(
                        obj=self.timeseries,
                        df_name=f"storage_units_{ts}",
                        comp_names=comp_name,
                    )

        else:
            raise ValueError("Component type is not correct.")

    def aggregate_components(
        self,
        aggregate_generators_by_cols=None,
        aggregate_loads_by_cols=None,
    ):
        """
        Aggregates generators and loads at the same bus.

        By default all generators respectively loads at the same bus are aggregated.
        You can specify further columns to consider in the aggregation, such as the
        generator type or the load sector. Make sure to always include the bus in the
        list of columns to aggregate by, as otherwise the topology would change.

        Be aware that by aggregating components you loose some information
        e.g. on load sector or charging point use case.

        Parameters
        -----------
        aggregate_generators_by_cols : list(str) or None
            List of columns to aggregate generators at the same bus by. Valid
            columns are all columns in
            :attr:`~.network.topology.Topology.generators_df`. If an empty list is
            given, generators are not aggregated. Defaults to None, in
            which case all generators at the same bus are aggregated.
        aggregate_loads_by_cols : list(str)
            List of columns to aggregate loads at the same bus by. Valid
            columns are all columns in
            :attr:`~.network.topology.Topology.loads_df`. If an empty list is
            given, generators are not aggregated. Defaults to None, in
            which case all loads at the same bus are aggregated.

        """
<<<<<<< HEAD
        # aggregate generators at the same bus
        if mode == "by_component_type" or mode == "by_load_and_generation":
            if not self.topology.generators_df.empty:
                gens_groupby = self.topology.generators_df.groupby(
                    aggregate_generators_by_cols)
                naming = "Generators_{}"
                # set up new generators_df
                gens_df_grouped = gens_groupby.sum().reset_index()
                gens_df_grouped["name"] = gens_df_grouped.apply(
                    lambda _: naming.format(
                        "_".join(_.loc[aggregate_generators_by_cols])),
                    axis=1)
                gens_df_grouped["control"] = "PQ"
                gens_df_grouped["control"] = "misc"
                if "weather_cell_id" in gens_df_grouped.columns:
                    gens_df_grouped.drop(
                        columns=["weather_cell_id"], inplace=True)
                self.topology.generators_df = gens_df_grouped.set_index("name")
                # set up new generator time series
                groups = gens_groupby.groups
                if isinstance(list(groups.keys())[0], tuple):
                    self.timeseries.generators_active_power = pd.concat(
                        [pd.DataFrame(
                            {naming.format("_".join(k)):
                                 self.timeseries.generators_active_power.loc[
                                 :, v].sum(axis=1)})
                            for k, v in groups.items()], axis=1)
                    self.timeseries.generators_reactive_power = pd.concat(
                        [pd.DataFrame(
                            {naming.format("_".join(k)):
                                 self.timeseries.generators_reactive_power.loc[
                                 :, v].sum(axis=1)})
                            for k, v in groups.items()], axis=1)
                else:
                    self.timeseries.generators_active_power = pd.concat(
                        [pd.DataFrame(
                            {naming.format(k):
                                 self.timeseries.generators_active_power.loc[
                                 :, v].sum(axis=1)})
                            for k, v in groups.items()], axis=1)
                    self.timeseries.generators_reactive_power = pd.concat(
                        [pd.DataFrame(
                            {naming.format(k):
                                 self.timeseries.generators_reactive_power.loc[
                                 :, v].sum(axis=1)})
                            for k, v in groups.items()], axis=1)

        # aggregate conventional loads at the same bus and charging points
        # at the same bus separately
        if mode == "by_component_type":

            # conventional loads
            if not self.topology.loads_df.empty:
                loads_groupby = self.topology.loads_df.groupby(
                    aggregate_loads_by_cols)
                naming = "Loads_{}"
                # set up new loads_df
                loads_df_grouped = loads_groupby.sum().reset_index()
                loads_df_grouped["name"] = loads_df_grouped.apply(
                    lambda _: naming.format(
                        "_".join(_.loc[aggregate_loads_by_cols])),
                    axis=1)
                self.topology.loads_df = loads_df_grouped.set_index("name")
                # set up new loads time series
                groups = loads_groupby.groups
                if isinstance(list(groups.keys())[0], tuple):
                    self.timeseries.loads_active_power = pd.concat(
                        [pd.DataFrame(
                            {naming.format("_".join(k)):
                                 self.timeseries.loads_active_power.loc[
                                 :, v].sum(axis=1)})
                            for k, v in groups.items()], axis=1)
                    self.timeseries.loads_reactive_power = pd.concat(
                        [pd.DataFrame(
                            {naming.format("_".join(k)):
                                 self.timeseries.loads_reactive_power.loc[
                                 :, v].sum(axis=1)})
                            for k, v in groups.items()], axis=1)
                else:
                    self.timeseries.loads_active_power = pd.concat(
                        [pd.DataFrame(
                            {naming.format(k):
                                 self.timeseries.loads_active_power.loc[
                                 :, v].sum(axis=1)})
                            for k, v in groups.items()], axis=1)
                    self.timeseries.loads_reactive_power = pd.concat(
                        [pd.DataFrame(
                            {naming.format(k):
                                 self.timeseries.loads_reactive_power.loc[
                                 :, v].sum(axis=1)})
                            for k, v in groups.items()], axis=1)

            # charging points
            if not self.topology.charging_points_df.empty:
                loads_groupby = self.topology.charging_points_df.groupby(
                    aggregate_charging_points_by_cols)
                naming = "Charging_points_{}"
                # set up new charging_points_df
                loads_df_grouped = loads_groupby.sum().reset_index()
                loads_df_grouped["name"] = loads_df_grouped.apply(
                    lambda _: naming.format(
                        "_".join(_.loc[aggregate_charging_points_by_cols])),
                    axis=1)
                self.topology.charging_points_df = loads_df_grouped.set_index(
                    "name")
                # set up new charging points time series
                groups = loads_groupby.groups
                if isinstance(list(groups.keys())[0], tuple):
                    self.timeseries.charging_points_active_power = pd.concat(
                        [pd.DataFrame(
                            {naming.format("_".join(k)):
                                 self.timeseries.charging_points_active_power.loc[
                                 :, v].sum(axis=1)})
                            for k, v in groups.items()], axis=1)
                    self.timeseries.charging_points_reactive_power = pd.concat(
                        [pd.DataFrame(
                            {naming.format("_".join(k)):
                                 self.timeseries.charging_points_reactive_power.loc[
                                 :, v].sum(axis=1)})
                            for k, v in groups.items()], axis=1)
                else:
                    self.timeseries.charging_points_active_power = pd.concat(
                        [pd.DataFrame(
                            {naming.format(k):
                                 self.timeseries.charging_points_active_power.loc[
                                 :, v].sum(axis=1)})
                            for k, v in groups.items()], axis=1)
                    self.timeseries.charging_points_reactive_power = pd.concat(
                        [pd.DataFrame(
                            {naming.format(k):
                                 self.timeseries.charging_points_reactive_power.loc[
                                 :, v].sum(axis=1)})
                            for k, v in groups.items()], axis=1)

        # aggregate all loads (conventional loads and charging points) at the
        # same bus
        elif mode == "by_load_and_generation":
=======

        def _aggregate_time_series(attribute, groups, naming):
            return pd.concat(
                [
                    pd.DataFrame(
                        {
                            naming.format("_".join(k))
                            if isinstance(k, tuple)
                            else naming.format(k): getattr(self.timeseries, attribute)
                            .loc[:, v]
                            .sum(axis=1)
                        }
                    )
                    for k, v in groups.items()
                ],
                axis=1,
            )

        if aggregate_generators_by_cols is None:
            aggregate_generators_by_cols = ["bus"]
        if aggregate_loads_by_cols is None:
>>>>>>> 6ae24189
            aggregate_loads_by_cols = ["bus"]

        # aggregate generators
        if (
            len(aggregate_generators_by_cols) > 0
            and not self.topology.generators_df.empty
        ):

            gens_groupby = self.topology.generators_df.groupby(
                aggregate_generators_by_cols
            )
            naming = "Generators_{}"

            # set up new generators_df
            gens_df_grouped = gens_groupby.sum().reset_index()
            gens_df_grouped["name"] = gens_df_grouped.apply(
                lambda _: naming.format("_".join(_.loc[aggregate_generators_by_cols])),
                axis=1,
            )
            gens_df_grouped["control"] = "PQ"
            if "weather_cell_id" in gens_df_grouped.columns:
                gens_df_grouped.drop(columns=["weather_cell_id"], inplace=True)
            self.topology.generators_df = gens_df_grouped.set_index("name")

            # set up new generator time series
            self.timeseries.generators_active_power = _aggregate_time_series(
                "generators_active_power", gens_groupby.groups, naming
            )
            self.timeseries.generators_reactive_power = _aggregate_time_series(
                "generators_reactive_power", gens_groupby.groups, naming
            )

        # aggregate loads
        if len(aggregate_loads_by_cols) > 0 and not self.topology.loads_df.empty:

            loads_groupby = self.topology.loads_df.groupby(aggregate_loads_by_cols)
            naming = "Loads_{}"

            # set up new loads_df
            loads_df_grouped = loads_groupby.sum().reset_index()
            loads_df_grouped["name"] = loads_df_grouped.apply(
                lambda _: naming.format("_".join(_.loc[aggregate_loads_by_cols])),
                axis=1,
            )
            self.topology.loads_df = loads_df_grouped.set_index("name")

            # set up new loads time series
            self.timeseries.loads_active_power = _aggregate_time_series(
                "loads_active_power", loads_groupby.groups, naming
            )
            self.timeseries.loads_reactive_power = _aggregate_time_series(
                "loads_reactive_power", loads_groupby.groups, naming
            )

    def plot_mv_grid_topology(self, technologies=False, **kwargs):
        """
        Plots plain MV network topology and optionally nodes by technology type
        (e.g. station or generator).

        For more information see :func:`edisgo.tools.plots.mv_grid_topology`.

        Parameters
        ----------
        technologies : bool
            If True plots stations, generators, etc. in the topology in
            different colors. If False does not plot any nodes. Default: False.

        """

        plots.mv_grid_topology(
            self,
            node_color="technology" if technologies is True else None,
            filename=kwargs.get("filename", None),
            grid_district_geom=kwargs.get("grid_district_geom", True),
            background_map=kwargs.get("background_map", True),
            xlim=kwargs.get("xlim", None),
            ylim=kwargs.get("ylim", None),
            title=kwargs.get("title", ""),
        )

    def plot_mv_voltages(self, **kwargs):
        """
        Plots voltages in MV network on network topology plot.

        For more information see :func:`edisgo.tools.plots.mv_grid_topology`.

        """
        try:
            if self.results.v_res is None:
                logging.warning(
                    "Voltages from power flow "
                    "analysis must be available to plot them."
                )
                return
        except AttributeError:
            logging.warning(
                "Results must be available to plot voltages. "
                "Please analyze grid first."
            )
            return
        except ValueError:
            pass

        plots.mv_grid_topology(
            self,
            timestep=kwargs.get("timestep", None),
            node_color="voltage",
            filename=kwargs.get("filename", None),
            grid_district_geom=kwargs.get("grid_district_geom", True),
            background_map=kwargs.get("background_map", True),
            voltage=self.results.v_res,
            limits_cb_nodes=kwargs.get("limits_cb_nodes", None),
            xlim=kwargs.get("xlim", None),
            ylim=kwargs.get("ylim", None),
            title=kwargs.get("title", ""),
        )

    def plot_mv_line_loading(self, **kwargs):
        """
        Plots relative line loading (current from power flow analysis to
        allowed current) of MV lines.

        For more information see :func:`edisgo.tools.plots.mv_grid_topology`.

        """
        try:
            if self.results.i_res is None:
                logging.warning(
                    "Currents `i_res` from power flow analysis "
                    "must be available to plot line loading."
                )
                return
        except AttributeError:
            logging.warning(
                "Results must be available to plot line loading. "
                "Please analyze grid first."
            )
            return

        plots.mv_grid_topology(
            self,
            timestep=kwargs.get("timestep", None),
            line_color="loading",
            node_color=kwargs.get("node_color", None),
            line_load=self.results.i_res,
            filename=kwargs.get("filename", None),
            arrows=kwargs.get("arrows", None),
            grid_district_geom=kwargs.get("grid_district_geom", True),
            background_map=kwargs.get("background_map", True),
            voltage=self.results.v_res,
            limits_cb_lines=kwargs.get("limits_cb_lines", None),
            limits_cb_nodes=kwargs.get("limits_cb_nodes", None),
            xlim=kwargs.get("xlim", None),
            ylim=kwargs.get("ylim", None),
            lines_cmap=kwargs.get("lines_cmap", "inferno_r"),
            title=kwargs.get("title", ""),
            scaling_factor_line_width=kwargs.get("scaling_factor_line_width", None),
            curtailment_df=kwargs.get("curtailment_df", None),
        )

    def plot_mv_grid_expansion_costs(self, **kwargs):
        """
        Plots grid expansion costs per MV line.

        For more information see :func:`edisgo.tools.plots.mv_grid_topology`.

        """
        try:
            if self.results.grid_expansion_costs is None:
                logging.warning(
                    "Grid expansion cost results needed to plot "
                    "them. Please do grid reinforcement."
                )
                return
        except AttributeError:
            logging.warning(
                "Results of MV topology needed to  plot topology "
                "expansion costs. Please reinforce first."
            )
            return

        plots.mv_grid_topology(
            self,
            line_color="expansion_costs",
            grid_expansion_costs=self.results.grid_expansion_costs,
            filename=kwargs.get("filename", None),
            grid_district_geom=kwargs.get("grid_district_geom", True),
            background_map=kwargs.get("background_map", True),
            limits_cb_lines=kwargs.get("limits_cb_lines", None),
            xlim=kwargs.get("xlim", None),
            ylim=kwargs.get("ylim", None),
            lines_cmap=kwargs.get("lines_cmap", "inferno_r"),
            title=kwargs.get("title", ""),
            scaling_factor_line_width=kwargs.get("scaling_factor_line_width", None),
        )

    def plot_mv_storage_integration(self, **kwargs):
        """
        Plots storage position in MV topology of integrated storage units.

        For more information see :func:`edisgo.tools.plots.mv_grid_topology`.

        """
        plots.mv_grid_topology(self, node_color="storage_integration", **kwargs)

    def plot_mv_grid(self, **kwargs):
        """
        General plotting function giving all options of function
        :func:`edisgo.tools.plots.mv_grid_topology`.

        """
        plots.mv_grid_topology(self, **kwargs)

    def histogram_voltage(self, timestep=None, title=True, **kwargs):
        """
        Plots histogram of voltages.

        For more information on the histogram plot and possible configurations
        see :func:`edisgo.tools.plots.histogram`.

        Parameters
        ----------
        timestep : :pandas:`pandas.Timestamp<Timestamp>` or \
            list(:pandas:`pandas.Timestamp<Timestamp>`) or None, optional
            Specifies time steps histogram is plotted for. If timestep is None
            all time steps voltages are calculated for are used. Default: None.
        title : :obj:`str` or :obj:`bool`, optional
            Title for plot. If True title is auto generated. If False plot has
            no title. If :obj:`str`, the provided title is used. Default: True.

        """
        try:
            data = self.results.v_res
            if data is None:
                logger.warning(
                    "Results for voltages are required for "
                    "voltage histogramm. Please analyze first."
                )
                return
        except AttributeError:
            logger.warning(
                "Results are required for voltage histogramm. Please analyze first."
            )
            return

        if timestep is None:
            timestep = data.index
        # check if timesteps is array-like, otherwise convert to list
        if not hasattr(timestep, "__len__"):
            timestep = [timestep]

        if title is True:
            if len(timestep) == 1:
                title = f"Voltage histogram for time step {timestep[0]}"
            else:
                title = (
                    f"Voltage histogram \nfor time steps {timestep[0]} to "
                    f"{timestep[-1]}"
                )
        elif title is False:
            title = None
        plots.histogram(data=data, title=title, timeindex=timestep, **kwargs)

    def histogram_relative_line_load(
        self, timestep=None, title=True, voltage_level="mv_lv", **kwargs
    ):
        """
        Plots histogram of relative line loads.

        For more information on how the relative line load is calculated see
        :func:`edisgo.tools.tools.get_line_loading_from_network`.
        For more information on the histogram plot and possible configurations
        see :func:`edisgo.tools.plots.histogram`.

        Parameters
        ----------
        timestep : :pandas:`pandas.Timestamp<Timestamp>` or \
            list(:pandas:`pandas.Timestamp<Timestamp>`) or None, optional
            Specifies time step(s) histogram is plotted for. If `timestep` is
            None all time steps currents are calculated for are used.
            Default: None.
        title : :obj:`str` or :obj:`bool`, optional
            Title for plot. If True title is auto generated. If False plot has
            no title. If :obj:`str`, the provided title is used. Default: True.
        voltage_level : :obj:`str`
            Specifies which voltage level to plot voltage histogram for.
            Possible options are 'mv', 'lv' and 'mv_lv'. 'mv_lv' is also the
            fallback option in case of wrong input. Default: 'mv_lv'

        """
        try:
            if self.results.i_res is None:
                logger.warning(
                    "Currents `i_res` from power flow analysis "
                    "must be available to plot histogram line "
                    "loading."
                )
                return
        except AttributeError:
            logger.warning(
                "Results must be available to plot histogram line "
                "loading. Please analyze grid first."
            )
            return

        if voltage_level == "mv":
            lines = self.topology.mv_grid.lines_df
        elif voltage_level == "lv":
            lines = self.topology.lines_df[
                ~self.topology.lines_df.index.isin(self.topology.mv_grid.lines_df.index)
            ]
        else:
            lines = self.topology.lines_df

        rel_line_loading = tools.calculate_relative_line_load(
            self, lines.index, timestep
        )

        if timestep is None:
            timestep = rel_line_loading.index
        # check if timesteps is array-like, otherwise convert to list
        if not hasattr(timestep, "__len__"):
            timestep = [timestep]

        if title is True:
            if len(timestep) == 1:
                title = f"Relative line load histogram for time step {timestep[0]}"
            else:
                title = (
                    "Relative line load histogram \nfor time steps "
                    f"{timestep[0]} to {timestep[-1]}"
                )
        elif title is False:
            title = None
        plots.histogram(data=rel_line_loading, title=title, **kwargs)

    def save(
        self,
        directory,
        save_topology=True,
        save_timeseries=True,
<<<<<<< HEAD
        save_results=True,
        save_electromobility=True,
        **kwargs
=======
        **kwargs,
>>>>>>> 6ae24189
    ):
        """
        Saves EDisGo object to csv.

        It can be chosen if results, topology and timeseries should be saved.
        For each one, a separate directory is created.

        Parameters
        ----------
        directory : str
            Main directory to save EDisGo object to.
        save_topology : bool, optional
            Indicates whether to save :class:`~.network.topology.Topology`.
            Per default it is saved. See
            :attr:`~.network.topology.Topology.to_csv` for more information.
        save_timeseries : bool, optional
            Indicates whether to save :class:`~.network.timeseries.Timeseries`.
            Per default it is saved. See
            :attr:`~.network.timeseries.Timeseries.to_csv` for more
            information.
        save_results : bool, optional
            Indicates whether to save :class:`~.network.results.Results`
            object. Per default it is saved. See
            :attr:`~.network.results.Results.to_csv` for more information.
        save_electromobility : bool, optional
            Indicates whether to save :class:`~.network.electromobility.Electromobility`.
            Per default it is saved. See
            :attr:`~.network.electromobility.Electromobility.to_csv` for more
            information.

        Other Parameters
        ------------------
        reduce_memory : bool, optional
            If True, size of dataframes containing time series in
            :class:`~.network.results.Results` and
            :class:`~.network.timeseries.TimeSeries`
            is reduced. See :attr:`~.network.results.Results.reduce_memory`
            and :attr:`~.network.timeseries.TimeSeries.reduce_memory` for more
            information. Type to convert to can be specified by providing
            `to_type` as keyword argument. Further parameters of reduce_memory
            functions cannot be passed here. Call these functions directly to
            make use of further options. Default: False.
        to_type : str, optional
            Data type to convert time series data to. This is a tradeoff
            between precision and memory. Default: "float32".
        archive : bool, optional
            Save storage capacity by archiving the results in an archive. The
            archiving takes place after the generation of the CSVs and
            therefore temporarily the storage needs are higher. Default: False.
        archive_type : str, optional
            Set archive type. Default "zip"
        drop_unarchived : bool, optional
            Drop the unarchived data if parameter archive is set to True.
            Default: True.

        """
        os.makedirs(directory, exist_ok=True)
<<<<<<< HEAD

        if save_topology:
            self.topology.to_csv(
                os.path.join(directory, "topology")
            )

=======
        if save_results:
            self.results.to_csv(
                os.path.join(directory, "results"),
                reduce_memory=kwargs.get("reduce_memory", False),
                to_type=kwargs.get("to_type", "float32"),
                parameters=kwargs.get("parameters", None),
            )
        if save_topology:
            self.topology.to_csv(os.path.join(directory, "topology"))
>>>>>>> 6ae24189
        if save_timeseries:
            self.timeseries.to_csv(
                os.path.join(directory, "timeseries"),
                reduce_memory=kwargs.get("reduce_memory", False),
<<<<<<< HEAD
                to_type=kwargs.get("to_type", "float32")
            )

        if save_results:
            self.results.to_csv(
                os.path.join(directory, "results"),
                reduce_memory=kwargs.get("reduce_memory", False),
                to_type=kwargs.get("to_type", "float32"),
                parameters=kwargs.get("parameters", None)
            )

        if save_electromobility:
            self.electromobility.to_csv(
                os.path.join(directory, "electromobility"))

        if kwargs.get("archive", False):
            archive_type = kwargs.get("archive_type", "zip")
            shutil.make_archive(
                directory, archive_type, directory)
            
            dir_size = tools.get_directory_size(directory)
            zip_size = os.path.getsize(directory + '.zip')
            
            reduction = (1 - zip_size / dir_size) * 100

            drop_unarchived = kwargs.get("drop_unarchived", True)
            
            if drop_unarchived:
                shutil.rmtree(directory)

            logger.info(
                f"Archived files in a {archive_type} archive and reduced "
                f"storage needs by {reduction:.2f} %. The unarchived files"
                f" were dropped: {drop_unarchived}")

    def add_component(
        self,
        comp_type,
        add_ts=True,
        ts_active_power=None,
        ts_reactive_power=None,
        **kwargs
    ):
        """
        Adds single component to network topology.

        Components can be lines or buses as well as generators, loads,
        charging points or storage units.

        Parameters
        ----------
        comp_type : str
            Type of added component. Can be 'Bus', 'Line', 'Load', 'Generator',
            'StorageUnit', 'Transformer' or 'ChargingPoint'.
        add_ts : bool
            Indicator if time series for component are added as well.
        ts_active_power : :pandas:`pandas.Series<series>`
            Active power time series of added component. Index of the series
            must contain all time steps in
            :attr:`~.network.timeseries.TimeSeries.timeindex`.
            Values are active power per time step in MW.
        ts_reactive_power : :pandas:`pandas.Series<series>`
            Reactive power time series of added component. Index of the series
            must contain all time steps in
            :attr:`~.network.timeseries.TimeSeries.timeindex`.
            Values are reactive power per time step in MVA.
        **kwargs: dict
            Attributes of added component. See respective functions for required
            entries. For 'Load', 'Generator' and 'StorageUnit' the boolean
            add_ts determines whether a time series is created for the new
            component or not.

        Todo: change into add_components to allow adding of several components
            at a time, change topology.add_load etc. to add_loads, where
            lists of parameters can be inserted
        """
        if comp_type == "Bus":
            comp_name = self.topology.add_bus(**kwargs)
        elif comp_type == "Line":
            comp_name = self.topology.add_line(**kwargs)
        elif comp_type == "Load" or comp_type == "charging_park":
            comp_name = self.topology.add_load(**kwargs)
            if add_ts:
                timeseries.add_loads_timeseries(
                    edisgo_obj=self, load_names=comp_name, **kwargs
                )

        elif comp_type == "Generator":
            comp_name = self.topology.add_generator(**kwargs)
            if add_ts:
                timeseries.add_generators_timeseries(
                    edisgo_obj=self, generator_names=comp_name, **kwargs
                )

        elif comp_type == "ChargingPoint":
            comp_name = self.topology.add_charging_point(**kwargs)
            if add_ts:
                if ts_active_power is not None and ts_reactive_power is not None:
                    timeseries.add_charging_points_timeseries(
                        self, [comp_name],
                        ts_active_power=pd.DataFrame({
                            comp_name: ts_active_power}),
                        ts_reactive_power=pd.DataFrame({
                            comp_name: ts_reactive_power})
                    )
                else:
                    raise ValueError("Time series for charging points need "
                                     "to be provided.")

        elif comp_type == "StorageUnit":
            comp_name = self.topology.add_storage_unit(
                **kwargs,
            )
            if add_ts:
                if isinstance(ts_active_power, pd.Series):
                    ts_active_power = pd.DataFrame(
                        {comp_name: ts_active_power}
                    )
                if isinstance(ts_reactive_power, pd.Series):
                    ts_reactive_power = pd.DataFrame(
                        {comp_name: ts_reactive_power}
                    )
                timeseries.add_storage_units_timeseries(
                    edisgo_obj=self,
                    storage_unit_names=comp_name,
                    timeseries_storage_units=ts_active_power,
                    timeseries_storage_units_reactive_power=ts_reactive_power,
                    **kwargs
                )
        else:
            raise ValueError("Component type is not correct.")
        return comp_name

    def integrate_component(
        self,
        comp_type,
        geolocation,
        voltage_level=None,
        add_ts=True,
        ts_active_power=None,
        ts_reactive_power=None,
        **kwargs
    ):
        """
        Adds single component to topology based on geolocation.

        Currently components can be generators or charging points.

        Parameters
        ----------
        comp_type : str
            Type of added component. Can be 'Generator' or 'ChargingPoint'.
        geolocation : :shapely:`shapely.Point<Point>` or tuple
            Geolocation of the new component. In case of tuple, the geolocation
            must be given in the form (longitude, latitude).
        voltage_level : int, optional
            Specifies the voltage level the new component is integrated in.
            Possible options are 4 (MV busbar), 5 (MV grid), 6 (LV busbar) or
            7 (LV grid). If no voltage level is provided the voltage level
            is determined based on the nominal power `p_nom` (given as kwarg)
            as follows:

            * voltage level 4 (MV busbar): nominal power between 4.5 MW and
              17.5 MW
            * voltage level 5 (MV grid) : nominal power between 0.3 MW and
              4.5 MW
            * voltage level 6 (LV busbar): nominal power between 0.1 MW and
              0.3 MW
            * voltage level 7 (LV grid): nominal power below 0.1 MW

        add_ts : bool, optional
            Indicator if time series for component are added as well.
            Default: True.
        ts_active_power : :pandas:`pandas.Series<Series>`, optional
            Active power time series of added component. Index of the series
            must contain all time steps in
            :attr:`~.network.timeseries.TimeSeries.timeindex`.
            Values are active power per time step in MW. Currently, if you want
            to add time series (if `add_ts` is True), you must provide a
            time series. It is not automatically retrieved.
        ts_reactive_power : :pandas:`pandas.Series<Series>`, optional
            Reactive power time series of added component. Index of the series
            must contain all time steps in
            :attr:`~.network.timeseries.TimeSeries.timeindex`.
            Values are reactive power per time step in MVA. Currently, if you
            want to add time series (if `add_ts` is True), you must provide a
            time series. It is not automatically retrieved.

        Other Parameters
        ------------------
        kwargs :
            Attributes of added component.
            See :attr:`~.network.topology.Topology.add_generator` respectively
            :attr:`~.network.topology.Topology.add_charging_point` methods
            for more information on required and optional parameters of
            generators and charging points.

        """
        supported_voltage_levels = {4, 5, 6, 7}
        p_nom = kwargs.get('p_nom', None)
        if voltage_level not in supported_voltage_levels:
            if p_nom is None:
                raise ValueError(
                    "Neither appropriate voltage level nor nominal power "
                    "were supplied.")
            # Determine voltage level manually from nominal power
            if 4.5 < p_nom <= 17.5:
                voltage_level = 4
            elif 0.3 < p_nom <= 4.5:
                voltage_level = 5
            elif 0.1 < p_nom <= 0.3:
                voltage_level = 6
            elif 0 < p_nom <= 0.1:
                voltage_level = 7
            else:
                use_case = kwargs.get("use_case", None)
                if use_case is None:
                    raise ValueError(
                        ("Unsupported voltage level. "
                         "Max supported nominal power is 17.5 MW. "
                         f"The actual component {comp_type} has a "
                         f"nominal power of {p_nom}."))
                else:
                    raise ValueError(
                        ("Unsupported voltage level. "
                         "Max supported nominal power is 17.5 MW. "
                         f"The actual component {comp_type} with "
                         f"use case {use_case} has a "
                         f"nominal power of {p_nom}."))

        # check if geolocation is given as shapely Point, otherwise transform
        # to shapely Point
        if not type(geolocation) is Point:
            geolocation = Point(geolocation)

        # Connect in MV
        if voltage_level in [4, 5]:
            kwargs['voltage_level'] = voltage_level
            kwargs['geom'] = geolocation
            comp_name = self.topology.connect_to_mv(
                self, kwargs, comp_type)

        # Connect in LV
        else:
            substations = self.topology.buses_df.loc[
                self.topology.transformers_df.bus1.unique()]
            nearest_substation, _ = find_nearest_bus(geolocation, substations)
            kwargs['mvlv_subst_id'] = int(nearest_substation.split("_")[-2])
            kwargs['geom'] = geolocation
            kwargs['voltage_level'] = voltage_level
            comp_name = self.topology.connect_to_lv(self, kwargs, comp_type)

        if add_ts:
            if comp_type == 'Generator':
                # ToDo: Adding time series for generators manually does
                #   currently not work
                func = timeseries.add_generators_timeseries
            else:
                func = timeseries.add_charging_points_timeseries
            func(
                self, [comp_name],
                ts_active_power=pd.DataFrame({
                    comp_name: ts_active_power}),
                ts_reactive_power=pd.DataFrame({
                    comp_name: ts_reactive_power})
=======
                to_type=kwargs.get("to_type", "float32"),
>>>>>>> 6ae24189
            )

    def save_edisgo_to_pickle(self, path="", filename=None):
        abs_path = os.path.abspath(path)
        if filename is None:
            filename = f"edisgo_object_{self.topology.mv_grid.id}.pkl"
        pickle.dump(self, open(os.path.join(abs_path, filename), "wb"))

    def reduce_memory(self, **kwargs):
        """
        Reduces size of dataframes containing time series to save memory.

        Per default, float data is stored as float64. As this precision is
        barely needed, this function can be used to convert time series data
        to a data subtype with less memory usage, such as float32.

        Other Parameters
        -----------------
        to_type : str, optional
            Data type to convert time series data to. This is a tradeoff
            between precision and memory. Default: "float32".
        results_attr_to_reduce : list(str), optional
            See `attr_to_reduce` parameter in
            :attr:`~.network.results.Results.reduce_memory` for more
            information.
        timeseries_attr_to_reduce : list(str), optional
            See `attr_to_reduce` parameter in
            :attr:`~.network.timeseries.TimeSeries.reduce_memory` for more
            information.

        """
        # time series
        self.timeseries.reduce_memory(
            to_type=kwargs.get("to_type", "float32"),
            attr_to_reduce=kwargs.get("timeseries_attr_to_reduce", None),
        )
        # results
        self.results.reduce_memory(
            to_type=kwargs.get("to_type", "float32"),
            attr_to_reduce=kwargs.get("results_attr_to_reduce", None),
        )


def import_edisgo_from_pickle(filename, path=""):
    abs_path = os.path.abspath(path)
    return pickle.load(open(os.path.join(abs_path, filename), "rb"))


def import_edisgo_from_files(
<<<<<<< HEAD
        edisgo_path="", import_topology=True, import_timeseries=False,
        import_results=False, import_electromobility=False,
        from_zip_archive=False, **kwargs):

=======
    directory="",
    import_topology=True,
    import_timeseries=False,
    import_results=False,
    **kwargs,
):
>>>>>>> 6ae24189
    edisgo_obj = EDisGo(import_timeseries=False)

    if not from_zip_archive and str(edisgo_path).endswith(".zip"):
        from_zip_archive = True

        logging.info(
            "Given path is a zip archive. Setting 'from_zip_archive' to True.")

    if from_zip_archive:
        directory = edisgo_path

    if import_topology:
<<<<<<< HEAD
        if not from_zip_archive:
            directory = kwargs.get(
                "topology_directory", os.path.join(edisgo_path, "topology"))

        if os.path.exists(directory):
            edisgo_obj.topology.from_csv(
                directory, edisgo_obj, from_zip_archive)
        else:
            logging.warning(
                "No topology data found. Topology not imported.")

=======
        topology_dir = kwargs.get(
            "topology_directory", os.path.join(directory, "topology")
        )
        if os.path.exists(topology_dir):
            edisgo_obj.topology.from_csv(topology_dir, edisgo_obj)
        else:
            logging.warning("No topology directory found. Topology not imported.")
>>>>>>> 6ae24189
    if import_timeseries:
        dtype = kwargs.get("dtype", None)

        if not from_zip_archive:
            directory = kwargs.get(
                "timeseries_directory", os.path.join(
                    edisgo_path, "timeseries"))

        if os.path.exists(directory):
            edisgo_obj.timeseries.from_csv(
                directory, dtype=dtype, from_zip_archive=from_zip_archive)
        else:
<<<<<<< HEAD
            logging.warning(
                "No timeseries data found. Timeseries not imported.")

    if import_results:
        parameters = kwargs.get("parameters", None)
        dtype = kwargs.get("dtype", None)

        if not from_zip_archive:
            directory = kwargs.get(
                "results_directory", os.path.join(edisgo_path, "results"))

        if os.path.exists(directory):
            edisgo_obj.results.from_csv(
                directory, parameters, dtype=dtype,
                from_zip_archive=from_zip_archive)
        else:
            logging.warning(
                "No results data found. Results not imported.")

    if import_electromobility:
        if not from_zip_archive:
            directory = kwargs.get(
                "electromobility_directory", os.path.join(
                    edisgo_path, "electromobility"))

        if os.path.exists(directory):
            edisgo_obj.electromobility.from_csv(
                directory, edisgo_obj, from_zip_archive=from_zip_archive)
        else:
            logging.warning(
                "No electromobility data found. Electromobility not imported.")

    if kwargs.get("import_residual_load", False):
        if not from_zip_archive:
            directory = kwargs.get(
                "residual_load_path",
                os.path.join(edisgo_path, "time_series_sums.csv"))

        if os.path.exists(directory):
            residual_load = pd.read_csv(
                directory, index_col=0, parse_dates=True)

            residual_load.index.name = "timeindex"

            edisgo_obj.timeseries._residual_load = \
                residual_load["residual_load"]
        else:
            logging.warning(
                "No residual load data found. Timeseries not imported.")

=======
            logging.warning("No timeseries directory found. Timeseries not imported.")
    if import_results:
        parameters = kwargs.get("parameters", None)
        if os.path.exists(os.path.join(directory, "results")):
            edisgo_obj.results.from_csv(os.path.join(directory, "results"), parameters)
        else:
            logging.warning("No results directory found. Results not imported.")
    if kwargs.get("import_residual_load", False) and os.path.exists(
        os.path.join(directory, "time_series_sums.csv")
    ):
        residual_load = (
            pd.read_csv(os.path.join(directory, "time_series_sums.csv"))
            .rename(columns={"Unnamed: 0": "timeindex"})
            .set_index("timeindex")["residual_load"]
        )
        residual_load.index = pd.to_datetime(residual_load.index)
        edisgo_obj.timeseries._residual_load = residual_load
>>>>>>> 6ae24189
    return edisgo_obj<|MERGE_RESOLUTION|>--- conflicted
+++ resolved
@@ -1,30 +1,19 @@
 from __future__ import annotations
 
 import logging
-<<<<<<< HEAD
-import shutil
-import pandas as pd
-import pickle
-
-from edisgo.network.topology import Topology
-from edisgo.network.electromobility import Electromobility
-from edisgo.network.results import Results
-from edisgo.network import timeseries
-from edisgo.io import pypsa_io
-from edisgo.tools import plots, tools
-=======
 import os
 import pickle
+import shutil
 
 import pandas as pd
 
->>>>>>> 6ae24189
 from edisgo.flex_opt.reinforce_grid import reinforce_grid
 from edisgo.io import pypsa_io
 from edisgo.io.ding0_import import import_ding0_grid
 from edisgo.io.electromobility_import import import_simbev_electromobility
 from edisgo.io.generators_import import oedb as import_generators_oedb
 from edisgo.network import timeseries
+from edisgo.network.electromobility import Electromobility
 from edisgo.network.results import Results
 from edisgo.network.topology import Topology
 from edisgo.opf.results.opf_result_class import OPFResults
@@ -172,14 +161,6 @@
         if path is not None:
             import_ding0_grid(path, self)
 
-<<<<<<< HEAD
-    def import_simbev_electromobility(self, path):
-
-        if path is not None:
-            import_simbev_electromobility(path, self)
-
-    def to_pypsa(self, **kwargs):
-=======
     def set_timeindex(self, timeindex):
         """
         Sets :py:attr:`~.network.timeseries.TimeSeries.timeindex` all time-dependent
@@ -205,7 +186,6 @@
         loads_q=None,
         storage_units_q=None,
     ):
->>>>>>> 6ae24189
         """
         Sets given component time series.
 
@@ -421,6 +401,11 @@
         else:
             raise ValueError("'control' must be 'fixed_cosphi'.")
 
+    def import_simbev_electromobility(self, path):
+
+        if path is not None:
+            import_simbev_electromobility(path, self)
+
     def to_pypsa(self, **kwargs):
         """
         Convert to PyPSA :pypsa:`pypsa.Network<network>` representation.
@@ -1057,145 +1042,6 @@
             which case all loads at the same bus are aggregated.
 
         """
-<<<<<<< HEAD
-        # aggregate generators at the same bus
-        if mode == "by_component_type" or mode == "by_load_and_generation":
-            if not self.topology.generators_df.empty:
-                gens_groupby = self.topology.generators_df.groupby(
-                    aggregate_generators_by_cols)
-                naming = "Generators_{}"
-                # set up new generators_df
-                gens_df_grouped = gens_groupby.sum().reset_index()
-                gens_df_grouped["name"] = gens_df_grouped.apply(
-                    lambda _: naming.format(
-                        "_".join(_.loc[aggregate_generators_by_cols])),
-                    axis=1)
-                gens_df_grouped["control"] = "PQ"
-                gens_df_grouped["control"] = "misc"
-                if "weather_cell_id" in gens_df_grouped.columns:
-                    gens_df_grouped.drop(
-                        columns=["weather_cell_id"], inplace=True)
-                self.topology.generators_df = gens_df_grouped.set_index("name")
-                # set up new generator time series
-                groups = gens_groupby.groups
-                if isinstance(list(groups.keys())[0], tuple):
-                    self.timeseries.generators_active_power = pd.concat(
-                        [pd.DataFrame(
-                            {naming.format("_".join(k)):
-                                 self.timeseries.generators_active_power.loc[
-                                 :, v].sum(axis=1)})
-                            for k, v in groups.items()], axis=1)
-                    self.timeseries.generators_reactive_power = pd.concat(
-                        [pd.DataFrame(
-                            {naming.format("_".join(k)):
-                                 self.timeseries.generators_reactive_power.loc[
-                                 :, v].sum(axis=1)})
-                            for k, v in groups.items()], axis=1)
-                else:
-                    self.timeseries.generators_active_power = pd.concat(
-                        [pd.DataFrame(
-                            {naming.format(k):
-                                 self.timeseries.generators_active_power.loc[
-                                 :, v].sum(axis=1)})
-                            for k, v in groups.items()], axis=1)
-                    self.timeseries.generators_reactive_power = pd.concat(
-                        [pd.DataFrame(
-                            {naming.format(k):
-                                 self.timeseries.generators_reactive_power.loc[
-                                 :, v].sum(axis=1)})
-                            for k, v in groups.items()], axis=1)
-
-        # aggregate conventional loads at the same bus and charging points
-        # at the same bus separately
-        if mode == "by_component_type":
-
-            # conventional loads
-            if not self.topology.loads_df.empty:
-                loads_groupby = self.topology.loads_df.groupby(
-                    aggregate_loads_by_cols)
-                naming = "Loads_{}"
-                # set up new loads_df
-                loads_df_grouped = loads_groupby.sum().reset_index()
-                loads_df_grouped["name"] = loads_df_grouped.apply(
-                    lambda _: naming.format(
-                        "_".join(_.loc[aggregate_loads_by_cols])),
-                    axis=1)
-                self.topology.loads_df = loads_df_grouped.set_index("name")
-                # set up new loads time series
-                groups = loads_groupby.groups
-                if isinstance(list(groups.keys())[0], tuple):
-                    self.timeseries.loads_active_power = pd.concat(
-                        [pd.DataFrame(
-                            {naming.format("_".join(k)):
-                                 self.timeseries.loads_active_power.loc[
-                                 :, v].sum(axis=1)})
-                            for k, v in groups.items()], axis=1)
-                    self.timeseries.loads_reactive_power = pd.concat(
-                        [pd.DataFrame(
-                            {naming.format("_".join(k)):
-                                 self.timeseries.loads_reactive_power.loc[
-                                 :, v].sum(axis=1)})
-                            for k, v in groups.items()], axis=1)
-                else:
-                    self.timeseries.loads_active_power = pd.concat(
-                        [pd.DataFrame(
-                            {naming.format(k):
-                                 self.timeseries.loads_active_power.loc[
-                                 :, v].sum(axis=1)})
-                            for k, v in groups.items()], axis=1)
-                    self.timeseries.loads_reactive_power = pd.concat(
-                        [pd.DataFrame(
-                            {naming.format(k):
-                                 self.timeseries.loads_reactive_power.loc[
-                                 :, v].sum(axis=1)})
-                            for k, v in groups.items()], axis=1)
-
-            # charging points
-            if not self.topology.charging_points_df.empty:
-                loads_groupby = self.topology.charging_points_df.groupby(
-                    aggregate_charging_points_by_cols)
-                naming = "Charging_points_{}"
-                # set up new charging_points_df
-                loads_df_grouped = loads_groupby.sum().reset_index()
-                loads_df_grouped["name"] = loads_df_grouped.apply(
-                    lambda _: naming.format(
-                        "_".join(_.loc[aggregate_charging_points_by_cols])),
-                    axis=1)
-                self.topology.charging_points_df = loads_df_grouped.set_index(
-                    "name")
-                # set up new charging points time series
-                groups = loads_groupby.groups
-                if isinstance(list(groups.keys())[0], tuple):
-                    self.timeseries.charging_points_active_power = pd.concat(
-                        [pd.DataFrame(
-                            {naming.format("_".join(k)):
-                                 self.timeseries.charging_points_active_power.loc[
-                                 :, v].sum(axis=1)})
-                            for k, v in groups.items()], axis=1)
-                    self.timeseries.charging_points_reactive_power = pd.concat(
-                        [pd.DataFrame(
-                            {naming.format("_".join(k)):
-                                 self.timeseries.charging_points_reactive_power.loc[
-                                 :, v].sum(axis=1)})
-                            for k, v in groups.items()], axis=1)
-                else:
-                    self.timeseries.charging_points_active_power = pd.concat(
-                        [pd.DataFrame(
-                            {naming.format(k):
-                                 self.timeseries.charging_points_active_power.loc[
-                                 :, v].sum(axis=1)})
-                            for k, v in groups.items()], axis=1)
-                    self.timeseries.charging_points_reactive_power = pd.concat(
-                        [pd.DataFrame(
-                            {naming.format(k):
-                                 self.timeseries.charging_points_reactive_power.loc[
-                                 :, v].sum(axis=1)})
-                            for k, v in groups.items()], axis=1)
-
-        # aggregate all loads (conventional loads and charging points) at the
-        # same bus
-        elif mode == "by_load_and_generation":
-=======
 
         def _aggregate_time_series(attribute, groups, naming):
             return pd.concat(
@@ -1217,7 +1063,6 @@
         if aggregate_generators_by_cols is None:
             aggregate_generators_by_cols = ["bus"]
         if aggregate_loads_by_cols is None:
->>>>>>> 6ae24189
             aggregate_loads_by_cols = ["bus"]
 
         # aggregate generators
@@ -1559,13 +1404,9 @@
         directory,
         save_topology=True,
         save_timeseries=True,
-<<<<<<< HEAD
         save_results=True,
         save_electromobility=True,
-        **kwargs
-=======
         **kwargs,
->>>>>>> 6ae24189
     ):
         """
         Saves EDisGo object to csv.
@@ -1591,9 +1432,9 @@
             object. Per default it is saved. See
             :attr:`~.network.results.Results.to_csv` for more information.
         save_electromobility : bool, optional
-            Indicates whether to save :class:`~.network.electromobility.Electromobility`.
-            Per default it is saved. See
-            :attr:`~.network.electromobility.Electromobility.to_csv` for more
+            Indicates whether to save
+            :class:`~.network.electromobility.Electromobility`. Per default it is saved.
+            See :attr:`~.network.electromobility.Electromobility.to_csv` for more
             information.
 
         Other Parameters
@@ -1623,14 +1464,17 @@
 
         """
         os.makedirs(directory, exist_ok=True)
-<<<<<<< HEAD
 
         if save_topology:
-            self.topology.to_csv(
-                os.path.join(directory, "topology")
-            )
-
-=======
+            self.topology.to_csv(os.path.join(directory, "topology"))
+
+        if save_timeseries:
+            self.timeseries.to_csv(
+                os.path.join(directory, "timeseries"),
+                reduce_memory=kwargs.get("reduce_memory", False),
+                to_type=kwargs.get("to_type", "float32"),
+            )
+
         if save_results:
             self.results.to_csv(
                 os.path.join(directory, "results"),
@@ -1638,146 +1482,29 @@
                 to_type=kwargs.get("to_type", "float32"),
                 parameters=kwargs.get("parameters", None),
             )
-        if save_topology:
-            self.topology.to_csv(os.path.join(directory, "topology"))
->>>>>>> 6ae24189
-        if save_timeseries:
-            self.timeseries.to_csv(
-                os.path.join(directory, "timeseries"),
-                reduce_memory=kwargs.get("reduce_memory", False),
-<<<<<<< HEAD
-                to_type=kwargs.get("to_type", "float32")
-            )
-
-        if save_results:
-            self.results.to_csv(
-                os.path.join(directory, "results"),
-                reduce_memory=kwargs.get("reduce_memory", False),
-                to_type=kwargs.get("to_type", "float32"),
-                parameters=kwargs.get("parameters", None)
-            )
 
         if save_electromobility:
-            self.electromobility.to_csv(
-                os.path.join(directory, "electromobility"))
+            self.electromobility.to_csv(os.path.join(directory, "electromobility"))
 
         if kwargs.get("archive", False):
             archive_type = kwargs.get("archive_type", "zip")
-            shutil.make_archive(
-                directory, archive_type, directory)
-            
+            shutil.make_archive(directory, archive_type, directory)
+
             dir_size = tools.get_directory_size(directory)
-            zip_size = os.path.getsize(directory + '.zip')
-            
+            zip_size = os.path.getsize(directory + ".zip")
+
             reduction = (1 - zip_size / dir_size) * 100
 
             drop_unarchived = kwargs.get("drop_unarchived", True)
-            
+
             if drop_unarchived:
                 shutil.rmtree(directory)
 
             logger.info(
                 f"Archived files in a {archive_type} archive and reduced "
                 f"storage needs by {reduction:.2f} %. The unarchived files"
-                f" were dropped: {drop_unarchived}")
-
-    def add_component(
-        self,
-        comp_type,
-        add_ts=True,
-        ts_active_power=None,
-        ts_reactive_power=None,
-        **kwargs
-    ):
-        """
-        Adds single component to network topology.
-
-        Components can be lines or buses as well as generators, loads,
-        charging points or storage units.
-
-        Parameters
-        ----------
-        comp_type : str
-            Type of added component. Can be 'Bus', 'Line', 'Load', 'Generator',
-            'StorageUnit', 'Transformer' or 'ChargingPoint'.
-        add_ts : bool
-            Indicator if time series for component are added as well.
-        ts_active_power : :pandas:`pandas.Series<series>`
-            Active power time series of added component. Index of the series
-            must contain all time steps in
-            :attr:`~.network.timeseries.TimeSeries.timeindex`.
-            Values are active power per time step in MW.
-        ts_reactive_power : :pandas:`pandas.Series<series>`
-            Reactive power time series of added component. Index of the series
-            must contain all time steps in
-            :attr:`~.network.timeseries.TimeSeries.timeindex`.
-            Values are reactive power per time step in MVA.
-        **kwargs: dict
-            Attributes of added component. See respective functions for required
-            entries. For 'Load', 'Generator' and 'StorageUnit' the boolean
-            add_ts determines whether a time series is created for the new
-            component or not.
-
-        Todo: change into add_components to allow adding of several components
-            at a time, change topology.add_load etc. to add_loads, where
-            lists of parameters can be inserted
-        """
-        if comp_type == "Bus":
-            comp_name = self.topology.add_bus(**kwargs)
-        elif comp_type == "Line":
-            comp_name = self.topology.add_line(**kwargs)
-        elif comp_type == "Load" or comp_type == "charging_park":
-            comp_name = self.topology.add_load(**kwargs)
-            if add_ts:
-                timeseries.add_loads_timeseries(
-                    edisgo_obj=self, load_names=comp_name, **kwargs
-                )
-
-        elif comp_type == "Generator":
-            comp_name = self.topology.add_generator(**kwargs)
-            if add_ts:
-                timeseries.add_generators_timeseries(
-                    edisgo_obj=self, generator_names=comp_name, **kwargs
-                )
-
-        elif comp_type == "ChargingPoint":
-            comp_name = self.topology.add_charging_point(**kwargs)
-            if add_ts:
-                if ts_active_power is not None and ts_reactive_power is not None:
-                    timeseries.add_charging_points_timeseries(
-                        self, [comp_name],
-                        ts_active_power=pd.DataFrame({
-                            comp_name: ts_active_power}),
-                        ts_reactive_power=pd.DataFrame({
-                            comp_name: ts_reactive_power})
-                    )
-                else:
-                    raise ValueError("Time series for charging points need "
-                                     "to be provided.")
-
-        elif comp_type == "StorageUnit":
-            comp_name = self.topology.add_storage_unit(
-                **kwargs,
-            )
-            if add_ts:
-                if isinstance(ts_active_power, pd.Series):
-                    ts_active_power = pd.DataFrame(
-                        {comp_name: ts_active_power}
-                    )
-                if isinstance(ts_reactive_power, pd.Series):
-                    ts_reactive_power = pd.DataFrame(
-                        {comp_name: ts_reactive_power}
-                    )
-                timeseries.add_storage_units_timeseries(
-                    edisgo_obj=self,
-                    storage_unit_names=comp_name,
-                    timeseries_storage_units=ts_active_power,
-                    timeseries_storage_units_reactive_power=ts_reactive_power,
-                    **kwargs
-                )
-        else:
-            raise ValueError("Component type is not correct.")
-        return comp_name
+                f" were dropped: {drop_unarchived}"
+            )
 
     def integrate_component(
         self,
@@ -1787,7 +1514,7 @@
         add_ts=True,
         ts_active_power=None,
         ts_reactive_power=None,
-        **kwargs
+        **kwargs,
     ):
         """
         Adds single component to topology based on geolocation.
@@ -1845,12 +1572,13 @@
 
         """
         supported_voltage_levels = {4, 5, 6, 7}
-        p_nom = kwargs.get('p_nom', None)
+        p_nom = kwargs.get("p_nom", None)
         if voltage_level not in supported_voltage_levels:
             if p_nom is None:
                 raise ValueError(
                     "Neither appropriate voltage level nor nominal power "
-                    "were supplied.")
+                    "were supplied."
+                )
             # Determine voltage level manually from nominal power
             if 4.5 < p_nom <= 17.5:
                 voltage_level = 4
@@ -1864,17 +1592,19 @@
                 use_case = kwargs.get("use_case", None)
                 if use_case is None:
                     raise ValueError(
-                        ("Unsupported voltage level. "
-                         "Max supported nominal power is 17.5 MW. "
-                         f"The actual component {comp_type} has a "
-                         f"nominal power of {p_nom}."))
+                        "Unsupported voltage level. "
+                        "Max supported nominal power is 17.5 MW. "
+                        f"The actual component {comp_type} has a "
+                        f"nominal power of {p_nom}."
+                    )
                 else:
                     raise ValueError(
-                        ("Unsupported voltage level. "
-                         "Max supported nominal power is 17.5 MW. "
-                         f"The actual component {comp_type} with "
-                         f"use case {use_case} has a "
-                         f"nominal power of {p_nom}."))
+                        "Unsupported voltage level. "
+                        "Max supported nominal power is 17.5 MW. "
+                        f"The actual component {comp_type} with "
+                        f"use case {use_case} has a "
+                        f"nominal power of {p_nom}."
+                    )
 
         # check if geolocation is given as shapely Point, otherwise transform
         # to shapely Point
@@ -1883,38 +1613,36 @@
 
         # Connect in MV
         if voltage_level in [4, 5]:
-            kwargs['voltage_level'] = voltage_level
-            kwargs['geom'] = geolocation
-            comp_name = self.topology.connect_to_mv(
-                self, kwargs, comp_type)
+            kwargs["voltage_level"] = voltage_level
+            kwargs["geom"] = geolocation
+            comp_name = self.topology.connect_to_mv(self, kwargs, comp_type)
 
         # Connect in LV
         else:
             substations = self.topology.buses_df.loc[
-                self.topology.transformers_df.bus1.unique()]
+                self.topology.transformers_df.bus1.unique()
+            ]
             nearest_substation, _ = find_nearest_bus(geolocation, substations)
-            kwargs['mvlv_subst_id'] = int(nearest_substation.split("_")[-2])
-            kwargs['geom'] = geolocation
-            kwargs['voltage_level'] = voltage_level
+            kwargs["mvlv_subst_id"] = int(nearest_substation.split("_")[-2])
+            kwargs["geom"] = geolocation
+            kwargs["voltage_level"] = voltage_level
             comp_name = self.topology.connect_to_lv(self, kwargs, comp_type)
 
         if add_ts:
-            if comp_type == 'Generator':
+            if comp_type == "Generator":
                 # ToDo: Adding time series for generators manually does
                 #   currently not work
                 func = timeseries.add_generators_timeseries
             else:
                 func = timeseries.add_charging_points_timeseries
             func(
-                self, [comp_name],
-                ts_active_power=pd.DataFrame({
-                    comp_name: ts_active_power}),
-                ts_reactive_power=pd.DataFrame({
-                    comp_name: ts_reactive_power})
-=======
-                to_type=kwargs.get("to_type", "float32"),
->>>>>>> 6ae24189
-            )
+                self,
+                [comp_name],
+                ts_active_power=pd.DataFrame({comp_name: ts_active_power}),
+                ts_reactive_power=pd.DataFrame({comp_name: ts_reactive_power}),
+            )
+
+        return comp_name
 
     def save_edisgo_to_pickle(self, path="", filename=None):
         abs_path = os.path.abspath(path)
@@ -1963,67 +1691,50 @@
 
 
 def import_edisgo_from_files(
-<<<<<<< HEAD
-        edisgo_path="", import_topology=True, import_timeseries=False,
-        import_results=False, import_electromobility=False,
-        from_zip_archive=False, **kwargs):
-
-=======
-    directory="",
+    edisgo_path="",
     import_topology=True,
     import_timeseries=False,
     import_results=False,
+    import_electromobility=False,
+    from_zip_archive=False,
     **kwargs,
 ):
->>>>>>> 6ae24189
+
     edisgo_obj = EDisGo(import_timeseries=False)
 
     if not from_zip_archive and str(edisgo_path).endswith(".zip"):
         from_zip_archive = True
 
-        logging.info(
-            "Given path is a zip archive. Setting 'from_zip_archive' to True.")
+        logging.info("Given path is a zip archive. Setting 'from_zip_archive' to True.")
 
     if from_zip_archive:
         directory = edisgo_path
 
     if import_topology:
-<<<<<<< HEAD
         if not from_zip_archive:
             directory = kwargs.get(
-                "topology_directory", os.path.join(edisgo_path, "topology"))
+                "topology_directory", os.path.join(edisgo_path, "topology")
+            )
 
         if os.path.exists(directory):
-            edisgo_obj.topology.from_csv(
-                directory, edisgo_obj, from_zip_archive)
+            edisgo_obj.topology.from_csv(directory, edisgo_obj, from_zip_archive)
         else:
-            logging.warning(
-                "No topology data found. Topology not imported.")
-
-=======
-        topology_dir = kwargs.get(
-            "topology_directory", os.path.join(directory, "topology")
-        )
-        if os.path.exists(topology_dir):
-            edisgo_obj.topology.from_csv(topology_dir, edisgo_obj)
-        else:
-            logging.warning("No topology directory found. Topology not imported.")
->>>>>>> 6ae24189
+            logging.warning("No topology data found. Topology not imported.")
+
     if import_timeseries:
         dtype = kwargs.get("dtype", None)
 
         if not from_zip_archive:
             directory = kwargs.get(
-                "timeseries_directory", os.path.join(
-                    edisgo_path, "timeseries"))
+                "timeseries_directory", os.path.join(edisgo_path, "timeseries")
+            )
 
         if os.path.exists(directory):
             edisgo_obj.timeseries.from_csv(
-                directory, dtype=dtype, from_zip_archive=from_zip_archive)
+                directory, dtype=dtype, from_zip_archive=from_zip_archive
+            )
         else:
-<<<<<<< HEAD
-            logging.warning(
-                "No timeseries data found. Timeseries not imported.")
+            logging.warning("No timeseries data found. Timeseries not imported.")
 
     if import_results:
         parameters = kwargs.get("parameters", None)
@@ -2031,64 +1742,45 @@
 
         if not from_zip_archive:
             directory = kwargs.get(
-                "results_directory", os.path.join(edisgo_path, "results"))
+                "results_directory", os.path.join(edisgo_path, "results")
+            )
 
         if os.path.exists(directory):
             edisgo_obj.results.from_csv(
-                directory, parameters, dtype=dtype,
-                from_zip_archive=from_zip_archive)
+                directory, parameters, dtype=dtype, from_zip_archive=from_zip_archive
+            )
         else:
-            logging.warning(
-                "No results data found. Results not imported.")
+            logging.warning("No results data found. Results not imported.")
 
     if import_electromobility:
         if not from_zip_archive:
             directory = kwargs.get(
-                "electromobility_directory", os.path.join(
-                    edisgo_path, "electromobility"))
+                "electromobility_directory",
+                os.path.join(edisgo_path, "electromobility"),
+            )
 
         if os.path.exists(directory):
             edisgo_obj.electromobility.from_csv(
-                directory, edisgo_obj, from_zip_archive=from_zip_archive)
+                directory, edisgo_obj, from_zip_archive=from_zip_archive
+            )
         else:
             logging.warning(
-                "No electromobility data found. Electromobility not imported.")
+                "No electromobility data found. Electromobility not imported."
+            )
 
     if kwargs.get("import_residual_load", False):
         if not from_zip_archive:
             directory = kwargs.get(
-                "residual_load_path",
-                os.path.join(edisgo_path, "time_series_sums.csv"))
+                "residual_load_path", os.path.join(edisgo_path, "time_series_sums.csv")
+            )
 
         if os.path.exists(directory):
-            residual_load = pd.read_csv(
-                directory, index_col=0, parse_dates=True)
+            residual_load = pd.read_csv(directory, index_col=0, parse_dates=True)
 
             residual_load.index.name = "timeindex"
 
-            edisgo_obj.timeseries._residual_load = \
-                residual_load["residual_load"]
+            edisgo_obj.timeseries._residual_load = residual_load["residual_load"]
         else:
-            logging.warning(
-                "No residual load data found. Timeseries not imported.")
-
-=======
-            logging.warning("No timeseries directory found. Timeseries not imported.")
-    if import_results:
-        parameters = kwargs.get("parameters", None)
-        if os.path.exists(os.path.join(directory, "results")):
-            edisgo_obj.results.from_csv(os.path.join(directory, "results"), parameters)
-        else:
-            logging.warning("No results directory found. Results not imported.")
-    if kwargs.get("import_residual_load", False) and os.path.exists(
-        os.path.join(directory, "time_series_sums.csv")
-    ):
-        residual_load = (
-            pd.read_csv(os.path.join(directory, "time_series_sums.csv"))
-            .rename(columns={"Unnamed: 0": "timeindex"})
-            .set_index("timeindex")["residual_load"]
-        )
-        residual_load.index = pd.to_datetime(residual_load.index)
-        edisgo_obj.timeseries._residual_load = residual_load
->>>>>>> 6ae24189
+            logging.warning("No residual load data found. Timeseries not imported.")
+
     return edisgo_obj