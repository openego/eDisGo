--- conflicted
+++ resolved
@@ -270,12 +270,8 @@
         if kwargs.get("import_timeseries", True):
             if kwargs.get("worst_case_analysis", None):
                 timeseries.get_component_timeseries(
-<<<<<<< HEAD
                     edisgo_obj=self,
                     mode=kwargs.get("worst_case_analysis", None),
-=======
-                    edisgo_obj=self, mode=kwargs.get("worst_case_analysis", None)
->>>>>>> 4ecfc961
                 )
             else:
                 timeseries.get_component_timeseries(edisgo_obj=self, **kwargs)
@@ -351,13 +347,9 @@
                     "For exporting lv grids, name of lv_grid has " "to be provided."
                 )
             return pypsa_io.to_pypsa(
-<<<<<<< HEAD
                 self.topology._grids[lv_grid_name],
                 mode=mode,
                 timesteps=timesteps,
-=======
-                self.topology._grids[lv_grid_name], mode=mode, timesteps=timesteps
->>>>>>> 4ecfc961
             )
         else:
             raise ValueError("The entered mode is not a valid option.")
@@ -685,14 +677,10 @@
 
             # conventional loads
             if not self.topology.loads_df.empty:
-<<<<<<< HEAD
                 loads_df = self.topology.loads_df.loc[
                     self.topology.loads_df.type.isin(["load", ""])
                 ]
                 loads_groupby = loads_df.groupby(aggregate_loads_by_cols)
-=======
-                loads_groupby = self.topology.loads_df.groupby(aggregate_loads_by_cols)
->>>>>>> 4ecfc961
                 naming = "Loads_{}"
 
                 # set up new loads_df
@@ -701,7 +689,6 @@
                     lambda _: naming.format("_".join(_.loc[aggregate_loads_by_cols])),
                     axis=1,
                 )
-<<<<<<< HEAD
 
                 loads_df_grouped = loads_df_grouped.assign(type="load")
 
@@ -711,9 +698,6 @@
                     loads_df_grouped.set_index("name")
                 )
 
-=======
-                self.topology.loads_df = loads_df_grouped.set_index("name")
->>>>>>> 4ecfc961
                 # set up new loads time series
                 groups = loads_groupby.groups
 
@@ -789,12 +773,8 @@
                 loads_groupby = self.topology.charging_points_df.groupby(
                     aggregate_charging_points_by_cols
                 )
-<<<<<<< HEAD
                 naming = "ChargingPoints_{}"
 
-=======
-                naming = "Charging_points_{}"
->>>>>>> 4ecfc961
                 # set up new charging_points_df
                 loads_df_grouped = loads_groupby.sum().reset_index()
                 loads_df_grouped["name"] = loads_df_grouped.apply(
@@ -803,7 +783,6 @@
                     ),
                     axis=1,
                 )
-<<<<<<< HEAD
 
                 loads_df_grouped = loads_df_grouped.assign(type="charging_point")
 
@@ -815,9 +794,6 @@
                     loads_df_grouped.set_index("name")
                 )
 
-=======
-                self.topology.charging_points_df = loads_df_grouped.set_index("name")
->>>>>>> 4ecfc961
                 # set up new charging points time series
                 groups = loads_groupby.groups
 
@@ -896,21 +872,10 @@
         # same bus
         elif mode == "by_load_and_generation":
             aggregate_loads_by_cols = ["bus"]
-<<<<<<< HEAD
             loads_groupby = self.topology.loads_df.loc[:, ["bus", "p_nom"]].groupby(
                 aggregate_loads_by_cols
             )
 
-=======
-            loads_groupby = pd.concat(
-                [
-                    self.topology.loads_df.loc[:, ["bus", "peak_load"]],
-                    self.topology.charging_points_df.loc[:, ["bus", "p_nom"]].rename(
-                        columns={"p_nom": "peak_load"}
-                    ),
-                ]
-            ).groupby(aggregate_loads_by_cols)
->>>>>>> 4ecfc961
             naming = "Loads_{}"
             # set up new loads_df
             loads_df_grouped = loads_groupby.sum().reset_index()
@@ -918,12 +883,9 @@
                 lambda _: naming.format("_".join(_.loc[aggregate_loads_by_cols])),
                 axis=1,
             )
-<<<<<<< HEAD
 
             loads_df_grouped = loads_df_grouped.assign(type="load")
 
-=======
->>>>>>> 4ecfc961
             self.topology.loads_df = loads_df_grouped.set_index("name")
 
             # set up new loads time series
@@ -990,12 +952,6 @@
                     axis=1,
                 )
             # overwrite charging points
-<<<<<<< HEAD
-=======
-            self.topology.charging_points_df = pd.DataFrame(
-                columns=["bus", "p_nom", "use_case"]
-            )
->>>>>>> 4ecfc961
             self.timeseries.charging_points_active_power = pd.DataFrame(
                 index=self.timeseries.timeindex
             )
@@ -1189,7 +1145,7 @@
                 return
         except AttributeError:
             logger.warning(
-                "Results are required for " "voltage histogramm. Please analyze first."
+                "Results are required for voltage histogramm. Please analyze first."
             )
             return
 
@@ -1405,24 +1361,6 @@
                     edisgo_obj=self, generator_names=comp_name, **kwargs
                 )
 
-<<<<<<< HEAD
-=======
-        elif comp_type == "ChargingPoint":
-            comp_name = self.topology.add_charging_point(**kwargs)
-            if add_ts:
-                if ts_active_power is not None and ts_reactive_power is not None:
-                    timeseries.add_charging_points_timeseries(
-                        self,
-                        [comp_name],
-                        ts_active_power=pd.DataFrame({comp_name: ts_active_power}),
-                        ts_reactive_power=pd.DataFrame({comp_name: ts_reactive_power}),
-                    )
-                else:
-                    raise ValueError(
-                        "Time series for charging points need " "to be provided."
-                    )
-
->>>>>>> 4ecfc961
         elif comp_type == "StorageUnit":
             comp_name = self.topology.add_storage_unit(
                 **kwargs,
@@ -1650,13 +1588,9 @@
             self.topology.remove_load(comp_name)
             if drop_ts:
                 timeseries._drop_existing_component_timeseries(
-<<<<<<< HEAD
                     edisgo_obj=self,
                     comp_type="charging_points",
                     comp_names=comp_name,
-=======
-                    edisgo_obj=self, comp_type="charging_points", comp_names=comp_name
->>>>>>> 4ecfc961
                 )
         else:
             raise ValueError("Component type is not correct.")
