--- conflicted
+++ resolved
@@ -2292,19 +2292,14 @@
             :attr:`~.network.results.Results.reduce_memory` for more information.
         timeseries_attr_to_reduce : list(str), optional
             See `attr_to_reduce` parameter in
-<<<<<<< HEAD
-            :attr:`~.network.timeseries.TimeSeries.reduce_memory` for more
-            information.
+            :attr:`~.network.timeseries.TimeSeries.reduce_memory` for more information.
+        heat_pump_attr_to_reduce : list(str), optional
+            See `attr_to_reduce` parameter in
+            :attr:`~.network.heat.HeatPump.reduce_memory` for more information.
         overlying_grid_attr_to_reduce : list(str), optional
             See `attr_to_reduce` parameter in
             :attr:`~.network.overlying_grid.OverlyingGrid.reduce_memory` for more
             information.
-=======
-            :attr:`~.network.timeseries.TimeSeries.reduce_memory` for more information.
-        heat_pump_attr_to_reduce : list(str), optional
-            See `attr_to_reduce` parameter in
-            :attr:`~.network.heat.HeatPump.reduce_memory` for more information.
->>>>>>> 217ff6f4
 
         """
         # time series
@@ -2317,17 +2312,15 @@
             to_type=kwargs.get("to_type", "float32"),
             attr_to_reduce=kwargs.get("results_attr_to_reduce", None),
         )
-<<<<<<< HEAD
+        # heat pump data
+        self.heat_pump.reduce_memory(
+            to_type=kwargs.get("to_type", "float32"),
+            attr_to_reduce=kwargs.get("heat_pump_attr_to_reduce", None),
+        )
         # overlying grid
         self.overlying_grid.reduce_memory(
             to_type=kwargs.get("to_type", "float32"),
             attr_to_reduce=kwargs.get("overlying_grid_attr_to_reduce", None),
-=======
-        # heat pump data
-        self.heat_pump.reduce_memory(
-            to_type=kwargs.get("to_type", "float32"),
-            attr_to_reduce=kwargs.get("heat_pump_attr_to_reduce", None),
->>>>>>> 217ff6f4
         )
 
     def check_integrity(self):
@@ -2393,8 +2386,6 @@
                     f" the following {comp_type}: {exceeding.values}"
                 )
 
-<<<<<<< HEAD
-=======
         # check if time index of other time series data contains all time steps
         # in TimeSeries.timeindex
         if len(self.timeseries.timeindex) > 0:
@@ -2413,16 +2404,12 @@
                     )
             # ToDo check time index of HeatPump data
 
->>>>>>> 217ff6f4
         logging.info("Integrity check finished. Please pay attention to warnings.")
 
     def resample_timeseries(
         self, method: str = "ffill", freq: str | pd.Timedelta = "15min"
     ):
         """
-<<<<<<< HEAD
-        Resamples (up- and down-sampling) time series data to a desired resolution.
-=======
         Resamples time series data in
         :class:`~.network.timeseries.TimeSeries`, :class:`~.network.heat.HeatPump` and
         :class:`~.network.electromobility.Electromobility`.
@@ -2434,26 +2421,22 @@
         * :attr:`~.network.timeseries.TimeSeries.generators_active_power`
 
         * :attr:`~.network.timeseries.TimeSeries.loads_active_power`
->>>>>>> 217ff6f4
-
-        The following data are affected by this:
-
-        * All active and reactive power time series in
-          :class:`~.network.timeseries.TimeSeries`
-
-<<<<<<< HEAD
+
+        * :attr:`~.network.timeseries.TimeSeries.storage_units_active_power`
+
+        * :attr:`~.network.timeseries.TimeSeries.generators_reactive_power`
+
+        * :attr:`~.network.timeseries.TimeSeries.loads_reactive_power`
+
+        * :attr:`~.network.timeseries.TimeSeries.storage_units_reactive_power`
+
+        * :attr:`~.network.electromobility.Electromobility.flexibility_bands`
+
+        * :attr:`~.network.heat.HeatPump.cop_df`
+
+        * :attr:`~.network.heat.HeatPump.heat_demand_df`
+
         * All data in :attr:`~.network.overlying_grid.OverlyingGrid`
-=======
-        * :attr:`~.network.timeseries.TimeSeries.loads_reactive_power`
-
-        * :attr:`~.network.timeseries.TimeSeries.storage_units_reactive_power`
-
-        * :attr:`~.network.electromobility.Electromobility.flexibility_bands`
-
-        * :attr:`~.network.heat.HeatPump.cop_df`
-
-        * :attr:`~.network.heat.HeatPump.heat_demand_df`
->>>>>>> 217ff6f4
 
         Parameters
         ----------
@@ -2484,12 +2467,9 @@
 
         """
         self.timeseries.resample_timeseries(method=method, freq=freq)
-<<<<<<< HEAD
-        self.overlying_grid.resample(method=method, freq=freq)
-=======
         self.electromobility.resample(freq=freq)
         self.heat_pump.resample_timeseries(method=method, freq=freq)
->>>>>>> 217ff6f4
+        self.overlying_grid.resample(method=method, freq=freq)
 
 
 def import_edisgo_from_pickle(filename, path=""):
