--- conflicted
+++ resolved
@@ -19,16 +19,11 @@
 from edisgo.flex_opt.heat_pump_operation import (
     operating_strategy as hp_operating_strategy,
 )
-<<<<<<< HEAD
 from edisgo.flex_opt.reinforce_grid import (
     catch_convergence_reinforce_grid,
     reinforce_grid,
 )
-from edisgo.io import pypsa_io
-=======
-from edisgo.flex_opt.reinforce_grid import reinforce_grid
 from edisgo.io import dsm_import, generators_import, pypsa_io, timeseries_import
->>>>>>> 6d62fe6c
 from edisgo.io.ding0_import import import_ding0_grid
 from edisgo.io.electromobility_import import (
     distribute_charging_demand,
@@ -1063,11 +1058,8 @@
         split_voltage_band: bool = True,
         mode: str | None = None,
         without_generator_import: bool = False,
-<<<<<<< HEAD
+        n_minus_one: bool = False,
         catch_convergence_problems: bool = False,
-=======
-        n_minus_one: bool = False,
->>>>>>> 6d62fe6c
         **kwargs,
     ) -> Results:
         """
@@ -1150,58 +1142,27 @@
                     edisgo_obj,
                     max_while_iterations=max_while_iterations,
                     copy_grid=False,
-<<<<<<< HEAD
                     timesteps_pfa=setting["timesteps_pfa"],
-                    combined_analysis=combined_analysis,
+                    split_voltage_band=split_voltage_band,
                     mode=setting["mode"],
                     without_generator_import=without_generator_import,
+                    n_minus_one=n_minus_one,
                     **kwargs,
-=======
-                    timesteps_pfa=timesteps_pfa,
-                    split_voltage_band=split_voltage_band,
-                    mode="mv",
-                    without_generator_import=without_generator_import,
-                    n_minus_one=n_minus_one,
->>>>>>> 6d62fe6c
                 )
             else:
                 catch_convergence_reinforce_grid(
                     edisgo_obj,
                     max_while_iterations=max_while_iterations,
                     copy_grid=False,
-<<<<<<< HEAD
                     timesteps_pfa=setting["timesteps_pfa"],
-                    combined_analysis=combined_analysis,
+                    split_voltage_band=split_voltage_band,
                     mode=setting["mode"],
                     without_generator_import=without_generator_import,
+                    n_minus_one=n_minus_one,
                     **kwargs,
                 )
         if run_analyze_at_the_end:
             edisgo_obj.analyze()
-=======
-                    timesteps_pfa=timesteps_pfa,
-                    split_voltage_band=split_voltage_band,
-                    mode=reinforce_mode,
-                    without_generator_import=without_generator_import,
-                    n_minus_one=n_minus_one,
-                )
-
-            if mode not in ["mv", "lv"]:
-                edisgo_obj.analyze(mode=mode)
-            results = edisgo_obj.results
-
-        else:
-            results = reinforce_grid(
-                self,
-                max_while_iterations=max_while_iterations,
-                copy_grid=copy_grid,
-                timesteps_pfa=timesteps_pfa,
-                split_voltage_band=split_voltage_band,
-                mode=mode,
-                without_generator_import=without_generator_import,
-                n_minus_one=n_minus_one,
-            )
->>>>>>> 6d62fe6c
 
         # add measure to Results object
         if not copy_grid:
