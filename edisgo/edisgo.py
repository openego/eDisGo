from __future__ import annotations

import logging
import os
import pickle
import shutil

from numbers import Number
from pathlib import PurePath

import numpy as np
import pandas as pd

from edisgo.flex_opt.charging_strategies import charging_strategy
from edisgo.flex_opt.reinforce_grid import reinforce_grid
from edisgo.io import pypsa_io
from edisgo.io.ding0_import import import_ding0_grid
from edisgo.io.electromobility_import import (
    distribute_charging_demand,
    import_electromobility,
    integrate_charging_parks,
)
from edisgo.io.generators_import import oedb as import_generators_oedb
from edisgo.network import timeseries
from edisgo.network.electromobility import Electromobility
from edisgo.network.results import Results
from edisgo.network.topology import Topology
from edisgo.opf.results.opf_result_class import OPFResults
from edisgo.opf.run_mp_opf import run_mp_opf
from edisgo.tools import plots, tools
from edisgo.tools.config import Config
from edisgo.tools.geo import find_nearest_bus

if "READTHEDOCS" not in os.environ:
    from shapely.geometry import Point

logger = logging.getLogger(__name__)


class EDisGo:
    """
    Provides the top-level API for invocation of data import, power flow
    analysis, network reinforcement, flexibility measures, etc..

    Parameters
    ----------
    ding0_grid : :obj:`str`
        Path to directory containing csv files of network to be loaded.
    generator_scenario : None or :obj:`str`, optional
        If None, the generator park of the imported grid is kept as is.
        Otherwise defines which scenario of future generator park to use
        and invokes grid integration of these generators. Possible options are
        'nep2035' and 'ego100'. These are scenarios from the research project
        `open_eGo <https://openegoproject.wordpress.com/>`_ (see
        `final report <https://www.uni-flensburg.de/fileadmin/content/\
        abteilungen/industrial/dokumente/downloads/veroeffentlichungen/\
        forschungsergebnisse/20190426endbericht-openego-fkz0325881-final.pdf>`_
        for more information on the scenarios).
        See :attr:`~.EDisGo.import_generators` for further information on how
        generators are integrated and what further options there are.
        Default: None.
    timeindex : None or :pandas:`pandas.DatetimeIndex<DatetimeIndex>`, optional
        Defines the time steps feed-in and demand time series of all generators, loads
        and storage units need to be set.
        The time index is for example used as default for time steps considered in
        the power flow analysis and when checking the integrity of the network.
        Providing a time index is only optional in case a worst case analysis is set
        up using :func:`~set_time_series_worst_case_analysis`.
        In all other cases a time index needs to be set manually.
    config_path : None or :obj:`str` or :obj:`dict`
        Path to the config directory. Options are:

        * None

          If `config_path` is None, configs are loaded from the edisgo
          default config directory ($HOME$/.edisgo). If the directory
          does not exist it is created. If config files don't exist the
          default config files are copied into the directory.

        * :obj:`str`

          If `config_path` is a string, configs will be loaded from the
          directory specified by `config_path`. If the directory
          does not exist it is created. If config files don't exist the
          default config files are copied into the directory.

        * :obj:`dict`

          A dictionary can be used to specify different paths to the
          different config files. The dictionary must have the following
          keys:

          * 'config_db_tables'
          * 'config_grid'
          * 'config_grid_expansion'
          * 'config_timeseries'

          Values of the dictionary are paths to the corresponding
          config file. In contrast to the other two options, the directories
          and config files must exist and are not automatically created.

        Default: None.

    Attributes
    ----------
    topology : :class:`~.network.topology.Topology`
        The topology is a container object holding the topology of the grids.
    timeseries : :class:`~.network.timeseries.TimeSeries`
        Container for component time series.
    results : :class:`~.network.results.Results`
        This is a container holding all calculation results from power flow
        analyses, curtailment, storage integration, etc.

    """

    def __init__(self, **kwargs):

        # load configuration
        self._config = Config(config_path=kwargs.get("config_path", None))

        # instantiate topology object and load grid data
        self.topology = Topology(config=self.config)
        self.import_ding0_grid(path=kwargs.get("ding0_grid", None))

        # instantiate electromobility object and load charging processes and sites
        self.electromobility = Electromobility(edisgo_obj=self)

        # set up results and time series container
        self.results = Results(self)
        self.opf_results = OPFResults()
        self.timeseries = timeseries.TimeSeries(
            timeindex=kwargs.get("timeindex", pd.DatetimeIndex([]))
        )

        # import new generators
        if kwargs.get("generator_scenario", None) is not None:
            self.import_generators(
                generator_scenario=kwargs.pop("generator_scenario"), **kwargs
            )

    @property
    def config(self):
        """
        eDisGo configuration data.

        Returns
        -------
        :class:`~.tools.config.Config`
            Config object with configuration data from config files.

        """
        return self._config

    @config.setter
    def config(self, config_path):
        self._config = Config(config_path=config_path)

    def import_ding0_grid(self, path):
        """
        Import ding0 topology data from csv files in the format as
        `Ding0 <https://github.com/openego/ding0>`_ provides it.

        Parameters
        -----------
        path : str
            Path to directory containing csv files of network to be loaded.

        """
        if path is not None:
            import_ding0_grid(path, self)

    def set_timeindex(self, timeindex):
        """
        Sets :py:attr:`~.network.timeseries.TimeSeries.timeindex` all time-dependent
        attributes are indexed by.

        The time index is for example used as default for time steps considered in
        the power flow analysis and when checking the integrity of the network.

        Parameters
        -----------
        timeindex : :pandas:`pandas.DatetimeIndex<DatetimeIndex>`
            Time index to set.

        """
        self.timeseries.timeindex = timeindex

    def set_time_series_manual(
        self,
        generators_p=None,
        loads_p=None,
        storage_units_p=None,
        generators_q=None,
        loads_q=None,
        storage_units_q=None,
    ):
        """
        Sets given component time series.

        If time series for a component were already set before, they are overwritten.

        Parameters
        -----------
        generators_p : :pandas:`pandas.DataFrame<DataFrame>`
            Active power time series in MW of generators. Index of the data frame is
            a datetime index. Columns contain generators names of generators to set
            time series for. Default: None.
        loads_p : :pandas:`pandas.DataFrame<DataFrame>`
            Active power time series in MW of loads. Index of the data frame is
            a datetime index. Columns contain load names of loads to set
            time series for. Default: None.
        storage_units_p : :pandas:`pandas.DataFrame<DataFrame>`
            Active power time series in MW of storage units. Index of the data frame is
            a datetime index. Columns contain storage unit names of storage units to set
            time series for. Default: None.
        generators_q : :pandas:`pandas.DataFrame<DataFrame>`
            Reactive power time series in MVA of generators. Index of the data frame is
            a datetime index. Columns contain generators names of generators to set
            time series for. Default: None.
        loads_q : :pandas:`pandas.DataFrame<DataFrame>`
            Reactive power time series in MVA of loads. Index of the data frame is
            a datetime index. Columns contain load names of loads to set
            time series for. Default: None.
        storage_units_q : :pandas:`pandas.DataFrame<DataFrame>`
            Reactive power time series in MVA of storage units. Index of the data frame
            is a datetime index. Columns contain storage unit names of storage units to
            set time series for. Default: None.

        Notes
        ------
        This function raises a warning in case a time index was not previously set.
        You can set the time index upon initialisation of the EDisGo object by
        providing the input parameter 'timeindex' or using the function
        :attr:`~.edisgo.EDisGo.set_timeindex`.
        Also make sure that the time steps for which time series are provided include
        the set time index.

        """
        # check if time index is already set, otherwise raise warning
        if self.timeseries.timeindex.empty:
            logger.warning(
                "When setting time series manually a time index is not automatically "
                "set but needs to be set by the user. You can set the time index "
                "upon initialisation of the EDisGo object by providing the input "
                "parameter 'timeindex' or using the function EDisGo.set_timeindex()."
            )
        self.timeseries.set_active_power_manual(
            self,
            ts_generators=generators_p,
            ts_loads=loads_p,
            ts_storage_units=storage_units_p,
        )
        self.timeseries.set_reactive_power_manual(
            self,
            ts_generators=generators_q,
            ts_loads=loads_q,
            ts_storage_units=storage_units_q,
        )

    def set_time_series_worst_case_analysis(
        self,
        cases=None,
        generators_names=None,
        loads_names=None,
        storage_units_names=None,
    ):
        """
        Sets demand and feed-in of all loads, generators and storage units for the
        specified worst cases.

        See :func:`~.network.timeseries.TimeSeries.set_worst_case` for more information.

        Parameters
        -----------
        cases : str or list(str)
            List with worst-cases to generate time series for. Can be
            'feed-in_case', 'load_case' or both. Defaults to None in which case both
            'feed-in_case' and 'load_case' are set up.
        generators_names : list(str)
            Defines for which generators to set worst case time series. If None,
            time series are set for all generators. Default: None.
        loads_names : list(str)
            Defines for which loads to set worst case time series. If None,
            time series are set for all loads. Default: None.
        storage_units_names : list(str)
            Defines for which storage units to set worst case time series. If None,
            time series are set for all storage units. Default: None.

        """
        if cases is None:
            cases = ["load_case", "feed-in_case"]
        if isinstance(cases, str):
            cases = [cases]

        self.timeseries.set_worst_case(
            self, cases, generators_names, loads_names, storage_units_names
        )

    def set_time_series_active_power_predefined(
        self,
        fluctuating_generators_ts=None,
        fluctuating_generators_names=None,
        dispatchable_generators_ts=None,
        dispatchable_generators_names=None,
        conventional_loads_ts=None,
        conventional_loads_names=None,
        charging_points_ts=None,
        charging_points_names=None,
    ):
        """
        Uses predefined feed-in or demand profiles.

        Predefined profiles comprise i.e. standard electric conventional load profiles
        for different sectors generated using the oemof
        `demandlib <https://github.com/oemof/demandlib/>`_ or feed-in time series of
        fluctuating solar and wind generators provided on the OpenEnergy DataBase for
        the weather year 2011.

        This function can also be used to provide your own profiles per technology or
        load sector.

        Parameters
        -----------
        fluctuating_generators_ts : str or :pandas:`pandas.DataFrame<DataFrame>`
            Defines which technology-specific (or technology and weather cell specific)
            time series to use to set active power time series of fluctuating
            generators. See parameter `ts_generators` in
            :func:`~.network.timeseries.TimeSeries.predefined_fluctuating_generators_by_technology`
            for more information. If None, no time series of fluctuating generators
            are set. Default: None.
        fluctuating_generators_names : list(str)
            Defines for which fluctuating generators to apply technology-specific time
            series. See parameter `generator_names` in
            :func:`~.network.timeseries.TimeSeries.predefined_dispatchable_generators_by_technology`
            for more information. Default: None.
        dispatchable_generators_ts : :pandas:`pandas.DataFrame<DataFrame>`
            Defines which technology-specific time series to use to set active power
            time series of dispatchable generators.
            See parameter `ts_generators` in
            :func:`~.network.timeseries.TimeSeries.predefined_dispatchable_generators_by_technology`
            for more information. If None, no time series of dispatchable generators
            are set. Default: None.
        dispatchable_generators_names : list(str)
            Defines for which dispatchable generators to apply technology-specific time
            series. See parameter `generator_names` in
            :func:`~.network.timeseries.TimeSeries.predefined_dispatchable_generators_by_technology`
            for more information. Default: None.
        conventional_loads_ts : :pandas:`pandas.DataFrame<DataFrame>`
            Defines which sector-specific time series to use to set active power
            time series of conventional loads.
            See parameter `ts_loads` in
            :func:`~.network.timeseries.TimeSeries.predefined_conventional_loads_by_sector`
            for more information. If None, no time series of conventional loads
            are set. Default: None.
        conventional_loads_names : list(str)
            Defines for which conventional loads to apply technology-specific time
            series. See parameter `load_names` in
            :func:`~.network.timeseries.TimeSeries.predefined_conventional_loads_by_sector`
            for more information. Default: None.
        charging_points_ts : :pandas:`pandas.DataFrame<DataFrame>`
            Defines which use-case-specific time series to use to set active power
            time series of charging points.
            See parameter `ts_loads` in
            :func:`~.network.timeseries.TimeSeries.predefined_charging_points_by_use_case`
            for more information. If None, no time series of charging points
            are set. Default: None.
        charging_points_names : list(str)
            Defines for which charging points to apply use-case-specific time
            series. See parameter `load_names` in
            :func:`~.network.timeseries.TimeSeries.predefined_charging_points_by_use_case`
            for more information. Default: None.

        Notes
        ------
        This function raises a warning in case a time index was not previously set.
        You can set the time index upon initialisation of the EDisGo object by
        providing the input parameter 'timeindex' or using the function
        :attr:`~.edisgo.EDisGo.set_timeindex`.
        Also make sure that the time steps for which time series are provided include
        the set time index.

        """
        if self.timeseries.timeindex.empty:
            logger.warning(
                "When setting time series using predefined profiles a time index is "
                "not automatically set but needs to be set by the user. In some cases "
                "not setting a time index prior to calling this function may lead "
                "to errors. You can set the time index upon initialisation of the "
                "EDisGo object by providing the input parameter 'timeindex' or using "
                "the function EDisGo.set_timeindex()."
            )
            return
        if fluctuating_generators_ts is not None:
            self.timeseries.predefined_fluctuating_generators_by_technology(
                self, fluctuating_generators_ts, fluctuating_generators_names
            )
        if dispatchable_generators_ts is not None:
            self.timeseries.predefined_dispatchable_generators_by_technology(
                self, dispatchable_generators_ts, dispatchable_generators_names
            )
        if conventional_loads_ts is not None:
            self.timeseries.predefined_conventional_loads_by_sector(
                self, conventional_loads_ts, conventional_loads_names
            )
        if charging_points_ts is not None:
            self.timeseries.predefined_charging_points_by_use_case(
                self, charging_points_ts, charging_points_names
            )

    def set_time_series_reactive_power_control(
        self,
        control="fixed_cosphi",
        generators_parametrisation="default",
        loads_parametrisation="default",
        storage_units_parametrisation="default",
    ):
        """
        Set reactive power time series of components.

        Parameters
        -----------
        control : str
            Type of reactive power control to apply. Currently the only option is
            'fixed_coshpi'. See :func:`~.network.timeseries.TimeSeries.fixed_cosphi`
            for further information.
        generators_parametrisation : str or :pandas:`pandas.DataFrame<dataframe>`
            See parameter `generators_parametrisation` in
            :func:`~.network.timeseries.TimeSeries.fixed_cosphi` for further
            information. Here, per default, the option 'default' is used.
        loads_parametrisation : str or :pandas:`pandas.DataFrame<dataframe>`
            See parameter `loads_parametrisation` in
            :func:`~.network.timeseries.TimeSeries.fixed_cosphi` for further
            information. Here, per default, the option 'default' is used.
        storage_units_parametrisation : str or :pandas:`pandas.DataFrame<dataframe>`
            See parameter `storage_units_parametrisation` in
            :func:`~.network.timeseries.TimeSeries.fixed_cosphi` for further
            information. Here, per default, the option 'default' is used.

        Notes
        ------
        Be careful to set parametrisation of other component types to None if you only
        want to set reactive power of certain components. See example below for further
        information.

        Examples
        --------
        To only set reactive power time series of one generator using default
        configurations you can do the following:

        >>> self.set_time_series_reactive_power_control(
        >>>     generators_parametrisation=pd.DataFrame(
        >>>        {
        >>>            "components": [["Generator_1"]],
        >>>            "mode": ["default"],
        >>>            "power_factor": ["default"],
        >>>        },
        >>>        index=[1],
        >>>     ),
        >>>     loads_parametrisation=None,
        >>>     storage_units_parametrisation=None
        >>> )

        In the example above, `loads_parametrisation` and
        `storage_units_parametrisation` need to be set to None, otherwise already
        existing time series would be overwritten.

        To only change configuration of one load and for all other components use
        default configurations you can do the following:

        >>> self.set_time_series_reactive_power_control(
        >>>     loads_parametrisation=pd.DataFrame(
        >>>        {
        >>>            "components": [["Load_1"],
        >>>                           self.topology.loads_df.index.drop(["Load_1"])],
        >>>            "mode": ["capacitive", "default"],
        >>>            "power_factor": [0.98, "default"],
        >>>        },
        >>>        index=[1, 2],
        >>>     )
        >>> )

        In the example above, `generators_parametrisation` and
        `storage_units_parametrisation` do not need to be set as default configurations
        are per default used for all generators and storage units anyways.

        """
        if control == "fixed_cosphi":
            self.timeseries.fixed_cosphi(
                self,
                generators_parametrisation=generators_parametrisation,
                loads_parametrisation=loads_parametrisation,
                storage_units_parametrisation=storage_units_parametrisation,
            )
        else:
            raise ValueError("'control' must be 'fixed_cosphi'.")

    def to_pypsa(
        self, mode=None, timesteps=None, check_edisgo_integrity=False, **kwargs
    ):
        """
        Convert grid to :pypsa:`PyPSA.Network<network>` representation.

        You can choose between translation of the MV and all underlying LV grids
        (mode=None (default)), the MV network only (mode='mv' or mode='mvlv') or a
        single LV network (mode='lv').

        Parameters
        -----------
        mode : str
            Determines network levels that are translated to
            :pypsa:`PyPSA.Network<network>`.
            Possible options are:

            * None

                MV and underlying LV networks are exported. This is the default.

            * 'mv'

                Only MV network is exported. MV/LV transformers are not exported in
                this mode. Loads, generators and storage units in underlying LV grids
                are connected to the respective MV/LV station's primary side. Per
                default, they are all connected separately, but you can also choose to
                aggregate them. See parameters `aggregate_loads`, `aggregate_generators`
                and `aggregate_storages` for more information.

            * 'mvlv'

                This mode works similar as mode 'mv', with the difference that MV/LV
                transformers are as well exported and LV components connected to the
                respective MV/LV station's secondary side. Per default, all components
                are connected separately, but you can also choose to aggregate them.
                See parameters `aggregate_loads`, `aggregate_generators`
                and `aggregate_storages` for more information.

            * 'lv'

                Single LV network topology including the MV/LV transformer is exported.
                The LV grid to export is specified through the parameter `lv_grid_name`.
                The slack is positioned at the secondary side of the MV/LV station.

        timesteps : :pandas:`pandas.DatetimeIndex<DatetimeIndex>` or \
            :pandas:`pandas.Timestamp<Timestamp>`
            Specifies which time steps to export to pypsa representation to e.g.
            later on use in power flow analysis. It defaults to None in which case
            all time steps in :attr:`~.network.timeseries.TimeSeries.timeindex`
            are used.
            Default: None.
        check_edisgo_integrity : bool
            Check integrity of edisgo object before translating to pypsa. This option is
            meant to help the identification of possible sources of errors if the power
            flow calculations fail. See :attr:`~.edisgo.EDisGo.check_integrity` for
            more information.

        Other Parameters
        -------------------
        use_seed : bool
            Use a seed for the initial guess for the Newton-Raphson algorithm.
            Only available when MV level is included in the power flow analysis.
            If True, uses voltage magnitude results of previous power flow
            analyses as initial guess in case of PQ buses. PV buses currently do
            not occur and are therefore currently not supported.
            Default: False.
        lv_grid_name : str
            String representative of LV grid to export in case mode is 'lv'.
        aggregate_loads : str
            Mode for load aggregation in LV grids in case mode is 'mv' or 'mvlv'.
            Can be 'sectoral' aggregating the loads sector-wise, 'all' aggregating all
            loads into one or None, not aggregating loads but appending them to the
            station one by one. Default: None.
        aggregate_generators : str
            Mode for generator aggregation in LV grids in case mode is 'mv' or 'mvlv'.
            Can be 'type' aggregating generators per generator type, 'curtailable'
            aggregating 'solar' and 'wind' generators into one and all other generators
            into another one, or None, where no aggregation is undertaken
            and generators are added to the station one by one. Default: None.
        aggregate_storages : str
            Mode for storage unit aggregation in LV grids in case mode is 'mv' or
            'mvlv'. Can be 'all' where all storage units in an LV grid are aggregated to
            one storage unit or None, in which case no aggregation is conducted and
            storage units are added to the station. Default: None.

        Returns
        -------
        :pypsa:`PyPSA.Network<network>`
            :pypsa:`PyPSA.Network<network>` representation.

        """
        # possibly execute consistency check
        if check_edisgo_integrity or logger.level == logging.DEBUG:
            self.check_integrity()
        return pypsa_io.to_pypsa(self, mode, timesteps, **kwargs)

    def to_graph(self):
        """
        Returns networkx graph representation of the grid.

        Returns
        -------
        :networkx:`networkx.Graph<network.Graph>`
            Graph representation of the grid as networkx Ordered Graph,
            where lines are represented by edges in the graph, and buses and
            transformers are represented by nodes.

        """

        return self.topology.to_graph()

    def import_generators(self, generator_scenario=None, **kwargs):
        """
        Gets generator park for specified scenario and integrates them into
        the grid.

        Currently, the only supported data source is scenario data generated
        in the research project
        `open_eGo <https://openegoproject.wordpress.com/>`_. You can choose
        between two scenarios: 'nep2035' and 'ego100'. You can get more
        information on the scenarios in the
        `final report <https://www.uni-flensburg.de/fileadmin/content/\
        abteilungen/industrial/dokumente/downloads/veroeffentlichungen/\
        forschungsergebnisse/20190426endbericht-openego-fkz0325881-final\
        .pdf>`_.

        The generator data is retrieved from the
        `open energy platform <https://openenergy-platform.org/>`_
        from tables for
        `conventional power plants <https://openenergy-platform.org/dataedit/\
        view/supply/ego_dp_conv_powerplant>`_ and
        `renewable power plants <https://openenergy-platform.org/dataedit/\
        view/supply/ego_dp_res_powerplant>`_.

        When the generator data is retrieved, the following steps are
        conducted:

            * Step 1: Update capacity of existing generators if `
              update_existing` is True, which it is by default.
            * Step 2: Remove decommissioned generators if
              `remove_decommissioned` is True, which it is by default.
            * Step 3: Integrate new MV generators.
            * Step 4: Integrate new LV generators.

        For more information on how generators are integrated, see
        :attr:`~.network.topology.Topology.connect_to_mv` and
        :attr:`~.network.topology.Topology.connect_to_lv`.

        After the generator park is changed there may be grid issues due to the
        additional in-feed. These are not solved automatically. If you want to
        have a stable grid without grid issues you can invoke the automatic
        grid expansion through the function :attr:`~.EDisGo.reinforce`.

        Parameters
        ----------
        generator_scenario : str
            Scenario for which to retrieve generator data. Possible options
            are 'nep2035' and 'ego100'.

        Other Parameters
        ----------------
        kwargs :
            See :func:`edisgo.io.generators_import.oedb`.

        """
        import_generators_oedb(
            edisgo_object=self, generator_scenario=generator_scenario, **kwargs
        )

    def analyze(
        self,
        mode: str | None = None,
        timesteps: pd.Timestamp | pd.DatetimeIndex | None = None,
        raise_not_converged: bool = True,
        troubleshooting_mode: str | None = None,
        range_start: Number = 0.1,
        range_num: int = 10,
        **kwargs,
    ):
        """
        Conducts a static, non-linear power flow analysis.

        Conducts a static, non-linear power flow analysis using
        `PyPSA <https://pypsa.readthedocs.io/en/latest/power_flow.html#\
        full-non-linear-power-flow>`_
        and writes results (active, reactive and apparent power as well as
        current on lines and voltages at buses) to :class:`~.network.results.Results`
        (e.g. :attr:`~.network.results.Results.v_res` for voltages).

        Parameters
        ----------
        mode : str or None
            Allows to toggle between power flow analysis for the whole network or just
            the MV or one LV grid. Possible options are:

            * None (default)
<<<<<<< HEAD
                Power flow analysis is conducted for the whole network including MV and
                LV level.
            * 'mv'
                Power flow analysis is conducted for the MV level only. LV loads and
                generators are aggregated at the respective MV/LV stations' primary
                side.
=======

                Power flow analysis is conducted for the whole network including MV grid
                and underlying LV grids.

            * 'mv'

                Power flow analysis is conducted for the MV level only. LV loads,
                generators and storage units are aggregated at the respective MV/LV
                stations' primary side. Per default, they are all connected separately,
                but you can also choose to aggregate them. See parameters
                `aggregate_loads`, `aggregate_generators` and `aggregate_storages`
                in :attr:`~.edisgo.EDisGo.to_pypsa` for more information.

>>>>>>> bdcc1dd7
            * 'mvlv'
                Power flow analysis is conducted for the MV level only. In contrast to
<<<<<<< HEAD
                mode 'mv' LV loads and generators are in this case aggregated at the
                respective MV/LV stations' secondary side.
=======
                mode 'mv' LV loads, generators and storage units are in this case
                aggregated at the respective MV/LV stations' secondary side. Per
                default, they are all connected separately, but you can also choose to
                aggregate them. See parameters `aggregate_loads`, `aggregate_generators`
                and `aggregate_storages` in :attr:`~.edisgo.EDisGo.to_pypsa` for more
                information.

>>>>>>> bdcc1dd7
            * 'lv'
                Power flow analysis is conducted for one LV grid only. Name of the LV
                grid to conduct power flow analysis for needs to be provided through
                keyword argument 'lv_grid_name' as string.
                The slack is positioned at the secondary side of the MV/LV station.

        timesteps : :pandas:`pandas.DatetimeIndex<DatetimeIndex>` or \
            :pandas:`pandas.Timestamp<Timestamp>`
            Timesteps specifies for which time steps to conduct the power flow
            analysis. It defaults to None in which case all time steps in
            :attr:`~.network.timeseries.TimeSeries.timeindex` are used.
        raise_not_converged : bool
            If True, an error is raised in case power flow analysis did not converge
            for all time steps.
            Default: True.

        troubleshooting_mode : str or None
            Two optional troubleshooting methods in case of nonconvergence of nonlinear
            power flow (cf. [1])

            * None (default)
                Power flow analysis is conducted using nonlinear power flow method.
            * 'lpf'
                Non-linear power flow initial guess is seeded with the voltage angles
                from the linear power flow.
            * 'iteration'
                Power flow analysis is conducted by reducing all power values of
                generators and loads to a fraction, e.g. 10%, solve the load flow and
                use it as a seed for the power at 20%, iteratively up to 100%.

        range_start : float, optional
            Specifies the minimum fraction that power values are set to when using
            troubleshooting_mode 'iteration'. Must be between 0 and 1.
            Default 0.1.

        range_num : int, optional
            Specifies the number of fraction samples to generate when using
            troubleshooting_mode 'iteration'. Must be non-negative.
            Default 10.

        Other Parameters
        -----------------
        kwargs : dict
            Possible other parameters comprise all other parameters that can be set in
            :func:`edisgo.io.pypsa_io.to_pypsa`.

        Returns
        --------
        :pandas:`pandas.DatetimeIndex<DatetimeIndex>`
            Returns the time steps for which power flow analysis did not converge.

        References
        --------
        [1] https://pypsa.readthedocs.io/en/latest/troubleshooting.html

        """
        if timesteps is None:
            timesteps = self.timeseries.timeindex
        # check if timesteps is array-like, otherwise convert to list
        if not hasattr(timesteps, "__len__"):
            timesteps = [timesteps]

        pypsa_network = self.to_pypsa(mode=mode, timesteps=timesteps, **kwargs)

        if troubleshooting_mode == "lpf":
            # run linear power flow analysis
            pypsa_network.lpf()
            # run power flow analysis
            pf_results = pypsa_network.pf(timesteps, use_seed=True)
        elif troubleshooting_mode == "iteration":
            pypsa_network_copy = pypsa_network.copy()
            for fraction in np.linspace(range_start, 1, range_num):
                # Reduce power values of generators, loads and storages to fraction of
                # original value
                for obj1, obj2 in [
                    (pypsa_network.generators_t, pypsa_network_copy.generators_t),
                    (pypsa_network.loads_t, pypsa_network_copy.loads_t),
                    (pypsa_network.storage_units_t, pypsa_network_copy.storage_units_t),
                ]:
                    for attr in ["p_set", "q_set"]:
                        setattr(obj1, attr, getattr(obj2, attr) * fraction)
                # run power flow analysis
                pf_results = pypsa_network.pf(timesteps, use_seed=True)
        else:
            # run power flow analysis
            pf_results = pypsa_network.pf(
                timesteps, use_seed=kwargs.get("use_seed", False)
            )

        # get converged and not converged time steps
        timesteps_converged = pf_results["converged"][
            pf_results["converged"]["0"]
        ].index
        timesteps_not_converged = pf_results["converged"][
            ~pf_results["converged"]["0"]
        ].index

        if raise_not_converged and len(timesteps_not_converged) > 0:
            raise ValueError(
                "Power flow analysis did not converge for the "
                "following {} time steps: {}.".format(
                    len(timesteps_not_converged), timesteps_not_converged
                )
            )
        elif len(timesteps_not_converged) > 0:
            logger.warning(
                "Power flow analysis did not converge for the "
                "following {} time steps: {}.".format(
                    len(timesteps_not_converged), timesteps_not_converged
                )
            )

        # handle converged time steps
        pypsa_io.process_pfa_results(self, pypsa_network, timesteps_converged)

        return timesteps_not_converged

    def reinforce(
        self,
        timesteps_pfa: str | pd.DatetimeIndex | pd.Timestamp | None = None,
        copy_grid: bool = False,
        max_while_iterations: int = 20,
        combined_analysis: bool = False,
        mode: str | None = None,
        **kwargs,
    ) -> Results:
        """
        Reinforces the network and calculates network expansion costs.

        If the :attr:`edisgo.network.timeseries.TimeSeries.is_worst_case` is
        True input for `timesteps_pfa` and `mode` are overwritten and therefore
        ignored.

        See :func:`edisgo.flex_opt.reinforce_grid.reinforce_grid` for more
        information on input parameters and methodology.

        Other Parameters
        -----------------
        is_worst_case : bool
            Is used to overwrite the return value from
            :attr:`edisgo.network.timeseries.TimeSeries.is_worst_case`. If True
            reinforcement is calculated for worst-case MV and LV cases separately.

        """
        if kwargs.get("is_worst_case", self.timeseries.is_worst_case):

            logger.info(
                "Running reinforcement in worst-case mode by differentiating between mv"
                " and lv load and feed-in cases."
            )

            timeindex_worst_cases = self.timeseries.timeindex_worst_cases
            timesteps_pfa = pd.DatetimeIndex(
                timeindex_worst_cases.loc[
                    timeindex_worst_cases.index.str.contains("mv")
                ]
            )
            mode = "mv"

            reinforce_grid(
                self,
                max_while_iterations=max_while_iterations,
                copy_grid=copy_grid,
                timesteps_pfa=timesteps_pfa,
                combined_analysis=combined_analysis,
                mode=mode,
            )

            timesteps_pfa = pd.DatetimeIndex(
                timeindex_worst_cases.loc[
                    timeindex_worst_cases.index.str.contains("lv")
                ]
            )
            mode = "lv"

        results = reinforce_grid(
            self,
            max_while_iterations=max_while_iterations,
            copy_grid=copy_grid,
            timesteps_pfa=timesteps_pfa,
            combined_analysis=combined_analysis,
            mode=mode,
        )

        # add measure to Results object
        if not copy_grid:
            self.results.measures = "grid_expansion"

        return results

    def perform_mp_opf(self, timesteps, storage_series=None, **kwargs):
        """
        Run optimal power flow with julia.

        Parameters
        -----------
        timesteps : list
            List of timesteps to perform OPF for.
        kwargs :
            See :func:`~.opf.run_mp_opf.run_mp_opf` for further
            information.

        Returns
        --------
        str
            Status of optimization.

        """
        if storage_series is None:
            storage_series = []
        return run_mp_opf(self, timesteps, storage_series=storage_series, **kwargs)

    def add_component(
        self,
        comp_type,
        ts_active_power=None,
        ts_reactive_power=None,
        **kwargs,
    ):
        """
        Adds single component to network.

        Components can be lines or buses as well as generators, loads, or storage units.
        If add_ts is set to True, time series of elements are set as well. Currently,
        time series need to be provided.

        Parameters
        ----------
        comp_type : str
            Type of added component. Can be 'bus', 'line', 'load', 'generator', or
            'storage_unit'.
        ts_active_power : :pandas:`pandas.Series<series>` or None
            Active power time series of added component.
            Index of the series must contain all time steps in
            :attr:`~.network.timeseries.TimeSeries.timeindex`.
            Values are active power per time step in MW.
            Defaults to None in which case no time series is set.
        ts_reactive_power : :pandas:`pandas.Series<series>` or str or None
            Possible options are:

            * :pandas:`pandas.Series<series>`

                Reactive power time series of added component. Index of the series must
                contain all time steps in
                :attr:`~.network.timeseries.TimeSeries.timeindex`. Values are reactive
                power per time step in MVA.

            * "default"

                Reactive power time series is determined based on assumptions on fixed
                power factor of the component. To this end, the power factors set in the
                config section `reactive_power_factor` and the power factor mode,
                defining whether components behave inductive or capacitive, given in the
                config section `reactive_power_mode`, are used.
                This option requires you to provide an active power time series. In case
                it was not provided, reactive power cannot be set and a warning is
                raised.

            * None

                No reactive power time series is set.

            Default: None
        **kwargs: dict
            Attributes of added component. See respective functions for required
            entries.

            * 'bus' : :attr:`~.network.topology.Topology.add_bus`

            * 'line' : :attr:`~.network.topology.Topology.add_line`

            * 'load' : :attr:`~.network.topology.Topology.add_load`

            * 'generator' : :attr:`~.network.topology.Topology.add_generator`

            * 'storage_unit' : :attr:`~.network.topology.Topology.add_storage_unit`

        """
        # ToDo: Add option to add transformer.
        # Todo: change into add_components to allow adding of several components
        #    at a time, change topology.add_load etc. to add_loads, where
        #    lists of parameters can be inserted

        def _get_q_default_df(comp_name):
            return pd.DataFrame(
                {
                    "components": [[comp_name]],
                    "mode": ["default"],
                    "power_factor": ["default"],
                },
                index=["comp"],
            )

        def _set_timeseries():
            if ts_active_power is not None:
                self.set_time_series_manual(
                    **{f"{comp_type}s_p": pd.DataFrame({comp_name: ts_active_power})}
                )
            if ts_reactive_power is not None:
                if isinstance(ts_reactive_power, pd.Series):
                    self.set_time_series_manual(
                        **{
                            f"{comp_type}s_q": pd.DataFrame(
                                {comp_name: ts_reactive_power}
                            )
                        }
                    )
                elif ts_reactive_power == "default":
                    if ts_active_power is None:
                        logging.warning(
                            f"Default reactive power time series of {comp_name} cannot "
                            "be set as active power time series was not provided."
                        )
                    else:
                        other_comps = [
                            _
                            for _ in ["generator", "load", "storage_unit"]
                            if _ != comp_type
                        ]
                        parameter_dict = {
                            f"{t}s_parametrisation": None for t in other_comps
                        }
                        parameter_dict.update(
                            {
                                f"{comp_type}s_parametrisation": _get_q_default_df(
                                    comp_name
                                )
                            }
                        )
                        self.set_time_series_reactive_power_control(**parameter_dict)

        if comp_type == "bus":
            comp_name = self.topology.add_bus(**kwargs)

        elif comp_type == "line":
            comp_name = self.topology.add_line(**kwargs)

        elif comp_type == "generator":
            comp_name = self.topology.add_generator(**kwargs)
            _set_timeseries()

        elif comp_type == "storage_unit":
            comp_name = self.topology.add_storage_unit(**kwargs)
            _set_timeseries()

        elif comp_type == "load":
            comp_name = self.topology.add_load(**kwargs)
            _set_timeseries()

        else:
            raise ValueError(
                "Invalid input for parameter 'comp_type'. Must either be "
                "'line', 'bus', 'generator', 'load' or 'storage_unit'."
            )
        return comp_name

    def integrate_component_based_on_geolocation(
        self,
        comp_type,
        geolocation,
        voltage_level=None,
        add_ts=True,
        ts_active_power=None,
        ts_reactive_power=None,
        **kwargs,
    ):
        """
        Adds single component to topology based on geolocation.

        Currently components can be generators or charging points.

        Parameters
        ----------
        comp_type : str
            Type of added component. Can be 'generator' or 'charging_point'.
        geolocation : :shapely:`shapely.Point<Point>` or tuple
            Geolocation of the new component. In case of tuple, the geolocation
            must be given in the form (longitude, latitude).
        voltage_level : int, optional
            Specifies the voltage level the new component is integrated in.
            Possible options are 4 (MV busbar), 5 (MV grid), 6 (LV busbar) or
            7 (LV grid). If no voltage level is provided the voltage level
            is determined based on the nominal power `p_nom` (given as kwarg)
            as follows:

            * voltage level 4 (MV busbar): nominal power between 4.5 MW and
              17.5 MW
            * voltage level 5 (MV grid) : nominal power between 0.3 MW and
              4.5 MW
            * voltage level 6 (LV busbar): nominal power between 0.1 MW and
              0.3 MW
            * voltage level 7 (LV grid): nominal power below 0.1 MW

        add_ts : bool, optional
            Indicator if time series for component are added as well.
            Default: True.
        ts_active_power : :pandas:`pandas.Series<Series>`, optional
            Active power time series of added component. Index of the series
            must contain all time steps in
            :attr:`~.network.timeseries.TimeSeries.timeindex`.
            Values are active power per time step in MW. If you want
            to add time series (if `add_ts` is True), you must provide a
            time series. It is not automatically retrieved.
        ts_reactive_power : :pandas:`pandas.Series<Series>`, optional
            Reactive power time series of added component. Index of the series
            must contain all time steps in
            :attr:`~.network.timeseries.TimeSeries.timeindex`.
            Values are reactive power per time step in MVA. If you
            want to add time series (if `add_ts` is True), you must provide a
            time series. It is not automatically retrieved.

        Other Parameters
        ------------------
        kwargs :
            Attributes of added component.
            See :attr:`~.network.topology.Topology.add_generator` respectively
            :attr:`~.network.topology.Topology.add_charging_point` methods
            for more information on required and optional parameters of
            generators and charging points.

        """
        supported_voltage_levels = {4, 5, 6, 7}
        p_nom = kwargs.get("p_nom", None)
        p_set = kwargs.get("p_set", None)

        p = p_nom if p_set is None else p_set

        kwargs["p"] = p

        if voltage_level not in supported_voltage_levels:
            if p is None:
                raise ValueError(
                    "Neither appropriate voltage level nor nominal power "
                    "were supplied."
                )
            # Determine voltage level manually from nominal power
            if 4.5 < p <= 17.5:
                voltage_level = 4
            elif 0.3 < p <= 4.5:
                voltage_level = 5
            elif 0.1 < p <= 0.3:
                voltage_level = 6
            elif 0 < p <= 0.1:
                voltage_level = 7
            else:
                raise ValueError("Unsupported voltage level")

        # check if geolocation is given as shapely Point, otherwise transform
        # to shapely Point
        if type(geolocation) is not Point:
            geolocation = Point(geolocation)

        # Connect in MV
        if voltage_level in [4, 5]:
            kwargs["voltage_level"] = voltage_level
            kwargs["geom"] = geolocation
            comp_name = self.topology.connect_to_mv(self, kwargs, comp_type)

        # Connect in LV
        else:
            substations = self.topology.buses_df.loc[
                self.topology.transformers_df.bus1.unique()
            ]
            nearest_substation, _ = find_nearest_bus(geolocation, substations)
            kwargs["mvlv_subst_id"] = int(nearest_substation.split("_")[-2])
            kwargs["geom"] = geolocation
            kwargs["voltage_level"] = voltage_level
            comp_name = self.topology.connect_to_lv(self, kwargs, comp_type)

        if add_ts:
            if comp_type == "generator":
                self.set_time_series_manual(
                    generators_p=pd.DataFrame({comp_name: ts_active_power}),
                    generators_q=pd.DataFrame({comp_name: ts_reactive_power}),
                )
            else:
                self.set_time_series_manual(
                    loads_p=pd.DataFrame({comp_name: ts_active_power}),
                    loads_q=pd.DataFrame({comp_name: ts_reactive_power}),
                )

        return comp_name

    def remove_component(self, comp_type, comp_name, drop_ts=True):
        """
        Removes single component from network.

        Components can be lines or buses as well as generators, loads, or storage units.
        If drop_ts is set to True, time series of elements are deleted as well.

        Parameters
        ----------
        comp_type : str
            Type of removed component.  Can be 'bus', 'line', 'load', 'generator', or
            'storage_unit'.
        comp_name : str
            Name of component to be removed.
        drop_ts : bool
            Indicator if time series for component are removed as well. Defaults
            to True.

        """
        # Todo: change into remove_components, when add_component is changed into
        #    add_components, to allow removal of several components at a time

        if comp_type == "bus":
            self.topology.remove_bus(comp_name)

        elif comp_type == "line":
            self.topology.remove_line(comp_name)

        elif comp_type == "load":
            self.topology.remove_load(comp_name)
            if drop_ts:
                for ts in ["active_power", "reactive_power"]:
                    self.timeseries.drop_component_time_series(
                        df_name=f"loads_{ts}", comp_names=comp_name
                    )

        elif comp_type == "generator":
            self.topology.remove_generator(comp_name)
            if drop_ts:
                for ts in ["active_power", "reactive_power"]:
                    self.timeseries.drop_component_time_series(
                        df_name=f"generators_{ts}",
                        comp_names=comp_name,
                    )

        elif comp_type == "storage_unit":
            self.topology.remove_storage_unit(comp_name)
            if drop_ts:
                for ts in ["active_power", "reactive_power"]:
                    self.timeseries.drop_component_time_series(
                        df_name=f"storage_units_{ts}",
                        comp_names=comp_name,
                    )

        else:
            raise ValueError("Component type is not correct.")

    def aggregate_components(
        self,
        aggregate_generators_by_cols=None,
        aggregate_loads_by_cols=None,
    ):
        """
        Aggregates generators and loads at the same bus.

        By default all generators respectively loads at the same bus are aggregated.
        You can specify further columns to consider in the aggregation, such as the
        generator type or the load sector. Make sure to always include the bus in the
        list of columns to aggregate by, as otherwise the topology would change.

        Be aware that by aggregating components you loose some information
        e.g. on load sector or charging point use case.

        Parameters
        -----------
        aggregate_generators_by_cols : list(str) or None
            List of columns to aggregate generators at the same bus by. Valid
            columns are all columns in
            :attr:`~.network.topology.Topology.generators_df`. If an empty list is
            given, generators are not aggregated. Defaults to None, in
            which case all generators at the same bus are aggregated.
        aggregate_loads_by_cols : list(str)
            List of columns to aggregate loads at the same bus by. Valid
            columns are all columns in
            :attr:`~.network.topology.Topology.loads_df`. If an empty list is
            given, generators are not aggregated. Defaults to None, in
            which case all loads at the same bus are aggregated.

        """

        def _aggregate_time_series(attribute, groups, naming):
            return pd.concat(
                [
                    pd.DataFrame(
                        {
                            naming.format("_".join(k))
                            if isinstance(k, tuple)
                            else naming.format(k): getattr(self.timeseries, attribute)
                            .loc[:, v]
                            .sum(axis=1)
                        }
                    )
                    for k, v in groups.items()
                ],
                axis=1,
            )

        if aggregate_generators_by_cols is None:
            aggregate_generators_by_cols = ["bus"]
        if aggregate_loads_by_cols is None:
            aggregate_loads_by_cols = ["bus"]

        # aggregate generators
        if (
            len(aggregate_generators_by_cols) > 0
            and not self.topology.generators_df.empty
        ):

            gens_groupby = self.topology.generators_df.groupby(
                aggregate_generators_by_cols
            )
            naming = "Generators_{}"

            # set up new generators_df
            gens_df_grouped = gens_groupby.sum().reset_index()
            gens_df_grouped["name"] = gens_df_grouped.apply(
                lambda _: naming.format("_".join(_.loc[aggregate_generators_by_cols])),
                axis=1,
            )
            gens_df_grouped["control"] = "PQ"
            if "weather_cell_id" in gens_df_grouped.columns:
                gens_df_grouped.drop(columns=["weather_cell_id"], inplace=True)
            self.topology.generators_df = gens_df_grouped.set_index("name")

            # set up new generator time series
            self.timeseries.generators_active_power = _aggregate_time_series(
                "generators_active_power", gens_groupby.groups, naming
            )
            self.timeseries.generators_reactive_power = _aggregate_time_series(
                "generators_reactive_power", gens_groupby.groups, naming
            )

        # aggregate loads
        if len(aggregate_loads_by_cols) > 0 and not self.topology.loads_df.empty:

            loads_groupby = self.topology.loads_df.groupby(aggregate_loads_by_cols)
            naming = "Loads_{}"

            # set up new loads_df
            loads_df_grouped = loads_groupby.sum().reset_index()
            loads_df_grouped["name"] = loads_df_grouped.apply(
                lambda _: naming.format("_".join(_.loc[aggregate_loads_by_cols])),
                axis=1,
            )
            self.topology.loads_df = loads_df_grouped.set_index("name")

            # set up new loads time series
            self.timeseries.loads_active_power = _aggregate_time_series(
                "loads_active_power", loads_groupby.groups, naming
            )
            self.timeseries.loads_reactive_power = _aggregate_time_series(
                "loads_reactive_power", loads_groupby.groups, naming
            )

    def import_electromobility(
        self,
        simbev_directory: PurePath | str,
        tracbev_directory: PurePath | str,
        import_electromobility_data_kwds=None,
        allocate_charging_demand_kwds=None,
    ):
        """
        Imports electromobility data and integrates charging points into grid.

        So far, this function requires electromobility data from
        `SimBEV <https://github.com/rl-institut/simbev>`_ (required version:
        `<3083c5a https://github.com/rl-institut/simbev/commit/
        86076c936940365587c9fba98a5b774e13083c5a>`_) and
        `TracBEV <https://github.com/rl-institut/tracbev>`_ (required version:
        `14d864c <https://github.com/rl-institut/tracbev/commit/
        03e335655770a377166c05293a966052314d864c>`_) to be stored in the
        directories specified through the parameters `simbev_directory` and
        `tracbev_directory`. SimBEV provides data on standing times, charging demand,
        etc. per vehicle, whereas TracBEV provides potential charging point locations.

        After electromobility data is loaded, the charging demand from SimBEV is
        allocated to potential charging points from TracBEV. Afterwards,
        all potential charging points with charging demand allocated to them are
        integrated into the grid.

        Be aware that this function does not yield charging time series per charging
        point but only charging processes (see
        :attr:`~.network.electromobility.Electromobility.charging_processes_df` for
        more information). The actual charging time series are determined through
        applying a charging strategy using the function
        :attr:`~.edisgo.EDisGo.charging_strategy`.

        Parameters
        ----------
        simbev_directory : str
            SimBEV directory holding SimBEV data.
        tracbev_directory : str
            TracBEV directory holding TracBEV data.
        import_electromobility_data_kwds : dict
            These may contain any further attributes you want to specify when calling
            the function to import electromobility data from SimBEV and TracBEV using
            :func:`~.io.electromobility_import.import_electromobility`.

            gc_to_car_rate_home : float
                Specifies the minimum rate between potential charging parks
                points for the use case "home" and the total number of cars.
                Default 0.5.
            gc_to_car_rate_work : float
                Specifies the minimum rate between potential charging parks
                points for the use case "work" and the total number of cars.
                Default 0.25.
            gc_to_car_rate_public : float
                Specifies the minimum rate between potential charging parks
                points for the use case "public" and the total number of cars.
                Default 0.1.
            gc_to_car_rate_hpc : float
                Specifies the minimum rate between potential charging parks
                points for the use case "hpc" and the total number of cars.
                Default 0.005.
            mode_parking_times : str
                If the mode_parking_times is set to "frugal" only parking times
                with any charging demand are imported. Any other input will lead
                to all parking and driving events being imported. Default "frugal".
            charging_processes_dir : str
                Charging processes sub-directory. Default "simbev_run".
            simbev_config_file : str
                Name of the simbev config file. Default "metadata_simbev_run.json".

        allocate_charging_demand_kwds :
            These may contain any further attributes you want to specify when calling
            the function that allocates charging processes from SimBEV to potential
            charging points from TracBEV using
            :func:`~.io.electromobility_import.distribute_charging_demand`.

            mode : str
                Distribution mode. If the mode is set to "user_friendly" only the
                simbev weights are used for the distribution. If the mode is
                "grid_friendly" also grid conditions are respected.
                Default "user_friendly".
            generators_weight_factor : float
                Weighting factor of the generators weight within an LV grid in
                comparison to the loads weight. Default 0.5.
            distance_weight : float
                Weighting factor for the distance between a potential charging park
                and its nearest substation in comparison to the combination of
                the generators and load factors of the LV grids.
                Default 1 / 3.
            user_friendly_weight : float
                Weighting factor of the user friendly weight in comparison to the
                grid friendly weight. Default 0.5.

        """
        if import_electromobility_data_kwds is None:
            import_electromobility_data_kwds = {}

        import_electromobility(
            self,
            simbev_directory,
            tracbev_directory,
            **import_electromobility_data_kwds,
        )

        if allocate_charging_demand_kwds is None:
            allocate_charging_demand_kwds = {}

        distribute_charging_demand(self, **allocate_charging_demand_kwds)

        integrate_charging_parks(self)

    def apply_charging_strategy(self, strategy="dumb", **kwargs):
        """
        Applies charging strategy to set EV charging time series at charging parks.

        This function requires that standing times, charging demand, etc. at
        charging parks were previously set using
        :attr:`~.edisgo.EDisGo.import_electromobility`.

        It is assumed that only 'private' charging processes at 'home' or at 'work' can
        be flexibilized. 'public' charging processes will always be 'dumb'.

        The charging time series at each charging parks are written to
        :attr:`~.network.timeseries.TimeSeries.loads_active_power`. Reactive power
        in :attr:`~.network.timeseries.TimeSeries.loads_reactive_power` is
        set to 0 Mvar.

        Parameters
        ----------
        strategy : str
            Defines the charging strategy to apply. The following charging
            strategies are valid:

            * 'dumb'

                The cars are charged directly after arrival with the
                maximum possible charging capacity.

            * 'reduced'

                The cars are charged directly after arrival with the
                minimum possible charging power. The minimum possible charging
                power is determined by the parking time and the parameter
                `minimum_charging_capacity_factor`.

            * 'residual'

                The cars are charged when the residual load in the MV
                grid is lowest (high generation and low consumption).
                Charging processes with a low flexibility are given priority.

            Default: 'dumb'.

        Other Parameters
        ------------------
        timestamp_share_threshold : float
            Percental threshold of the time required at a time step for charging
            the vehicle. If the time requirement is below this limit, then the
            charging process is not mapped into the time series. If, however, it is
            above this limit, the time step is mapped to 100% into the time series.
            This prevents differences between the charging strategies and creates a
            compromise between the simultaneity of charging processes and an
            artificial increase in the charging demand. Default: 0.2.
        minimum_charging_capacity_factor : float
            Technical minimum charging power of charging points in p.u. used in case of
            charging strategy 'reduced'. E.g. for a charging point with a nominal
            capacity of 22 kW and a minimum_charging_capacity_factor of 0.1 this would
            result in a minimum charging power of 2.2 kW. Default: 0.1.

        """
        charging_strategy(self, strategy=strategy, **kwargs)

    def plot_mv_grid_topology(self, technologies=False, **kwargs):
        """
        Plots plain MV network topology and optionally nodes by technology type
        (e.g. station or generator).

        For more information see :func:`edisgo.tools.plots.mv_grid_topology`.

        Parameters
        ----------
        technologies : bool
            If True plots stations, generators, etc. in the topology in
            different colors. If False does not plot any nodes. Default: False.

        """

        plots.mv_grid_topology(
            self,
            node_color="technology" if technologies is True else None,
            filename=kwargs.get("filename", None),
            grid_district_geom=kwargs.get("grid_district_geom", True),
            background_map=kwargs.get("background_map", True),
            xlim=kwargs.get("xlim", None),
            ylim=kwargs.get("ylim", None),
            title=kwargs.get("title", ""),
        )

    def plot_mv_voltages(self, **kwargs):
        """
        Plots voltages in MV network on network topology plot.

        For more information see :func:`edisgo.tools.plots.mv_grid_topology`.

        """
        try:
            if self.results.v_res is None:
                logging.warning(
                    "Voltages from power flow "
                    "analysis must be available to plot them."
                )
                return
        except AttributeError:
            logging.warning(
                "Results must be available to plot voltages. "
                "Please analyze grid first."
            )
            return
        except ValueError:
            pass

        plots.mv_grid_topology(
            self,
            timestep=kwargs.get("timestep", None),
            node_color="voltage",
            filename=kwargs.get("filename", None),
            grid_district_geom=kwargs.get("grid_district_geom", True),
            background_map=kwargs.get("background_map", True),
            voltage=self.results.v_res,
            limits_cb_nodes=kwargs.get("limits_cb_nodes", None),
            xlim=kwargs.get("xlim", None),
            ylim=kwargs.get("ylim", None),
            title=kwargs.get("title", ""),
        )

    def plot_mv_line_loading(self, **kwargs):
        """
        Plots relative line loading (current from power flow analysis to
        allowed current) of MV lines.

        For more information see :func:`edisgo.tools.plots.mv_grid_topology`.

        """
        try:
            if self.results.i_res is None:
                logging.warning(
                    "Currents `i_res` from power flow analysis "
                    "must be available to plot line loading."
                )
                return
        except AttributeError:
            logging.warning(
                "Results must be available to plot line loading. "
                "Please analyze grid first."
            )
            return

        plots.mv_grid_topology(
            self,
            timestep=kwargs.get("timestep", None),
            line_color="loading",
            node_color=kwargs.get("node_color", None),
            line_load=self.results.i_res,
            filename=kwargs.get("filename", None),
            arrows=kwargs.get("arrows", None),
            grid_district_geom=kwargs.get("grid_district_geom", True),
            background_map=kwargs.get("background_map", True),
            voltage=self.results.v_res,
            limits_cb_lines=kwargs.get("limits_cb_lines", None),
            limits_cb_nodes=kwargs.get("limits_cb_nodes", None),
            xlim=kwargs.get("xlim", None),
            ylim=kwargs.get("ylim", None),
            lines_cmap=kwargs.get("lines_cmap", "inferno_r"),
            title=kwargs.get("title", ""),
            scaling_factor_line_width=kwargs.get("scaling_factor_line_width", None),
            curtailment_df=kwargs.get("curtailment_df", None),
        )

    def plot_mv_grid_expansion_costs(self, **kwargs):
        """
        Plots grid expansion costs per MV line.

        For more information see :func:`edisgo.tools.plots.mv_grid_topology`.

        """
        try:
            if self.results.grid_expansion_costs is None:
                logging.warning(
                    "Grid expansion cost results needed to plot "
                    "them. Please do grid reinforcement."
                )
                return
        except AttributeError:
            logging.warning(
                "Results of MV topology needed to  plot topology "
                "expansion costs. Please reinforce first."
            )
            return

        plots.mv_grid_topology(
            self,
            line_color="expansion_costs",
            grid_expansion_costs=self.results.grid_expansion_costs,
            filename=kwargs.get("filename", None),
            grid_district_geom=kwargs.get("grid_district_geom", True),
            background_map=kwargs.get("background_map", True),
            limits_cb_lines=kwargs.get("limits_cb_lines", None),
            xlim=kwargs.get("xlim", None),
            ylim=kwargs.get("ylim", None),
            lines_cmap=kwargs.get("lines_cmap", "inferno_r"),
            title=kwargs.get("title", ""),
            scaling_factor_line_width=kwargs.get("scaling_factor_line_width", None),
        )

    def plot_mv_storage_integration(self, **kwargs):
        """
        Plots storage position in MV topology of integrated storage units.

        For more information see :func:`edisgo.tools.plots.mv_grid_topology`.

        """
        plots.mv_grid_topology(self, node_color="storage_integration", **kwargs)

    def plot_mv_grid(self, **kwargs):
        """
        General plotting function giving all options of function
        :func:`edisgo.tools.plots.mv_grid_topology`.

        """
        plots.mv_grid_topology(self, **kwargs)

    def histogram_voltage(self, timestep=None, title=True, **kwargs):
        """
        Plots histogram of voltages.

        For more information on the histogram plot and possible configurations
        see :func:`edisgo.tools.plots.histogram`.

        Parameters
        ----------
        timestep : :pandas:`pandas.Timestamp<Timestamp>` or \
            list(:pandas:`pandas.Timestamp<Timestamp>`) or None, optional
            Specifies time steps histogram is plotted for. If timestep is None
            all time steps voltages are calculated for are used. Default: None.
        title : :obj:`str` or :obj:`bool`, optional
            Title for plot. If True title is auto generated. If False plot has
            no title. If :obj:`str`, the provided title is used. Default: True.

        """
        try:
            data = self.results.v_res
            if data is None:
                logger.warning(
                    "Results for voltages are required for "
                    "voltage histogramm. Please analyze first."
                )
                return
        except AttributeError:
            logger.warning(
                "Results are required for voltage histogramm. Please analyze first."
            )
            return

        if timestep is None:
            timestep = data.index
        # check if timesteps is array-like, otherwise convert to list
        if not hasattr(timestep, "__len__"):
            timestep = [timestep]

        if title is True:
            if len(timestep) == 1:
                title = f"Voltage histogram for time step {timestep[0]}"
            else:
                title = (
                    f"Voltage histogram \nfor time steps {timestep[0]} to "
                    f"{timestep[-1]}"
                )
        elif title is False:
            title = None
        plots.histogram(data=data, title=title, timeindex=timestep, **kwargs)

    def histogram_relative_line_load(
        self, timestep=None, title=True, voltage_level="mv_lv", **kwargs
    ):
        """
        Plots histogram of relative line loads.

        For more information on how the relative line load is calculated see
        :func:`edisgo.tools.tools.get_line_loading_from_network`.
        For more information on the histogram plot and possible configurations
        see :func:`edisgo.tools.plots.histogram`.

        Parameters
        ----------
        timestep : :pandas:`pandas.Timestamp<Timestamp>` or \
            list(:pandas:`pandas.Timestamp<Timestamp>`) or None, optional
            Specifies time step(s) histogram is plotted for. If `timestep` is
            None all time steps currents are calculated for are used.
            Default: None.
        title : :obj:`str` or :obj:`bool`, optional
            Title for plot. If True title is auto generated. If False plot has
            no title. If :obj:`str`, the provided title is used. Default: True.
        voltage_level : :obj:`str`
            Specifies which voltage level to plot voltage histogram for.
            Possible options are 'mv', 'lv' and 'mv_lv'. 'mv_lv' is also the
            fallback option in case of wrong input. Default: 'mv_lv'

        """
        try:
            if self.results.i_res is None:
                logger.warning(
                    "Currents `i_res` from power flow analysis "
                    "must be available to plot histogram line "
                    "loading."
                )
                return
        except AttributeError:
            logger.warning(
                "Results must be available to plot histogram line "
                "loading. Please analyze grid first."
            )
            return

        if voltage_level == "mv":
            lines = self.topology.mv_grid.lines_df
        elif voltage_level == "lv":
            lines = self.topology.lines_df[
                ~self.topology.lines_df.index.isin(self.topology.mv_grid.lines_df.index)
            ]
        else:
            lines = self.topology.lines_df

        rel_line_loading = tools.calculate_relative_line_load(
            self, lines.index, timestep
        )

        if timestep is None:
            timestep = rel_line_loading.index
        # check if timesteps is array-like, otherwise convert to list
        if not hasattr(timestep, "__len__"):
            timestep = [timestep]

        if title is True:
            if len(timestep) == 1:
                title = f"Relative line load histogram for time step {timestep[0]}"
            else:
                title = (
                    "Relative line load histogram \nfor time steps "
                    f"{timestep[0]} to {timestep[-1]}"
                )
        elif title is False:
            title = None
        plots.histogram(data=rel_line_loading, title=title, **kwargs)

    def save(
        self,
        directory,
        save_topology=True,
        save_timeseries=True,
        save_results=True,
        save_electromobility=True,
        **kwargs,
    ):
        """
        Saves EDisGo object to csv.

        It can be chosen if results, topology and timeseries should be saved.
        For each one, a separate directory is created.

        Parameters
        ----------
        directory : str
            Main directory to save EDisGo object to.
        save_topology : bool, optional
            Indicates whether to save :class:`~.network.topology.Topology`.
            Per default it is saved. See
            :attr:`~.network.topology.Topology.to_csv` for more information.
        save_timeseries : bool, optional
            Indicates whether to save :class:`~.network.timeseries.Timeseries`.
            Per default it is saved. See
            :attr:`~.network.timeseries.Timeseries.to_csv` for more
            information.
        save_results : bool, optional
            Indicates whether to save :class:`~.network.results.Results`
            object. Per default it is saved. See
            :attr:`~.network.results.Results.to_csv` for more information.
        save_electromobility : bool, optional
            Indicates whether to save
            :class:`~.network.electromobility.Electromobility`. Per default it is saved.
            See :attr:`~.network.electromobility.Electromobility.to_csv` for more
            information.

        Other Parameters
        ------------------
        reduce_memory : bool, optional
            If True, size of dataframes containing time series in
            :class:`~.network.results.Results` and
            :class:`~.network.timeseries.TimeSeries`
            is reduced. See :attr:`~.network.results.Results.reduce_memory`
            and :attr:`~.network.timeseries.TimeSeries.reduce_memory` for more
            information. Type to convert to can be specified by providing
            `to_type` as keyword argument. Further parameters of reduce_memory
            functions cannot be passed here. Call these functions directly to
            make use of further options. Default: False.
        to_type : str, optional
            Data type to convert time series data to. This is a tradeoff
            between precision and memory. Default: "float32".
        archive : bool, optional
            Save storage capacity by archiving the results in an archive. The
            archiving takes place after the generation of the CSVs and
            therefore temporarily the storage needs are higher. Default: False.
        archive_type : str, optional
            Set archive type. Default "zip"
        drop_unarchived : bool, optional
            Drop the unarchived data if parameter archive is set to True.
            Default: True.

        """
        os.makedirs(directory, exist_ok=True)

        if save_topology:
            self.topology.to_csv(os.path.join(directory, "topology"))

        if save_timeseries:
            self.timeseries.to_csv(
                os.path.join(directory, "timeseries"),
                reduce_memory=kwargs.get("reduce_memory", False),
                to_type=kwargs.get("to_type", "float32"),
            )

        if save_results:
            self.results.to_csv(
                os.path.join(directory, "results"),
                reduce_memory=kwargs.get("reduce_memory", False),
                to_type=kwargs.get("to_type", "float32"),
                parameters=kwargs.get("parameters", None),
            )

        if save_electromobility:
            self.electromobility.to_csv(os.path.join(directory, "electromobility"))

        if kwargs.get("archive", False):
            archive_type = kwargs.get("archive_type", "zip")
            shutil.make_archive(directory, archive_type, directory)

            dir_size = tools.get_directory_size(directory)
            zip_size = os.path.getsize(directory + ".zip")

            reduction = (1 - zip_size / dir_size) * 100

            drop_unarchived = kwargs.get("drop_unarchived", True)

            if drop_unarchived:
                shutil.rmtree(directory)

            logger.info(
                f"Archived files in a {archive_type} archive and reduced "
                f"storage needs by {reduction:.2f} %. The unarchived files"
                f" were dropped: {drop_unarchived}"
            )

    def save_edisgo_to_pickle(self, path="", filename=None):
        abs_path = os.path.abspath(path)
        if filename is None:
            filename = f"edisgo_object_{self.topology.mv_grid.id}.pkl"
        pickle.dump(self, open(os.path.join(abs_path, filename), "wb"))

    def reduce_memory(self, **kwargs):
        """
        Reduces size of dataframes containing time series to save memory.

        Per default, float data is stored as float64. As this precision is
        barely needed, this function can be used to convert time series data
        to a data subtype with less memory usage, such as float32.

        Other Parameters
        -----------------
        to_type : str, optional
            Data type to convert time series data to. This is a tradeoff
            between precision and memory. Default: "float32".
        results_attr_to_reduce : list(str), optional
            See `attr_to_reduce` parameter in
            :attr:`~.network.results.Results.reduce_memory` for more
            information.
        timeseries_attr_to_reduce : list(str), optional
            See `attr_to_reduce` parameter in
            :attr:`~.network.timeseries.TimeSeries.reduce_memory` for more
            information.

        """
        # time series
        self.timeseries.reduce_memory(
            to_type=kwargs.get("to_type", "float32"),
            attr_to_reduce=kwargs.get("timeseries_attr_to_reduce", None),
        )
        # results
        self.results.reduce_memory(
            to_type=kwargs.get("to_type", "float32"),
            attr_to_reduce=kwargs.get("results_attr_to_reduce", None),
        )

    def check_integrity(self):
        """
        Method to check the integrity of the EDisGo object.

        Checks for consistency of topology (see
        :func:`edisgo.topology.check_integrity`), timeseries (see
        :func:`edisgo.timeseries.check_integrity`) and the interplay of both.

        """
        self.topology.check_integrity()
        self.timeseries.check_integrity()

        # check consistency of topology and timeseries
        comp_types = ["generators", "loads", "storage_units"]

        for comp_type in comp_types:
            comps = getattr(self.topology, comp_type + "_df")

            for ts in ["active_power", "reactive_power"]:
                comp_ts_name = f"{comp_type}_{ts}"
                comp_ts = getattr(self.timeseries, comp_ts_name)

                # check whether all components in topology have an entry in the
                # respective active and reactive power timeseries
                missing = comps.index[~comps.index.isin(comp_ts.columns)]
                if len(missing) > 0:
                    logger.warning(
                        f"The following {comp_type} are missing in {comp_ts_name}: "
                        f"{missing.values}"
                    )

                # check whether all elements in timeseries have an entry in the topology
                missing_ts = comp_ts.columns[~comp_ts.columns.isin(comps.index)]
                if len(missing_ts) > 0:
                    logger.warning(
                        f"The following {comp_type} have entries in {comp_ts_name}, but"
                        f" not in {comp_type}_df: {missing_ts.values}"
                    )

            # check if the active powers inside the timeseries exceed the given nominal
            # or peak power of the component
            if comp_type in ["generators", "storage_units"]:
                attr = "p_nom"
            else:
                attr = "p_set"

            active_power = getattr(self.timeseries, f"{comp_type}_active_power")
            comps_complete = comps.index[comps.index.isin(active_power.columns)]
            exceeding = comps_complete[
                (active_power[comps_complete].max() > comps.loc[comps_complete, attr])
            ]

            if len(exceeding) > 0:
                logger.warning(
                    f"Values of active power in the timeseries object exceed {attr} for"
                    f" the following {comp_type}: {exceeding.values}"
                )

            logging.info("Integrity check finished. Please pay attention to warnings.")


def import_edisgo_from_pickle(filename, path=""):
    abs_path = os.path.abspath(path)
    return pickle.load(open(os.path.join(abs_path, filename), "rb"))


def import_edisgo_from_files(
    edisgo_path="",
    import_topology=True,
    import_timeseries=False,
    import_results=False,
    import_electromobility=False,
    from_zip_archive=False,
    **kwargs,
):

    edisgo_obj = EDisGo(import_timeseries=False)

    if not from_zip_archive and str(edisgo_path).endswith(".zip"):
        from_zip_archive = True

        logging.info("Given path is a zip archive. Setting 'from_zip_archive' to True.")

    if from_zip_archive:
        directory = edisgo_path

    if import_topology:
        if not from_zip_archive:
            directory = kwargs.get(
                "topology_directory", os.path.join(edisgo_path, "topology")
            )

        if os.path.exists(directory):
            edisgo_obj.topology.from_csv(directory, edisgo_obj, from_zip_archive)
        else:
            logging.warning("No topology data found. Topology not imported.")

    if import_timeseries:
        dtype = kwargs.get("dtype", None)

        if not from_zip_archive:
            directory = kwargs.get(
                "timeseries_directory", os.path.join(edisgo_path, "timeseries")
            )

        if os.path.exists(directory):
            edisgo_obj.timeseries.from_csv(
                directory, dtype=dtype, from_zip_archive=from_zip_archive
            )
        else:
            logging.warning("No timeseries data found. Timeseries not imported.")

    if import_results:
        parameters = kwargs.get("parameters", None)
        dtype = kwargs.get("dtype", None)

        if not from_zip_archive:
            directory = kwargs.get(
                "results_directory", os.path.join(edisgo_path, "results")
            )

        if os.path.exists(directory):
            edisgo_obj.results.from_csv(
                directory, parameters, dtype=dtype, from_zip_archive=from_zip_archive
            )
        else:
            logging.warning("No results data found. Results not imported.")

    if import_electromobility:
        if not from_zip_archive:
            directory = kwargs.get(
                "electromobility_directory",
                os.path.join(edisgo_path, "electromobility"),
            )

        if os.path.exists(directory):
            edisgo_obj.electromobility.from_csv(
                directory, edisgo_obj, from_zip_archive=from_zip_archive
            )
        else:
            logging.warning(
                "No electromobility data found. Electromobility not imported."
            )

    if kwargs.get("import_residual_load", False):
        if not from_zip_archive:
            directory = kwargs.get(
                "residual_load_path", os.path.join(edisgo_path, "time_series_sums.csv")
            )

        if os.path.exists(directory):
            residual_load = pd.read_csv(directory, index_col=0, parse_dates=True)

            residual_load.index.name = "timeindex"

            edisgo_obj.timeseries._residual_load = residual_load["residual_load"]
        else:
            logging.warning("No residual load data found. Timeseries not imported.")

    return edisgo_obj<|MERGE_RESOLUTION|>--- conflicted
+++ resolved
@@ -691,14 +691,6 @@
             the MV or one LV grid. Possible options are:
 
             * None (default)
-<<<<<<< HEAD
-                Power flow analysis is conducted for the whole network including MV and
-                LV level.
-            * 'mv'
-                Power flow analysis is conducted for the MV level only. LV loads and
-                generators are aggregated at the respective MV/LV stations' primary
-                side.
-=======
 
                 Power flow analysis is conducted for the whole network including MV grid
                 and underlying LV grids.
@@ -712,13 +704,9 @@
                 `aggregate_loads`, `aggregate_generators` and `aggregate_storages`
                 in :attr:`~.edisgo.EDisGo.to_pypsa` for more information.
 
->>>>>>> bdcc1dd7
             * 'mvlv'
+
                 Power flow analysis is conducted for the MV level only. In contrast to
-<<<<<<< HEAD
-                mode 'mv' LV loads and generators are in this case aggregated at the
-                respective MV/LV stations' secondary side.
-=======
                 mode 'mv' LV loads, generators and storage units are in this case
                 aggregated at the respective MV/LV stations' secondary side. Per
                 default, they are all connected separately, but you can also choose to
@@ -726,8 +714,8 @@
                 and `aggregate_storages` in :attr:`~.edisgo.EDisGo.to_pypsa` for more
                 information.
 
->>>>>>> bdcc1dd7
             * 'lv'
+
                 Power flow analysis is conducted for one LV grid only. Name of the LV
                 grid to conduct power flow analysis for needs to be provided through
                 keyword argument 'lv_grid_name' as string.
