from __future__ import annotations

import copy
import json
import logging
import os
import pickle
import shutil

from numbers import Number
from pathlib import PurePath

import numpy as np
import pandas as pd

from sqlalchemy.engine.base import Engine

from edisgo.flex_opt.charging_strategies import charging_strategy
from edisgo.flex_opt.heat_pump_operation import (
    operating_strategy as hp_operating_strategy,
)
from edisgo.flex_opt.reinforce_grid import reinforce_grid
from edisgo.io import powermodels_io, pypsa_io
from edisgo.io.ding0_import import import_ding0_grid
from edisgo.io.dsm_import import dsm_from_database
from edisgo.io.electromobility_import import (
    distribute_charging_demand,
    import_electromobility,
    import_electromobility_from_database,
    integrate_charging_parks,
)
from edisgo.io.generators_import import oedb as import_generators_oedb

# from edisgo.io.heat_pump_import import oedb as import_heat_pumps_oedb
from edisgo.network import timeseries
from edisgo.network.dsm import DSM
from edisgo.network.electromobility import Electromobility
from edisgo.network.heat import HeatPump
from edisgo.network.results import Results
from edisgo.network.topology import Topology
from edisgo.opf.results.opf_result_class import OPFResults
from edisgo.opf.run_mp_opf import run_mp_opf
from edisgo.tools import plots, tools
from edisgo.tools.config import Config
from edisgo.tools.geo import find_nearest_bus

if "READTHEDOCS" not in os.environ:
    from shapely.geometry import Point

logger = logging.getLogger(__name__)


class EDisGo:
    """
    Provides the top-level API for invocation of data import, power flow
    analysis, network reinforcement, flexibility measures, etc..

    Parameters
    ----------
    ding0_grid : :obj:`str`
        Path to directory containing csv files of network to be loaded.
    generator_scenario : None or :obj:`str`, optional
        If None, the generator park of the imported grid is kept as is.
        Otherwise defines which scenario of future generator park to use
        and invokes grid integration of these generators. Possible options are
        'nep2035' and 'ego100'. These are scenarios from the research project
        `open_eGo <https://openegoproject.wordpress.com/>`_ (see
        `final report <https://www.uni-flensburg.de/fileadmin/content/\
        abteilungen/industrial/dokumente/downloads/veroeffentlichungen/\
        forschungsergebnisse/20190426endbericht-openego-fkz0325881-final.pdf>`_
        for more information on the scenarios).
        See :attr:`~.EDisGo.import_generators` for further information on how
        generators are integrated and what further options there are.
        Default: None.
    timeindex : None or :pandas:`pandas.DatetimeIndex<DatetimeIndex>`, optional
        Defines the time steps feed-in and demand time series of all generators, loads
        and storage units need to be set.
        The time index is for example used as default for time steps considered in
        the power flow analysis and when checking the integrity of the network.
        Providing a time index is only optional in case a worst case analysis is set
        up using :func:`~set_time_series_worst_case_analysis`.
        In all other cases a time index needs to be set manually.
    config_path : None or str or dict
        Path to the config directory. Options are:

        * 'default' (default)
            If `config_path` is set to 'default', the provided default config files
            are used directly.
        * str
            If `config_path` is a string, configs will be loaded from the
            directory specified by `config_path`. If the directory
            does not exist, it is created. If config files don't exist, the
            default config files are copied into the directory.
        * dict
            A dictionary can be used to specify different paths to the
            different config files. The dictionary must have the following
            keys:

            * 'config_db_tables'

            * 'config_grid'

            * 'config_grid_expansion'

            * 'config_timeseries'

            Values of the dictionary are paths to the corresponding
            config file. In contrast to the other options, the directories
            and config files must exist and are not automatically created.
        * None
            If `config_path` is None, configs are loaded from the edisgo
            default config directory ($HOME$/.edisgo). If the directory
            does not exist, it is created. If config files don't exist, the
            default config files are copied into the directory.

        Default: "default".

    Attributes
    ----------
    topology : :class:`~.network.topology.Topology`
        The topology is a container object holding the topology of the grids including
        buses, lines, transformers, switches and components connected to the grid
        including generators, loads and storage units.
    timeseries : :class:`~.network.timeseries.TimeSeries`
        Container for active and reactive power time series of generators, loads and
        storage units.
    results : :class:`~.network.results.Results`
        This is a container holding all calculation results from power flow
        analyses and grid reinforcement.
    electromobility : :class:`~.network.electromobility.Electromobility`
        This class holds data on charging processes (how long cars are parking at a
        charging station, how much they need to charge, etc.) necessary to apply
        different charging strategies, as well as information on potential charging
        sites and integrated charging parks.
    heat_pump : :class:`~.network.heat.HeatPump`
        This is a container holding heat pump data such as COP, heat demand to be
        served and heat storage information.

    """

    def __init__(self, **kwargs):

        # load configuration
        self._config = Config(**kwargs)

        # instantiate topology object and load grid data
        self.topology = Topology(config=self.config)
        self.import_ding0_grid(path=kwargs.get("ding0_grid", None))

        # set up results and time series container
        self.results = Results(self)
        self.opf_results = OPFResults()
        self.timeseries = timeseries.TimeSeries(
            timeindex=kwargs.get("timeindex", pd.DatetimeIndex([]))
        )

        # instantiate electromobility, heat pump and dsm object
        self.electromobility = Electromobility(edisgo_obj=self)
        self.heat_pump = HeatPump()
        self.dsm = DSM(edisgo_obj=self)

        # import new generators
        if kwargs.get("generator_scenario", None) is not None:
            self.import_generators(
                generator_scenario=kwargs.pop("generator_scenario"), **kwargs
            )

    @property
    def config(self):
        """
        eDisGo configuration data.

        Parameters
        ----------
        kwargs : dict
            Dictionary with keyword arguments to set up Config object. See parameters
            of :class:`~.tools.config.Config` class for more information on possible
            input parameters.

        Returns
        -------
        :class:`~.tools.config.Config`
            Config object with configuration data from config files.

        """
        return self._config

    @config.setter
    def config(self, kwargs):
        self._config = Config(**kwargs)

    def import_ding0_grid(self, path):
        """
        Import ding0 topology data from csv files in the format as
        `Ding0 <https://github.com/openego/ding0>`_ provides it.

        Parameters
        -----------
        path : str
            Path to directory containing csv files of network to be loaded.

        """
        if path is not None:
            import_ding0_grid(path, self)

    def set_timeindex(self, timeindex):
        """
        Sets :py:attr:`~.network.timeseries.TimeSeries.timeindex` all time-dependent
        attributes are indexed by.

        The time index is for example used as default for time steps considered in
        the power flow analysis and when checking the integrity of the network.

        Parameters
        -----------
        timeindex : :pandas:`pandas.DatetimeIndex<DatetimeIndex>`
            Time index to set.

        """
        self.timeseries.timeindex = timeindex

    def set_time_series_manual(
        self,
        generators_p=None,
        loads_p=None,
        storage_units_p=None,
        generators_q=None,
        loads_q=None,
        storage_units_q=None,
    ):
        """
        Sets given component time series.

        If time series for a component were already set before, they are overwritten.

        Parameters
        -----------
        generators_p : :pandas:`pandas.DataFrame<DataFrame>`
            Active power time series in MW of generators. Index of the data frame is
            a datetime index. Columns contain generators names of generators to set
            time series for. Default: None.
        loads_p : :pandas:`pandas.DataFrame<DataFrame>`
            Active power time series in MW of loads. Index of the data frame is
            a datetime index. Columns contain load names of loads to set
            time series for. Default: None.
        storage_units_p : :pandas:`pandas.DataFrame<DataFrame>`
            Active power time series in MW of storage units. Index of the data frame is
            a datetime index. Columns contain storage unit names of storage units to set
            time series for. Default: None.
        generators_q : :pandas:`pandas.DataFrame<DataFrame>`
            Reactive power time series in MVA of generators. Index of the data frame is
            a datetime index. Columns contain generators names of generators to set
            time series for. Default: None.
        loads_q : :pandas:`pandas.DataFrame<DataFrame>`
            Reactive power time series in MVA of loads. Index of the data frame is
            a datetime index. Columns contain load names of loads to set
            time series for. Default: None.
        storage_units_q : :pandas:`pandas.DataFrame<DataFrame>`
            Reactive power time series in MVA of storage units. Index of the data frame
            is a datetime index. Columns contain storage unit names of storage units to
            set time series for. Default: None.

        Notes
        ------
        This function raises a warning in case a time index was not previously set.
        You can set the time index upon initialisation of the EDisGo object by
        providing the input parameter 'timeindex' or using the function
        :attr:`~.edisgo.EDisGo.set_timeindex`.
        Also make sure that the time steps for which time series are provided include
        the set time index.

        """
        # check if time index is already set, otherwise raise warning
        if self.timeseries.timeindex.empty:
            logger.warning(
                "When setting time series manually a time index is not automatically "
                "set but needs to be set by the user. You can set the time index "
                "upon initialisation of the EDisGo object by providing the input "
                "parameter 'timeindex' or using the function EDisGo.set_timeindex()."
            )
        self.timeseries.set_active_power_manual(
            self,
            ts_generators=generators_p,
            ts_loads=loads_p,
            ts_storage_units=storage_units_p,
        )
        self.timeseries.set_reactive_power_manual(
            self,
            ts_generators=generators_q,
            ts_loads=loads_q,
            ts_storage_units=storage_units_q,
        )

    def set_time_series_worst_case_analysis(
        self,
        cases=None,
        generators_names=None,
        loads_names=None,
        storage_units_names=None,
    ):
        """
        Sets demand and feed-in of all loads, generators and storage units for the
        specified worst cases.

        See :func:`~.network.timeseries.TimeSeries.set_worst_case` for more information.

        Parameters
        -----------
        cases : str or list(str)
            List with worst-cases to generate time series for. Can be
            'feed-in_case', 'load_case' or both. Defaults to None in which case both
            'feed-in_case' and 'load_case' are set up.
        generators_names : list(str)
            Defines for which generators to set worst case time series. If None,
            time series are set for all generators. Default: None.
        loads_names : list(str)
            Defines for which loads to set worst case time series. If None,
            time series are set for all loads. Default: None.
        storage_units_names : list(str)
            Defines for which storage units to set worst case time series. If None,
            time series are set for all storage units. Default: None.

        """
        if cases is None:
            cases = ["load_case", "feed-in_case"]
        if isinstance(cases, str):
            cases = [cases]

        self.timeseries.set_worst_case(
            self, cases, generators_names, loads_names, storage_units_names
        )

    def set_time_series_active_power_predefined(
        self,
        fluctuating_generators_ts=None,
        fluctuating_generators_names=None,
        dispatchable_generators_ts=None,
        dispatchable_generators_names=None,
        conventional_loads_ts=None,
        conventional_loads_names=None,
        charging_points_ts=None,
        charging_points_names=None,
    ):
        """
        Uses predefined feed-in or demand profiles.

        Predefined profiles comprise i.e. standard electric conventional load profiles
        for different sectors generated using the oemof
        `demandlib <https://github.com/oemof/demandlib/>`_ or feed-in time series of
        fluctuating solar and wind generators provided on the OpenEnergy DataBase for
        the weather year 2011.

        This function can also be used to provide your own profiles per technology or
        load sector.

        Parameters
        -----------
        fluctuating_generators_ts : str or :pandas:`pandas.DataFrame<DataFrame>`
            Defines which technology-specific (or technology and weather cell specific)
            time series to use to set active power time series of fluctuating
            generators. See parameter `ts_generators` in
            :func:`~.network.timeseries.TimeSeries.predefined_fluctuating_generators_by_technology`
            for more information. If None, no time series of fluctuating generators
            are set. Default: None.
        fluctuating_generators_names : list(str)
            Defines for which fluctuating generators to apply technology-specific time
            series. See parameter `generator_names` in
            :func:`~.network.timeseries.TimeSeries.predefined_dispatchable_generators_by_technology`
            for more information. Default: None.
        dispatchable_generators_ts : :pandas:`pandas.DataFrame<DataFrame>`
            Defines which technology-specific time series to use to set active power
            time series of dispatchable generators.
            See parameter `ts_generators` in
            :func:`~.network.timeseries.TimeSeries.predefined_dispatchable_generators_by_technology`
            for more information. If None, no time series of dispatchable generators
            are set. Default: None.
        dispatchable_generators_names : list(str)
            Defines for which dispatchable generators to apply technology-specific time
            series. See parameter `generator_names` in
            :func:`~.network.timeseries.TimeSeries.predefined_dispatchable_generators_by_technology`
            for more information. Default: None.
        conventional_loads_ts : :pandas:`pandas.DataFrame<DataFrame>`
            Defines which sector-specific time series to use to set active power
            time series of conventional loads.
            See parameter `ts_loads` in
            :func:`~.network.timeseries.TimeSeries.predefined_conventional_loads_by_sector`
            for more information. If None, no time series of conventional loads
            are set. Default: None.
        conventional_loads_names : list(str)
            Defines for which conventional loads to apply technology-specific time
            series. See parameter `load_names` in
            :func:`~.network.timeseries.TimeSeries.predefined_conventional_loads_by_sector`
            for more information. Default: None.
        charging_points_ts : :pandas:`pandas.DataFrame<DataFrame>`
            Defines which use-case-specific time series to use to set active power
            time series of charging points.
            See parameter `ts_loads` in
            :func:`~.network.timeseries.TimeSeries.predefined_charging_points_by_use_case`
            for more information. If None, no time series of charging points
            are set. Default: None.
        charging_points_names : list(str)
            Defines for which charging points to apply use-case-specific time
            series. See parameter `load_names` in
            :func:`~.network.timeseries.TimeSeries.predefined_charging_points_by_use_case`
            for more information. Default: None.

        Notes
        ------
        This function raises a warning in case a time index was not previously set.
        You can set the time index upon initialisation of the EDisGo object by
        providing the input parameter 'timeindex' or using the function
        :attr:`~.edisgo.EDisGo.set_timeindex`.
        Also make sure that the time steps for which time series are provided include
        the set time index.

        """
        if self.timeseries.timeindex.empty:
            logger.warning(
                "When setting time series using predefined profiles a time index is "
                "not automatically set but needs to be set by the user. In some cases "
                "not setting a time index prior to calling this function may lead "
                "to errors. You can set the time index upon initialisation of the "
                "EDisGo object by providing the input parameter 'timeindex' or using "
                "the function EDisGo.set_timeindex()."
            )
            return
        if fluctuating_generators_ts is not None:
            self.timeseries.predefined_fluctuating_generators_by_technology(
                self, fluctuating_generators_ts, fluctuating_generators_names
            )
        if dispatchable_generators_ts is not None:
            self.timeseries.predefined_dispatchable_generators_by_technology(
                self, dispatchable_generators_ts, dispatchable_generators_names
            )
        if conventional_loads_ts is not None:
            self.timeseries.predefined_conventional_loads_by_sector(
                self, conventional_loads_ts, conventional_loads_names
            )
        if charging_points_ts is not None:
            self.timeseries.predefined_charging_points_by_use_case(
                self, charging_points_ts, charging_points_names
            )

    def set_time_series_reactive_power_control(
        self,
        control="fixed_cosphi",
        generators_parametrisation="default",
        loads_parametrisation="default",
        storage_units_parametrisation="default",
    ):
        """
        Set reactive power time series of components.

        Parameters
        -----------
        control : str
            Type of reactive power control to apply. Currently the only option is
            'fixed_coshpi'. See :func:`~.network.timeseries.TimeSeries.fixed_cosphi`
            for further information.
        generators_parametrisation : str or :pandas:`pandas.DataFrame<dataframe>`
            See parameter `generators_parametrisation` in
            :func:`~.network.timeseries.TimeSeries.fixed_cosphi` for further
            information. Here, per default, the option 'default' is used.
        loads_parametrisation : str or :pandas:`pandas.DataFrame<dataframe>`
            See parameter `loads_parametrisation` in
            :func:`~.network.timeseries.TimeSeries.fixed_cosphi` for further
            information. Here, per default, the option 'default' is used.
        storage_units_parametrisation : str or :pandas:`pandas.DataFrame<dataframe>`
            See parameter `storage_units_parametrisation` in
            :func:`~.network.timeseries.TimeSeries.fixed_cosphi` for further
            information. Here, per default, the option 'default' is used.

        Notes
        ------
        Be careful to set parametrisation of other component types to None if you only
        want to set reactive power of certain components. See example below for further
        information.

        Examples
        --------
        To only set reactive power time series of one generator using default
        configurations you can do the following:

        >>> self.set_time_series_reactive_power_control(
        >>>     generators_parametrisation=pd.DataFrame(
        >>>        {
        >>>            "components": [["Generator_1"]],
        >>>            "mode": ["default"],
        >>>            "power_factor": ["default"],
        >>>        },
        >>>        index=[1],
        >>>     ),
        >>>     loads_parametrisation=None,
        >>>     storage_units_parametrisation=None
        >>> )

        In the example above, `loads_parametrisation` and
        `storage_units_parametrisation` need to be set to None, otherwise already
        existing time series would be overwritten.

        To only change configuration of one load and for all other components use
        default configurations you can do the following:

        >>> self.set_time_series_reactive_power_control(
        >>>     loads_parametrisation=pd.DataFrame(
        >>>        {
        >>>            "components": [["Load_1"],
        >>>                           self.topology.loads_df.index.drop(["Load_1"])],
        >>>            "mode": ["capacitive", "default"],
        >>>            "power_factor": [0.98, "default"],
        >>>        },
        >>>        index=[1, 2],
        >>>     )
        >>> )

        In the example above, `generators_parametrisation` and
        `storage_units_parametrisation` do not need to be set as default configurations
        are per default used for all generators and storage units anyways.

        """
        if control == "fixed_cosphi":
            self.timeseries.fixed_cosphi(
                self,
                generators_parametrisation=generators_parametrisation,
                loads_parametrisation=loads_parametrisation,
                storage_units_parametrisation=storage_units_parametrisation,
            )
        else:
            raise ValueError("'control' must be 'fixed_cosphi'.")

    def to_pypsa(
        self, mode=None, timesteps=None, check_edisgo_integrity=False, **kwargs
    ):
        """
        Convert grid to :pypsa:`PyPSA.Network<network>` representation.

        You can choose between translation of the MV and all underlying LV grids
        (mode=None (default)), the MV network only (mode='mv' or mode='mvlv') or a
        single LV network (mode='lv').

        Parameters
        -----------
        mode : str
            Determines network levels that are translated to
            :pypsa:`PyPSA.Network<network>`.
            Possible options are:

            * None

                MV and underlying LV networks are exported. This is the default.

            * 'mv'

                Only MV network is exported. MV/LV transformers are not exported in
                this mode. Loads, generators and storage units in underlying LV grids
                are connected to the respective MV/LV station's primary side. Per
                default, they are all connected separately, but you can also choose to
                aggregate them. See parameters `aggregate_loads`, `aggregate_generators`
                and `aggregate_storages` for more information.

            * 'mvlv'

                This mode works similar as mode 'mv', with the difference that MV/LV
                transformers are as well exported and LV components connected to the
                respective MV/LV station's secondary side. Per default, all components
                are connected separately, but you can also choose to aggregate them.
                See parameters `aggregate_loads`, `aggregate_generators`
                and `aggregate_storages` for more information.

            * 'lv'

                Single LV network topology including the MV/LV transformer is exported.
                The LV grid to export is specified through the parameter `lv_grid_id`.
                The slack is positioned at the secondary side of the MV/LV station.

        timesteps : :pandas:`pandas.DatetimeIndex<DatetimeIndex>` or \
            :pandas:`pandas.Timestamp<Timestamp>`
            Specifies which time steps to export to pypsa representation to e.g.
            later on use in power flow analysis. It defaults to None in which case
            all time steps in :attr:`~.network.timeseries.TimeSeries.timeindex`
            are used.
            Default: None.
        check_edisgo_integrity : bool
            Check integrity of edisgo object before translating to pypsa. This option is
            meant to help the identification of possible sources of errors if the power
            flow calculations fail. See :attr:`~.edisgo.EDisGo.check_integrity` for
            more information.

        Other Parameters
        -------------------
        use_seed : bool
            Use a seed for the initial guess for the Newton-Raphson algorithm.
            Only available when MV level is included in the power flow analysis.
            If True, uses voltage magnitude results of previous power flow
            analyses as initial guess in case of PQ buses. PV buses currently do
            not occur and are therefore currently not supported.
            Default: False.
        lv_grid_id : int or str
            ID (e.g. 1) or name (string representation, e.g. "LVGrid_1") of LV grid
            to export in case mode is 'lv'.
        aggregate_loads : str
            Mode for load aggregation in LV grids in case mode is 'mv' or 'mvlv'.
            Can be 'sectoral' aggregating the loads sector-wise, 'all' aggregating all
            loads into one or None, not aggregating loads but appending them to the
            station one by one. Default: None.
        aggregate_generators : str
            Mode for generator aggregation in LV grids in case mode is 'mv' or 'mvlv'.
            Can be 'type' aggregating generators per generator type, 'curtailable'
            aggregating 'solar' and 'wind' generators into one and all other generators
            into another one, or None, where no aggregation is undertaken
            and generators are added to the station one by one. Default: None.
        aggregate_storages : str
            Mode for storage unit aggregation in LV grids in case mode is 'mv' or
            'mvlv'. Can be 'all' where all storage units in an LV grid are aggregated to
            one storage unit or None, in which case no aggregation is conducted and
            storage units are added to the station. Default: None.

        Returns
        -------
        :pypsa:`PyPSA.Network<network>`
            :pypsa:`PyPSA.Network<network>` representation.

        """
        # possibly execute consistency check
        if check_edisgo_integrity or logger.level == logging.DEBUG:
            self.check_integrity()
        return pypsa_io.to_pypsa(self, mode, timesteps, **kwargs)

    def to_powermodels(self, flexible_cps, flexible_hps, opt_version, opt_flex):
        return powermodels_io.to_powermodels(
            self, flexible_cps, flexible_hps, opt_version, opt_flex
        )

    def to_graph(self):
        """
        Returns networkx graph representation of the grid.

        Returns
        -------
        :networkx:`networkx.Graph<network.Graph>`
            Graph representation of the grid as networkx Ordered Graph,
            where lines are represented by edges in the graph, and buses and
            transformers are represented by nodes.

        """

        return self.topology.to_graph()

    def import_generators(self, generator_scenario=None, **kwargs):
        """
        Gets generator park for specified scenario and integrates them into
        the grid.

        Currently, the only supported data source is scenario data generated
        in the research project
        `open_eGo <https://openegoproject.wordpress.com/>`_. You can choose
        between two scenarios: 'nep2035' and 'ego100'. You can get more
        information on the scenarios in the
        `final report <https://www.uni-flensburg.de/fileadmin/content/\
        abteilungen/industrial/dokumente/downloads/veroeffentlichungen/\
        forschungsergebnisse/20190426endbericht-openego-fkz0325881-final\
        .pdf>`_.

        The generator data is retrieved from the
        `open energy platform <https://openenergy-platform.org/>`_
        from tables for
        `conventional power plants <https://openenergy-platform.org/dataedit/\
        view/supply/ego_dp_conv_powerplant>`_ and
        `renewable power plants <https://openenergy-platform.org/dataedit/\
        view/supply/ego_dp_res_powerplant>`_.

        When the generator data is retrieved, the following steps are
        conducted:

            * Step 1: Update capacity of existing generators if `
              update_existing` is True, which it is by default.
            * Step 2: Remove decommissioned generators if
              `remove_decommissioned` is True, which it is by default.
            * Step 3: Integrate new MV generators.
            * Step 4: Integrate new LV generators.

        For more information on how generators are integrated, see
        :attr:`~.network.topology.Topology.connect_to_mv` and
        :attr:`~.network.topology.Topology.connect_to_lv`.

        After the generator park is changed there may be grid issues due to the
        additional in-feed. These are not solved automatically. If you want to
        have a stable grid without grid issues you can invoke the automatic
        grid expansion through the function :attr:`~.EDisGo.reinforce`.

        Parameters
        ----------
        generator_scenario : str
            Scenario for which to retrieve generator data. Possible options
            are 'nep2035' and 'ego100'.

        Other Parameters
        ----------------
        kwargs :
            See :func:`edisgo.io.generators_import.oedb`.

        """
        import_generators_oedb(
            edisgo_object=self, generator_scenario=generator_scenario, **kwargs
        )

    def analyze(
        self,
        mode: str | None = None,
        timesteps: pd.Timestamp | pd.DatetimeIndex | None = None,
        raise_not_converged: bool = True,
        troubleshooting_mode: str | None = None,
        range_start: Number = 0.1,
        range_num: int = 10,
        **kwargs,
    ):
        """
        Conducts a static, non-linear power flow analysis.

        Conducts a static, non-linear power flow analysis using
        `PyPSA <https://pypsa.readthedocs.io/en/latest/power_flow.html#\
        full-non-linear-power-flow>`_
        and writes results (active, reactive and apparent power as well as
        current on lines and voltages at buses) to :class:`~.network.results.Results`
        (e.g. :attr:`~.network.results.Results.v_res` for voltages).

        Parameters
        ----------
        mode : str or None
            Allows to toggle between power flow analysis for the whole network or just
            the MV or one LV grid. Possible options are:

            * None (default)

                Power flow analysis is conducted for the whole network including MV grid
                and underlying LV grids.

            * 'mv'

                Power flow analysis is conducted for the MV level only. LV loads,
                generators and storage units are aggregated at the respective MV/LV
                stations' primary side. Per default, they are all connected separately,
                but you can also choose to aggregate them. See parameters
                `aggregate_loads`, `aggregate_generators` and `aggregate_storages`
                in :attr:`~.edisgo.EDisGo.to_pypsa` for more information.

            * 'mvlv'

                Power flow analysis is conducted for the MV level only. In contrast to
                mode 'mv' LV loads, generators and storage units are in this case
                aggregated at the respective MV/LV stations' secondary side. Per
                default, they are all connected separately, but you can also choose to
                aggregate them. See parameters `aggregate_loads`, `aggregate_generators`
                and `aggregate_storages` in :attr:`~.edisgo.EDisGo.to_pypsa` for more
                information.

            * 'lv'

                Power flow analysis is conducted for one LV grid only. ID or name of
                the LV grid to conduct power flow analysis for needs to be provided
                through keyword argument 'lv_grid_id' as integer or string.
                See parameter `lv_grid_id` in :attr:`~.edisgo.EDisGo.to_pypsa` for more
                information.
                The slack is positioned at the secondary side of the MV/LV station.

        timesteps : :pandas:`pandas.DatetimeIndex<DatetimeIndex>` or \
            :pandas:`pandas.Timestamp<Timestamp>`
            Timesteps specifies for which time steps to conduct the power flow
            analysis. It defaults to None in which case all time steps in
            :attr:`~.network.timeseries.TimeSeries.timeindex` are used.
        raise_not_converged : bool
            If True, an error is raised in case power flow analysis did not converge
            for all time steps.
            Default: True.

        troubleshooting_mode : str or None
            Two optional troubleshooting methods in case of nonconvergence of nonlinear
            power flow (cf. [1])

            * None (default)
                Power flow analysis is conducted using nonlinear power flow method.
            * 'lpf'
                Non-linear power flow initial guess is seeded with the voltage angles
                from the linear power flow.
            * 'iteration'
                Power flow analysis is conducted by reducing all power values of
                generators and loads to a fraction, e.g. 10%, solving the load flow and
                using it as a seed for the power at 20%, iteratively up to 100%.

        range_start : float, optional
            Specifies the minimum fraction that power values are set to when using
            troubleshooting_mode 'iteration'. Must be between 0 and 1.
            Default: 0.1.

        range_num : int, optional
            Specifies the number of fraction samples to generate when using
            troubleshooting_mode 'iteration'. Must be non-negative.
            Default: 10.

        Other Parameters
        -----------------
        kwargs : dict
            Possible other parameters comprise all other parameters that can be set in
            :func:`edisgo.io.pypsa_io.to_pypsa`.

        Returns
        --------
        :pandas:`pandas.DatetimeIndex<DatetimeIndex>`
            Returns the time steps for which power flow analysis did not converge.

        References
        --------
        [1] https://pypsa.readthedocs.io/en/latest/troubleshooting.html

        """

        def _check_convergence():
            # get converged and not converged time steps
            timesteps_converged = pf_results["converged"][
                pf_results["converged"]["0"]
            ].index
            timesteps_not_converged = pf_results["converged"][
                ~pf_results["converged"]["0"]
            ].index

            if raise_not_converged and len(timesteps_not_converged) > 0:
                raise ValueError(
                    "Power flow analysis did not converge for the "
                    "following {} time steps: {}.".format(
                        len(timesteps_not_converged), timesteps_not_converged
                    )
                )
            elif len(timesteps_not_converged) > 0:
                logger.warning(
                    "Power flow analysis did not converge for the "
                    "following {} time steps: {}.".format(
                        len(timesteps_not_converged), timesteps_not_converged
                    )
                )
            return timesteps_converged, timesteps_not_converged

        if timesteps is None:
            timesteps = self.timeseries.timeindex
        # check if timesteps is array-like, otherwise convert to list
        if not hasattr(timesteps, "__len__"):
            timesteps = [timesteps]

        pypsa_network = self.to_pypsa(mode=mode, timesteps=timesteps, **kwargs)

        if troubleshooting_mode == "lpf":
            # run linear power flow analysis
            pypsa_network.lpf()
            # run power flow analysis
            pf_results = pypsa_network.pf(timesteps, use_seed=True)
            # get converged and not converged time steps
            timesteps_converged, timesteps_not_converged = _check_convergence()
        elif troubleshooting_mode == "iteration":
            pypsa_network_copy = pypsa_network.copy()
            for fraction in np.linspace(range_start, 1, range_num):
                # Reduce power values of generators, loads and storages to fraction of
                # original value
                for obj1, obj2 in [
                    (pypsa_network.generators_t, pypsa_network_copy.generators_t),
                    (pypsa_network.loads_t, pypsa_network_copy.loads_t),
                    (pypsa_network.storage_units_t, pypsa_network_copy.storage_units_t),
                ]:
                    for attr in ["p_set", "q_set"]:
                        setattr(obj1, attr, getattr(obj2, attr) * fraction)
                # run power flow analysis
                pf_results = pypsa_network.pf(timesteps, use_seed=True)
                logging.warning(
                    "Current fraction in iterative process: {}.".format(fraction)
                )
                # get converged and not converged time steps
                timesteps_converged, timesteps_not_converged = _check_convergence()
        else:
            # run power flow analysis
            pf_results = pypsa_network.pf(
                timesteps, use_seed=kwargs.get("use_seed", False)
            )
            # get converged and not converged time steps
            timesteps_converged, timesteps_not_converged = _check_convergence()

        # handle converged time steps
        pypsa_io.process_pfa_results(self, pypsa_network, timesteps_converged)

        return timesteps_not_converged

    def reinforce(
        self,
        timesteps_pfa: str | pd.DatetimeIndex | pd.Timestamp | None = None,
        copy_grid: bool = False,
        max_while_iterations: int = 20,
        combined_analysis: bool = False,
        mode: str | None = None,
        without_generator_import: bool = False,
        **kwargs,
    ) -> Results:
        """
        Reinforces the network and calculates network expansion costs.

        If the :attr:`edisgo.network.timeseries.TimeSeries.is_worst_case` is
        True input for `timesteps_pfa` and `mode` are overwritten and therefore
        ignored.

        See :func:`edisgo.flex_opt.reinforce_grid.reinforce_grid` for more
        information on input parameters and methodology.

        Other Parameters
        -----------------
        is_worst_case : bool
            Is used to overwrite the return value from
            :attr:`edisgo.network.timeseries.TimeSeries.is_worst_case`. If True
            reinforcement is calculated for worst-case MV and LV cases separately.

        """
        if kwargs.get("is_worst_case", self.timeseries.is_worst_case):

            logger.debug(
                "Running reinforcement in worst-case mode by differentiating between "
                "MV and LV load and feed-in cases."
            )

            if copy_grid:
                edisgo_obj = copy.deepcopy(self)
            else:
                edisgo_obj = self

            timeindex_worst_cases = self.timeseries.timeindex_worst_cases

            if mode != "lv":

                timesteps_pfa = pd.DatetimeIndex(
                    timeindex_worst_cases.loc[
                        timeindex_worst_cases.index.str.contains("mv")
                    ]
                )
                reinforce_grid(
                    edisgo_obj,
                    max_while_iterations=max_while_iterations,
                    copy_grid=False,
                    timesteps_pfa=timesteps_pfa,
                    combined_analysis=combined_analysis,
                    mode="mv",
                    without_generator_import=without_generator_import,
                )

            if mode != "mv":
                timesteps_pfa = pd.DatetimeIndex(
                    timeindex_worst_cases.loc[
                        timeindex_worst_cases.index.str.contains("lv")
                    ]
                )
                reinforce_mode = mode if mode == "mvlv" else "lv"
                reinforce_grid(
                    edisgo_obj,
                    max_while_iterations=max_while_iterations,
                    copy_grid=False,
                    timesteps_pfa=timesteps_pfa,
                    combined_analysis=combined_analysis,
                    mode=reinforce_mode,
                    without_generator_import=without_generator_import,
                )

            if mode not in ["mv", "lv"]:
                edisgo_obj.analyze(mode=mode)
            results = edisgo_obj.results

        else:
            results = reinforce_grid(
                self,
                max_while_iterations=max_while_iterations,
                copy_grid=copy_grid,
                timesteps_pfa=timesteps_pfa,
                combined_analysis=combined_analysis,
                mode=mode,
                without_generator_import=without_generator_import,
            )

        # add measure to Results object
        if not copy_grid:
            self.results.measures = "grid_expansion"

        return results

    def perform_mp_opf(self, timesteps, storage_series=None, **kwargs):
        """
        Run optimal power flow with julia.

        Parameters
        -----------
        timesteps : list
            List of timesteps to perform OPF for.
        kwargs :
            See :func:`~.opf.run_mp_opf.run_mp_opf` for further
            information.

        Returns
        --------
        str
            Status of optimization.

        """
        if storage_series is None:
            storage_series = []
        return run_mp_opf(self, timesteps, storage_series=storage_series, **kwargs)

    def add_component(
        self,
        comp_type,
        ts_active_power=None,
        ts_reactive_power=None,
        **kwargs,
    ):
        """
        Adds single component to network.

        Components can be lines or buses as well as generators, loads, or storage units.
        If add_ts is set to True, time series of elements are set as well. Currently,
        time series need to be provided.

        Parameters
        ----------
        comp_type : str
            Type of added component. Can be 'bus', 'line', 'load', 'generator', or
            'storage_unit'.
        ts_active_power : :pandas:`pandas.Series<series>` or None
            Active power time series of added component.
            Index of the series must contain all time steps in
            :attr:`~.network.timeseries.TimeSeries.timeindex`.
            Values are active power per time step in MW.
            Defaults to None in which case no time series is set.
        ts_reactive_power : :pandas:`pandas.Series<series>` or str or None
            Possible options are:

            * :pandas:`pandas.Series<series>`

                Reactive power time series of added component. Index of the series must
                contain all time steps in
                :attr:`~.network.timeseries.TimeSeries.timeindex`. Values are reactive
                power per time step in MVA.

            * "default"

                Reactive power time series is determined based on assumptions on fixed
                power factor of the component. To this end, the power factors set in the
                config section `reactive_power_factor` and the power factor mode,
                defining whether components behave inductive or capacitive, given in the
                config section `reactive_power_mode`, are used.
                This option requires you to provide an active power time series. In case
                it was not provided, reactive power cannot be set and a warning is
                raised.

            * None

                No reactive power time series is set.

            Default: None
        **kwargs: dict
            Attributes of added component. See respective functions for required
            entries.

            * 'bus' : :attr:`~.network.topology.Topology.add_bus`

            * 'line' : :attr:`~.network.topology.Topology.add_line`

            * 'load' : :attr:`~.network.topology.Topology.add_load`

            * 'generator' : :attr:`~.network.topology.Topology.add_generator`

            * 'storage_unit' : :attr:`~.network.topology.Topology.add_storage_unit`

        """
        # ToDo: Add option to add transformer.
        # Todo: change into add_components to allow adding of several components
        #    at a time, change topology.add_load etc. to add_loads, where
        #    lists of parameters can be inserted

        def _get_q_default_df(comp_name):
            return pd.DataFrame(
                {
                    "components": [[comp_name]],
                    "mode": ["default"],
                    "power_factor": ["default"],
                },
                index=["comp"],
            )

        def _set_timeseries():
            if ts_active_power is not None:
                self.set_time_series_manual(
                    **{f"{comp_type}s_p": pd.DataFrame({comp_name: ts_active_power})}
                )
            if ts_reactive_power is not None:
                if isinstance(ts_reactive_power, pd.Series):
                    self.set_time_series_manual(
                        **{
                            f"{comp_type}s_q": pd.DataFrame(
                                {comp_name: ts_reactive_power}
                            )
                        }
                    )
                elif ts_reactive_power == "default":
                    if ts_active_power is None:
                        logging.warning(
                            f"Default reactive power time series of {comp_name} cannot "
                            "be set as active power time series was not provided."
                        )
                    else:
                        other_comps = [
                            _
                            for _ in ["generator", "load", "storage_unit"]
                            if _ != comp_type
                        ]
                        parameter_dict = {
                            f"{t}s_parametrisation": None for t in other_comps
                        }
                        parameter_dict.update(
                            {
                                f"{comp_type}s_parametrisation": _get_q_default_df(
                                    comp_name
                                )
                            }
                        )
                        self.set_time_series_reactive_power_control(**parameter_dict)

        if comp_type == "bus":
            comp_name = self.topology.add_bus(**kwargs)

        elif comp_type == "line":
            comp_name = self.topology.add_line(**kwargs)

        elif comp_type == "generator":
            comp_name = self.topology.add_generator(**kwargs)
            _set_timeseries()

        elif comp_type == "storage_unit":
            comp_name = self.topology.add_storage_unit(**kwargs)
            _set_timeseries()

        elif comp_type == "load":
            comp_name = self.topology.add_load(**kwargs)
            _set_timeseries()

        else:
            raise ValueError(
                "Invalid input for parameter 'comp_type'. Must either be "
                "'line', 'bus', 'generator', 'load' or 'storage_unit'."
            )
        return comp_name

    def integrate_component_based_on_geolocation(
        self,
        comp_type,
        geolocation,
        voltage_level=None,
        add_ts=True,
        ts_active_power=None,
        ts_reactive_power=None,
        **kwargs,
    ):
        """
        Adds single component to topology based on geolocation.

        Currently components can be generators, charging points and heat pumps.

        See :attr:`~.network.topology.Topology.connect_to_mv` and
        :attr:`~.network.topology.Topology.connect_to_lv` for more information.

        Parameters
        ----------
        comp_type : str
            Type of added component. Can be 'generator', 'charging_point' or
            'heat_pump'.
        geolocation : :shapely:`shapely.Point<Point>` or tuple
            Geolocation of the new component. In case of tuple, the geolocation
            must be given in the form (longitude, latitude).
        voltage_level : int, optional
            Specifies the voltage level the new component is integrated in.
            Possible options are 4 (MV busbar), 5 (MV grid), 6 (LV busbar) or
            7 (LV grid). If no voltage level is provided the voltage level
            is determined based on the nominal power `p_nom` or `p_set` (given as kwarg)
            as follows:

            * voltage level 4 (MV busbar): nominal power between 4.5 MW and
              17.5 MW
            * voltage level 5 (MV grid) : nominal power between 0.3 MW and
              4.5 MW
            * voltage level 6 (LV busbar): nominal power between 0.1 MW and
              0.3 MW
            * voltage level 7 (LV grid): nominal power below 0.1 MW

        add_ts : bool, optional
            Indicator if time series for component are added as well.
            Default: True.
        ts_active_power : :pandas:`pandas.Series<Series>`, optional
            Active power time series of added component. Index of the series
            must contain all time steps in
            :attr:`~.network.timeseries.TimeSeries.timeindex`.
            Values are active power per time step in MW. If you want
            to add time series (if `add_ts` is True), you must provide a
            time series. It is not automatically retrieved.
        ts_reactive_power : :pandas:`pandas.Series<Series>`, optional
            Reactive power time series of added component. Index of the series
            must contain all time steps in
            :attr:`~.network.timeseries.TimeSeries.timeindex`.
            Values are reactive power per time step in MVA. If you
            want to add time series (if `add_ts` is True), you must provide a
            time series. It is not automatically retrieved.

        Other Parameters
        ------------------
        kwargs :
            Attributes of added component.
            See :attr:`~.network.topology.Topology.add_generator` respectively
            :attr:`~.network.topology.Topology.add_load` methods
            for more information on required and optional parameters of
            generators respectively charging points and heat pumps.

        """
        supported_voltage_levels = {4, 5, 6, 7}
        p_nom = kwargs.get("p_nom", None)
        p_set = kwargs.get("p_set", None)

        p = p_nom if p_set is None else p_set

        kwargs["p"] = p

        if voltage_level not in supported_voltage_levels:
            if p is None:
                raise ValueError(
                    "Neither appropriate voltage level nor nominal power "
                    "were supplied."
                )
            # Determine voltage level manually from nominal power
            if 4.5 < p <= 17.5:
                voltage_level = 4
            elif 0.3 < p <= 4.5:
                voltage_level = 5
            elif 0.1 < p <= 0.3:
                voltage_level = 6
            elif 0 < p <= 0.1:
                voltage_level = 7
            else:
                raise ValueError("Unsupported voltage level")

        # check if geolocation is given as shapely Point, otherwise transform
        # to shapely Point
        if type(geolocation) is not Point:
            geolocation = Point(geolocation)

        # Connect in MV
        if voltage_level in [4, 5]:
            kwargs["voltage_level"] = voltage_level
            kwargs["geom"] = geolocation
            comp_name = self.topology.connect_to_mv(self, kwargs, comp_type)

        # Connect in LV
        else:
            if kwargs.get("mvlv_subst_id", None) is None:
                substations = self.topology.buses_df.loc[
                    self.topology.transformers_df.bus1.unique()
                ]
                nearest_substation, _ = find_nearest_bus(geolocation, substations)
                kwargs["mvlv_subst_id"] = int(nearest_substation.split("_")[-2])
            kwargs["geom"] = geolocation
            kwargs["voltage_level"] = voltage_level
            comp_name = self.topology.connect_to_lv(self, kwargs, comp_type)

        if add_ts:
            if comp_type == "generator":
                self.set_time_series_manual(
                    generators_p=pd.DataFrame({comp_name: ts_active_power}),
                    generators_q=pd.DataFrame({comp_name: ts_reactive_power}),
                )
            else:
                self.set_time_series_manual(
                    loads_p=pd.DataFrame({comp_name: ts_active_power}),
                    loads_q=pd.DataFrame({comp_name: ts_reactive_power}),
                )

        return comp_name

    def remove_component(self, comp_type, comp_name, drop_ts=True):
        """
        Removes single component from network.

        Components can be lines or buses as well as generators, loads, or storage units.
        If drop_ts is set to True, time series of elements are deleted as well.

        Parameters
        ----------
        comp_type : str
            Type of removed component.  Can be 'bus', 'line', 'load', 'generator', or
            'storage_unit'.
        comp_name : str
            Name of component to be removed.
        drop_ts : bool
            Indicator if time series for component are removed as well. Defaults
            to True.

        """
        # Todo: change into remove_components, when add_component is changed into
        #    add_components, to allow removal of several components at a time

        if comp_type == "bus":
            self.topology.remove_bus(comp_name)

        elif comp_type == "line":
            self.topology.remove_line(comp_name)

        elif comp_type == "load":
            self.topology.remove_load(comp_name)
            if drop_ts:
                for ts in ["active_power", "reactive_power"]:
                    self.timeseries.drop_component_time_series(
                        df_name=f"loads_{ts}", comp_names=comp_name
                    )

        elif comp_type == "generator":
            self.topology.remove_generator(comp_name)
            if drop_ts:
                for ts in ["active_power", "reactive_power"]:
                    self.timeseries.drop_component_time_series(
                        df_name=f"generators_{ts}",
                        comp_names=comp_name,
                    )

        elif comp_type == "storage_unit":
            self.topology.remove_storage_unit(comp_name)
            if drop_ts:
                for ts in ["active_power", "reactive_power"]:
                    self.timeseries.drop_component_time_series(
                        df_name=f"storage_units_{ts}",
                        comp_names=comp_name,
                    )

        else:
            raise ValueError("Component type is not correct.")

    def aggregate_components(
        self,
        aggregate_generators_by_cols=None,
        aggregate_loads_by_cols=None,
    ):
        """
        Aggregates generators and loads at the same bus.

        By default all generators respectively loads at the same bus are aggregated.
        You can specify further columns to consider in the aggregation, such as the
        generator type or the load sector. Make sure to always include the bus in the
        list of columns to aggregate by, as otherwise the topology would change.

        Be aware that by aggregating components you loose some information
        e.g. on load sector or charging point use case.

        Parameters
        -----------
        aggregate_generators_by_cols : list(str) or None
            List of columns to aggregate generators at the same bus by. Valid
            columns are all columns in
            :attr:`~.network.topology.Topology.generators_df`. If an empty list is
            given, generators are not aggregated. Defaults to None, in
            which case all generators at the same bus are aggregated.
        aggregate_loads_by_cols : list(str)
            List of columns to aggregate loads at the same bus by. Valid
            columns are all columns in
            :attr:`~.network.topology.Topology.loads_df`. If an empty list is
            given, generators are not aggregated. Defaults to None, in
            which case all loads at the same bus are aggregated.

        """

        def _aggregate_time_series(attribute, groups, naming):
            return pd.concat(
                [
                    pd.DataFrame(
                        {
                            naming.format("_".join(k))
                            if isinstance(k, tuple)
                            else naming.format(k): getattr(self.timeseries, attribute)
                            .loc[:, v]
                            .sum(axis=1)
                        }
                    )
                    for k, v in groups.items()
                ],
                axis=1,
            )

        if aggregate_generators_by_cols is None:
            aggregate_generators_by_cols = ["bus"]
        if aggregate_loads_by_cols is None:
            aggregate_loads_by_cols = ["bus"]

        # aggregate generators
        if (
            len(aggregate_generators_by_cols) > 0
            and not self.topology.generators_df.empty
        ):

            gens_groupby = self.topology.generators_df.groupby(
                aggregate_generators_by_cols
            )
            naming = "Generators_{}"

            # set up new generators_df
            gens_df_grouped = gens_groupby.sum().reset_index()
            gens_df_grouped["name"] = gens_df_grouped.apply(
                lambda _: naming.format("_".join(_.loc[aggregate_generators_by_cols])),
                axis=1,
            )
            gens_df_grouped["control"] = "PQ"
            if "weather_cell_id" in gens_df_grouped.columns:
                gens_df_grouped.drop(columns=["weather_cell_id"], inplace=True)
            self.topology.generators_df = gens_df_grouped.set_index("name")

            # set up new generator time series
            self.timeseries.generators_active_power = _aggregate_time_series(
                "generators_active_power", gens_groupby.groups, naming
            )
            self.timeseries.generators_reactive_power = _aggregate_time_series(
                "generators_reactive_power", gens_groupby.groups, naming
            )

        # aggregate loads
        if len(aggregate_loads_by_cols) > 0 and not self.topology.loads_df.empty:

            loads_groupby = self.topology.loads_df.groupby(aggregate_loads_by_cols)
            naming = "Loads_{}"

            # set up new loads_df
            loads_df_grouped = loads_groupby.sum().reset_index()
            loads_df_grouped["name"] = loads_df_grouped.apply(
                lambda _: naming.format("_".join(_.loc[aggregate_loads_by_cols])),
                axis=1,
            )
            self.topology.loads_df = loads_df_grouped.set_index("name")

            # set up new loads time series
            self.timeseries.loads_active_power = _aggregate_time_series(
                "loads_active_power", loads_groupby.groups, naming
            )
            self.timeseries.loads_reactive_power = _aggregate_time_series(
                "loads_reactive_power", loads_groupby.groups, naming
            )

    def import_electromobility(
        self,
        simbev_directory: PurePath | str,
        tracbev_directory: PurePath | str,
        import_electromobility_data_kwds=None,
        allocate_charging_demand_kwds=None,
    ):
        """
        Imports electromobility data and integrates charging points into grid.

        So far, this function requires electromobility data from
        `SimBEV <https://github.com/rl-institut/simbev>`_ (required version:
        `3083c5a <https://github.com/rl-institut/simbev/commit/
        86076c936940365587c9fba98a5b774e13083c5a>`_) and
        `TracBEV <https://github.com/rl-institut/tracbev>`_ (required version:
        `14d864c <https://github.com/rl-institut/tracbev/commit/
        03e335655770a377166c05293a966052314d864c>`_) to be stored in the
        directories specified through the parameters `simbev_directory` and
        `tracbev_directory`. SimBEV provides data on standing times, charging demand,
        etc. per vehicle, whereas TracBEV provides potential charging point locations.

        After electromobility data is loaded, the charging demand from SimBEV is
        allocated to potential charging points from TracBEV. Afterwards,
        all potential charging points with charging demand allocated to them are
        integrated into the grid.

        Be aware that this function does not yield charging time series per charging
        point but only charging processes (see
        :attr:`~.network.electromobility.Electromobility.charging_processes_df` for
        more information). The actual charging time series are determined through
        applying a charging strategy using the function
        :attr:`~.edisgo.EDisGo.charging_strategy`.

        Parameters
        ----------
        simbev_directory : str
            SimBEV directory holding SimBEV data.
        tracbev_directory : str
            TracBEV directory holding TracBEV data.
        import_electromobility_data_kwds : dict
            These may contain any further attributes you want to specify when calling
            the function to import electromobility data from SimBEV and TracBEV using
            :func:`~.io.electromobility_import.import_electromobility`.

            gc_to_car_rate_home : float
                Specifies the minimum rate between potential charging parks
                points for the use case "home" and the total number of cars.
                Default 0.5.
            gc_to_car_rate_work : float
                Specifies the minimum rate between potential charging parks
                points for the use case "work" and the total number of cars.
                Default 0.25.
            gc_to_car_rate_public : float
                Specifies the minimum rate between potential charging parks
                points for the use case "public" and the total number of cars.
                Default 0.1.
            gc_to_car_rate_hpc : float
                Specifies the minimum rate between potential charging parks
                points for the use case "hpc" and the total number of cars.
                Default 0.005.
            mode_parking_times : str
                If the mode_parking_times is set to "frugal" only parking times
                with any charging demand are imported. Any other input will lead
                to all parking and driving events being imported. Default "frugal".
            charging_processes_dir : str
                Charging processes sub-directory. Default None.
            simbev_config_file : str
                Name of the simbev config file. Default "metadata_simbev_run.json".

        allocate_charging_demand_kwds :
            These may contain any further attributes you want to specify when calling
            the function that allocates charging processes from SimBEV to potential
            charging points from TracBEV using
            :func:`~.io.electromobility_import.distribute_charging_demand`.

            mode : str
                Distribution mode. If the mode is set to "user_friendly" only the
                simbev weights are used for the distribution. If the mode is
                "grid_friendly" also grid conditions are respected.
                Default "user_friendly".
            generators_weight_factor : float
                Weighting factor of the generators weight within an LV grid in
                comparison to the loads weight. Default 0.5.
            distance_weight : float
                Weighting factor for the distance between a potential charging park
                and its nearest substation in comparison to the combination of
                the generators and load factors of the LV grids.
                Default 1 / 3.
            user_friendly_weight : float
                Weighting factor of the user friendly weight in comparison to the
                grid friendly weight. Default 0.5.

        """
        if import_electromobility_data_kwds is None:
            import_electromobility_data_kwds = {}

        import_electromobility(
            self,
            simbev_directory,
            tracbev_directory,
            **import_electromobility_data_kwds,
        )

        if allocate_charging_demand_kwds is None:
            allocate_charging_demand_kwds = {}

        distribute_charging_demand(self, **allocate_charging_demand_kwds)

        integrate_charging_parks(self)

    def import_electromobility_from_database(
        self, engine: Engine, allocate_charging_demand_kwds: dict = None, **kwargs
    ):
        import_electromobility_from_database(self, engine=engine, **kwargs)

        if allocate_charging_demand_kwds is None:
            allocate_charging_demand_kwds = {}

        distribute_charging_demand(self, **allocate_charging_demand_kwds)

        integrate_charging_parks(self)

    def apply_charging_strategy(self, strategy="dumb", **kwargs):
        """
        Applies charging strategy to set EV charging time series at charging parks.

        This function requires that standing times, charging demand, etc. at
        charging parks were previously set using
        :attr:`~.edisgo.EDisGo.import_electromobility`.

        It is assumed that only 'private' charging processes at 'home' or at 'work' can
        be flexibilized. 'public' charging processes will always be 'dumb'.

        The charging time series at each charging parks are written to
        :attr:`~.network.timeseries.TimeSeries.loads_active_power`. Reactive power
        in :attr:`~.network.timeseries.TimeSeries.loads_reactive_power` is
        set to 0 Mvar.

        Parameters
        ----------
        strategy : str
            Defines the charging strategy to apply. The following charging
            strategies are valid:

            * 'dumb'

                The cars are charged directly after arrival with the
                maximum possible charging capacity.

            * 'reduced'

                The cars are charged directly after arrival with the
                minimum possible charging power. The minimum possible charging
                power is determined by the parking time and the parameter
                `minimum_charging_capacity_factor`.

            * 'residual'

                The cars are charged when the residual load in the MV
                grid is lowest (high generation and low consumption).
                Charging processes with a low flexibility are given priority.

            Default: 'dumb'.

        Other Parameters
        ------------------
        timestamp_share_threshold : float
            Percental threshold of the time required at a time step for charging
            the vehicle. If the time requirement is below this limit, then the
            charging process is not mapped into the time series. If, however, it is
            above this limit, the time step is mapped to 100% into the time series.
            This prevents differences between the charging strategies and creates a
            compromise between the simultaneity of charging processes and an
            artificial increase in the charging demand. Default: 0.2.
        minimum_charging_capacity_factor : float
            Technical minimum charging power of charging points in p.u. used in case of
            charging strategy 'reduced'. E.g. for a charging point with a nominal
            capacity of 22 kW and a minimum_charging_capacity_factor of 0.1 this would
            result in a minimum charging power of 2.2 kW. Default: 0.1.

        """
        charging_strategy(self, strategy=strategy, **kwargs)

    def import_heat_pumps(self, scenario=None, **kwargs):
        """
        Gets heat pump capacities for specified scenario from oedb and integrates them
        into the grid.

        Besides heat pump capacity the heat pump's COP and heat demand to be served
        are as well retrieved.

        Currently, the only supported data source is scenario data generated
        in the research project `eGo^n <https://ego-n.org/>`_. You can choose
        between two scenarios: 'eGon2035' and 'eGon100RE'.

        The data is retrieved from the
        `open energy platform <https://openenergy-platform.org/>`_.

        # ToDo Add information on scenarios and from which tables data is retrieved.

        The following steps are conducted in this function:

            * Spatially disaggregated data on heat pump capacities in individual and
              district heating are obtained from the database for the specified
              scenario.
            * Heat pumps are integrated into the grid (added to
              :attr:`~.network.topology.Topology.loads_df`).

              * Grid connection points of heat pumps for individual heating are
                determined based on the corresponding building ID.
              * Grid connection points of heat pumps for district heating are determined
                based on their geolocation and installed capacity.
                See :attr:`~.network.topology.Topology.connect_to_mv` and
                :attr:`~.network.topology.Topology.connect_to_lv` for more information.
            * COP and heat demand for each heat pump are retrieved from the database
              and stored in the :class:`~.network.heat.HeatPump` class that can be
              accessed through :attr:`~.edisgo.EDisGo.heat_pump`.

        Be aware that this function does not yield electricity load time series for the
        heat pumps. The actual time series are determined through applying an
        operation strategy or optimising heat pump dispatch.

        After the heat pumps are integrated there may be grid issues due to the
        additional load. These are not solved automatically. If you want to
        have a stable grid without grid issues you can invoke the automatic
        grid expansion through the function :attr:`~.EDisGo.reinforce`.

        Parameters
        ----------
        scenario : str
            Scenario for which to retrieve heat pump data. Possible options
            are 'eGon2035' and 'eGon100RE'.

        Other Parameters
        ----------------
        kwargs :
            See :func:`edisgo.io.heat_pump_import.oedb`.

        """
        raise NotImplementedError
        # integrated_heat_pumps = import_heat_pumps_oedb(
        #     edisgo_object=self, scenario=scenario, **kwargs
        # )
        # self.heat_pump.set_heat_demand(
        #     self, "oedb", heat_pump_names=integrated_heat_pumps
        # )
        # self.heat_pump.set_cop(self, "oedb", heat_pump_names=integrated_heat_pumps)

    def import_dsm(self, engine: Engine, scenario: str = "eGon2035"):
        dsm_from_database(edisgo_obj=self, engine=engine, scenario=scenario)

    def apply_heat_pump_operating_strategy(
        self, strategy="uncontrolled", heat_pump_names=None, **kwargs
    ):
        """
        Applies operating strategy to set electrical load time series of heat pumps.

        This function requires that COP and heat demand time series, and depending on
        the operating strategy also information on thermal storage units,
        were previously set in :attr:`~.edisgo.EDisGo.heat_pump`. COP and heat demand
        information is automatically set when using
        :attr:`~.edisgo.EDisGo.import_heat_pumps`. When not using this function it can
        be manually set using :attr:`~.network.heat.HeatPump.set_cop` and
        :attr:`~.network.heat.HeatPump.set_heat_demand`.

        The electrical load time series of each heat pump are written to
        :attr:`~.network.timeseries.TimeSeries.loads_active_power`. Reactive power
        in :attr:`~.network.timeseries.TimeSeries.loads_reactive_power` is
        set to 0 Mvar.

        Parameters
        ----------
        strategy : str
            Defines the operating strategy to apply. The following strategies are valid:

            * 'uncontrolled'

                The heat demand is directly served by the heat pump without buffering
                heat using a thermal storage. The electrical load of the heat pump is
                determined as follows:

                .. math::

                    P_{el} = P_{th} / COP

            Default: 'uncontrolled'.

        heat_pump_names : list(str) or None
            Defines for which heat pumps to apply operating strategy. If None, all heat
            pumps for which COP information in :attr:`~.edisgo.EDisGo.heat_pump` is
            given are used. Default: None.

        """
        hp_operating_strategy(self, strategy=strategy, heat_pump_names=heat_pump_names)

    def plot_mv_grid_topology(self, technologies=False, **kwargs):
        """
        Plots plain MV network topology and optionally nodes by technology type
        (e.g. station or generator).

        For more information see :func:`edisgo.tools.plots.mv_grid_topology`.

        Parameters
        ----------
        technologies : bool
            If True plots stations, generators, etc. in the topology in
            different colors. If False does not plot any nodes. Default: False.

        """

        plots.mv_grid_topology(
            self,
            node_color="technology" if technologies is True else None,
            filename=kwargs.get("filename", None),
            grid_district_geom=kwargs.get("grid_district_geom", True),
            background_map=kwargs.get("background_map", True),
            xlim=kwargs.get("xlim", None),
            ylim=kwargs.get("ylim", None),
            title=kwargs.get("title", ""),
        )

    def plot_mv_voltages(self, **kwargs):
        """
        Plots voltages in MV network on network topology plot.

        For more information see :func:`edisgo.tools.plots.mv_grid_topology`.

        """
        try:
            if self.results.v_res is None:
                logging.warning(
                    "Voltages from power flow "
                    "analysis must be available to plot them."
                )
                return
        except AttributeError:
            logging.warning(
                "Results must be available to plot voltages. "
                "Please analyze grid first."
            )
            return
        except ValueError:
            pass

        plots.mv_grid_topology(
            self,
            timestep=kwargs.get("timestep", None),
            node_color="voltage",
            filename=kwargs.get("filename", None),
            grid_district_geom=kwargs.get("grid_district_geom", True),
            background_map=kwargs.get("background_map", True),
            voltage=self.results.v_res,
            limits_cb_nodes=kwargs.get("limits_cb_nodes", None),
            xlim=kwargs.get("xlim", None),
            ylim=kwargs.get("ylim", None),
            title=kwargs.get("title", ""),
        )

    def plot_mv_line_loading(self, **kwargs):
        """
        Plots relative line loading (current from power flow analysis to
        allowed current) of MV lines.

        For more information see :func:`edisgo.tools.plots.mv_grid_topology`.

        """
        try:
            if self.results.i_res is None:
                logging.warning(
                    "Currents `i_res` from power flow analysis "
                    "must be available to plot line loading."
                )
                return
        except AttributeError:
            logging.warning(
                "Results must be available to plot line loading. "
                "Please analyze grid first."
            )
            return

        plots.mv_grid_topology(
            self,
            timestep=kwargs.get("timestep", None),
            line_color="loading",
            node_color=kwargs.get("node_color", None),
            line_load=self.results.i_res,
            filename=kwargs.get("filename", None),
            arrows=kwargs.get("arrows", None),
            grid_district_geom=kwargs.get("grid_district_geom", True),
            background_map=kwargs.get("background_map", True),
            voltage=self.results.v_res,
            limits_cb_lines=kwargs.get("limits_cb_lines", None),
            limits_cb_nodes=kwargs.get("limits_cb_nodes", None),
            xlim=kwargs.get("xlim", None),
            ylim=kwargs.get("ylim", None),
            lines_cmap=kwargs.get("lines_cmap", "inferno_r"),
            title=kwargs.get("title", ""),
            scaling_factor_line_width=kwargs.get("scaling_factor_line_width", None),
            curtailment_df=kwargs.get("curtailment_df", None),
        )

    def plot_mv_grid_expansion_costs(self, **kwargs):
        """
        Plots grid expansion costs per MV line.

        For more information see :func:`edisgo.tools.plots.mv_grid_topology`.

        """
        try:
            if self.results.grid_expansion_costs is None:
                logging.warning(
                    "Grid expansion cost results needed to plot "
                    "them. Please do grid reinforcement."
                )
                return
        except AttributeError:
            logging.warning(
                "Results of MV topology needed to  plot topology "
                "expansion costs. Please reinforce first."
            )
            return

        plots.mv_grid_topology(
            self,
            line_color="expansion_costs",
            grid_expansion_costs=self.results.grid_expansion_costs,
            filename=kwargs.get("filename", None),
            grid_district_geom=kwargs.get("grid_district_geom", True),
            background_map=kwargs.get("background_map", True),
            limits_cb_lines=kwargs.get("limits_cb_lines", None),
            xlim=kwargs.get("xlim", None),
            ylim=kwargs.get("ylim", None),
            lines_cmap=kwargs.get("lines_cmap", "inferno_r"),
            title=kwargs.get("title", ""),
            scaling_factor_line_width=kwargs.get("scaling_factor_line_width", None),
        )

    def plot_mv_storage_integration(self, **kwargs):
        """
        Plots storage position in MV topology of integrated storage units.

        For more information see :func:`edisgo.tools.plots.mv_grid_topology`.

        """
        plots.mv_grid_topology(self, node_color="storage_integration", **kwargs)

    def plot_mv_grid(self, **kwargs):
        """
        General plotting function giving all options of function
        :func:`edisgo.tools.plots.mv_grid_topology`.

        """
        plots.mv_grid_topology(self, **kwargs)

    def histogram_voltage(self, timestep=None, title=True, **kwargs):
        """
        Plots histogram of voltages.

        For more information on the histogram plot and possible configurations
        see :func:`edisgo.tools.plots.histogram`.

        Parameters
        ----------
        timestep : :pandas:`pandas.Timestamp<Timestamp>` or \
            list(:pandas:`pandas.Timestamp<Timestamp>`) or None, optional
            Specifies time steps histogram is plotted for. If timestep is None
            all time steps voltages are calculated for are used. Default: None.
        title : :obj:`str` or :obj:`bool`, optional
            Title for plot. If True title is auto generated. If False plot has
            no title. If :obj:`str`, the provided title is used. Default: True.

        """
        try:
            data = self.results.v_res
            if data is None:
                logger.warning(
                    "Results for voltages are required for "
                    "voltage histogramm. Please analyze first."
                )
                return
        except AttributeError:
            logger.warning(
                "Results are required for voltage histogramm. Please analyze first."
            )
            return

        if timestep is None:
            timestep = data.index
        # check if timesteps is array-like, otherwise convert to list
        if not hasattr(timestep, "__len__"):
            timestep = [timestep]

        if title is True:
            if len(timestep) == 1:
                title = f"Voltage histogram for time step {timestep[0]}"
            else:
                title = (
                    f"Voltage histogram \nfor time steps {timestep[0]} to "
                    f"{timestep[-1]}"
                )
        elif title is False:
            title = None
        plots.histogram(data=data, title=title, timeindex=timestep, **kwargs)

    def histogram_relative_line_load(
        self, timestep=None, title=True, voltage_level="mv_lv", **kwargs
    ):
        """
        Plots histogram of relative line loads.

        For more information on how the relative line load is calculated see
        :func:`edisgo.tools.tools.get_line_loading_from_network`.
        For more information on the histogram plot and possible configurations
        see :func:`edisgo.tools.plots.histogram`.

        Parameters
        ----------
        timestep : :pandas:`pandas.Timestamp<Timestamp>` or \
            list(:pandas:`pandas.Timestamp<Timestamp>`) or None, optional
            Specifies time step(s) histogram is plotted for. If `timestep` is
            None all time steps currents are calculated for are used.
            Default: None.
        title : :obj:`str` or :obj:`bool`, optional
            Title for plot. If True title is auto generated. If False plot has
            no title. If :obj:`str`, the provided title is used. Default: True.
        voltage_level : :obj:`str`
            Specifies which voltage level to plot voltage histogram for.
            Possible options are 'mv', 'lv' and 'mv_lv'. 'mv_lv' is also the
            fallback option in case of wrong input. Default: 'mv_lv'

        """
        try:
            if self.results.i_res is None:
                logger.warning(
                    "Currents `i_res` from power flow analysis "
                    "must be available to plot histogram line "
                    "loading."
                )
                return
        except AttributeError:
            logger.warning(
                "Results must be available to plot histogram line "
                "loading. Please analyze grid first."
            )
            return

        if voltage_level == "mv":
            lines = self.topology.mv_grid.lines_df
        elif voltage_level == "lv":
            lines = self.topology.lines_df[
                ~self.topology.lines_df.index.isin(self.topology.mv_grid.lines_df.index)
            ]
        else:
            lines = self.topology.lines_df

        rel_line_loading = tools.calculate_relative_line_load(
            self, lines.index, timestep
        )

        if timestep is None:
            timestep = rel_line_loading.index
        # check if timesteps is array-like, otherwise convert to list
        if not hasattr(timestep, "__len__"):
            timestep = [timestep]

        if title is True:
            if len(timestep) == 1:
                title = f"Relative line load histogram for time step {timestep[0]}"
            else:
                title = (
                    "Relative line load histogram \nfor time steps "
                    f"{timestep[0]} to {timestep[-1]}"
                )
        elif title is False:
            title = None
        plots.histogram(data=rel_line_loading, title=title, **kwargs)

    def save(
        self,
        directory,
        save_topology=True,
        save_timeseries=True,
        save_results=True,
        save_electromobility=False,
        save_heatpump=False,
        save_dsm=False,
        **kwargs,
    ):
        """
        Saves EDisGo object to csv files.

        It can be chosen what is included in the csv export (e.g. power flow results,
        electromobility flexibility, etc.). Further, in order to save disk storage space
        the data type of time series data can be reduced, e.g. to float32 and data
        can be archived, e.g. in a zip archive.

        Parameters
        ----------
        directory : str
            Main directory to save EDisGo object to.
        save_topology : bool, optional
            Indicates whether to save :class:`~.network.topology.Topology` object.
            Per default it is saved to sub-directory 'topology'. See
            :attr:`~.network.topology.Topology.to_csv` for more information.
            Default: True.
        save_timeseries : bool, optional
            Indicates whether to save :class:`~.network.timeseries.Timeseries` object.
            Per default it is saved to subdirectory 'timeseries'.
            Through the keyword arguments `reduce_memory`
            and `to_type` it can be chosen if memory should be reduced. See
            :attr:`~.network.timeseries.Timeseries.to_csv` for more
            information.
            Default: True.
        save_results : bool, optional
            Indicates whether to save :class:`~.network.results.Results`
            object. Per default it is saved to subdirectory 'results'.
            Through the keyword argument `parameters` the results that should
            be stored can be specified. Further, through the keyword parameters
            `reduce_memory` and `to_type` it can be chosen if memory should be reduced.
            See :attr:`~.network.results.Results.to_csv` for more information.
            Default: True.
        save_electromobility : bool, optional
            Indicates whether to save
            :class:`~.network.electromobility.Electromobility` object. Per default it is
            not saved. If set to True, it is saved to subdirectory 'electromobility'.
            See :attr:`~.network.electromobility.Electromobility.to_csv` for more
            information.
        save_heatpump : bool, optional
            Indicates whether to save
            :class:`~.network.heat.HeatPump` object. Per default it is not saved.
            If set to True, it is saved to subdirectory 'heat_pump'.
            See :attr:`~.network.heat.HeatPump.to_csv` for more information.

        Other Parameters
        ------------------
        reduce_memory : bool, optional
            If True, size of dataframes containing time series in
            :class:`~.network.results.Results`, :class:`~.network.timeseries.TimeSeries`
            and :class:`~.network.heat.HeatPump`
            is reduced. See respective classes `reduce_memory` functions for more
            information. Type to convert to can be specified by providing
            `to_type` as keyword argument. Further parameters of reduce_memory
            functions cannot be passed here. Call these functions directly to
            make use of further options. Default: False.
        to_type : str, optional
            Data type to convert time series data to. This is a trade-off
            between precision and memory. Default: "float32".
        parameters : None or dict
            Specifies which results to store. By default this is set to None,
            in which case all available results are stored.
            To only store certain results provide a dictionary. See function docstring
            `parameters` parameter in :func:`~.network.results.Results.to_csv`
            for more information.
        electromobility_attributes : None or list(str)
            Specifies which electromobility attributes to store. By default this is set
            to None, in which case all attributes are stored.
            See function docstring `attributes` parameter in
            :attr:`~.network.electromobility.Electromobility.to_csv` for more
            information.
        archive : bool, optional
            Save disk storage capacity by archiving the csv files. The
            archiving takes place after the generation of the CSVs and
            therefore temporarily the storage needs are higher. Default: False.
        archive_type : str, optional
            Set archive type. Default: "zip".
        drop_unarchived : bool, optional
            Drop the unarchived data if parameter archive is set to True.
            Default: True.

        """
        os.makedirs(directory, exist_ok=True)

        if save_topology:
            self.topology.to_csv(os.path.join(directory, "topology"))

        if save_timeseries:
            self.timeseries.to_csv(
                os.path.join(directory, "timeseries"),
                reduce_memory=kwargs.get("reduce_memory", False),
                to_type=kwargs.get("to_type", "float32"),
            )

        if save_results:
            self.results.to_csv(
                os.path.join(directory, "results"),
                reduce_memory=kwargs.get("reduce_memory", False),
                to_type=kwargs.get("to_type", "float32"),
                parameters=kwargs.get("parameters", None),
            )

        if save_electromobility:
            self.electromobility.to_csv(
                os.path.join(directory, "electromobility"),
                attributes=kwargs.get("electromobility_attributes", None),
            )

        # save configs
        self.config.to_json(directory)

        if save_heatpump:
            self.heat_pump.to_csv(
                os.path.join(directory, "heat_pump"),
                reduce_memory=kwargs.get("reduce_memory", False),
                to_type=kwargs.get("to_type", "float32"),
            )

        if save_dsm:
            self.dsm.to_csv(
                os.path.join(directory, "dsm"),
            )

        if kwargs.get("archive", False):
            archive_type = kwargs.get("archive_type", "zip")
            shutil.make_archive(directory, archive_type, directory)

            dir_size = tools.get_directory_size(directory)
            zip_size = os.path.getsize(str(directory) + ".zip")

            reduction = (1 - zip_size / dir_size) * 100

            drop_unarchived = kwargs.get("drop_unarchived", True)

            if drop_unarchived:
                shutil.rmtree(directory)

            logger.info(
                f"Archived files in a {archive_type} archive and reduced "
                f"storage needs by {reduction:.2f} %. The unarchived files"
                f" were dropped: {drop_unarchived}"
            )

    def save_edisgo_to_pickle(self, path="", filename=None):
        """
        Saves EDisGo object to pickle file.

        Parameters
        -----------
        path : str
            Directory the pickle file is saved to. Per default it takes the current
            working directory.
        filename : str or None
            Filename the pickle file is saved under. If None, filename is
            'edisgo_object_{grid_id}.pkl'.

        """
        abs_path = os.path.abspath(path)
        if filename is None:
            filename = f"edisgo_object_{self.topology.mv_grid.id}.pkl"
        pickle.dump(self, open(os.path.join(abs_path, filename), "wb"))

    def save_edisgo_to_json(
        self, directory, flexible_cps, flexible_hps, opt_version, opt_flex
    ):
        os.makedirs(directory, exist_ok=True)
        pm = self.to_powermodels(flexible_cps, flexible_hps, opt_version, opt_flex)

        def _convert(o):
            """
            Helper function for json dump, as int64 cannot be dumped.

            """
            if isinstance(o, np.int64):
                return int(o)
            raise TypeError

        with open(
            os.path.join(directory, "{}.json".format(pm["name"])),
            "w",
        ) as outfile:
            json.dump(pm, outfile, default=_convert)

    def reduce_memory(self, **kwargs):
        """
        Reduces size of dataframes containing time series to save memory.

        Per default, float data is stored as float64. As this precision is
        barely needed, this function can be used to convert time series data
        to a data subtype with less memory usage, such as float32.

        Other Parameters
        -----------------
        to_type : str, optional
            Data type to convert time series data to. This is a tradeoff
            between precision and memory. Default: "float32".
        results_attr_to_reduce : list(str), optional
            See `attr_to_reduce` parameter in
            :attr:`~.network.results.Results.reduce_memory` for more
            information.
        timeseries_attr_to_reduce : list(str), optional
            See `attr_to_reduce` parameter in
            :attr:`~.network.timeseries.TimeSeries.reduce_memory` for more
            information.

        """
        # time series
        self.timeseries.reduce_memory(
            to_type=kwargs.get("to_type", "float32"),
            attr_to_reduce=kwargs.get("timeseries_attr_to_reduce", None),
        )
        # results
        self.results.reduce_memory(
            to_type=kwargs.get("to_type", "float32"),
            attr_to_reduce=kwargs.get("results_attr_to_reduce", None),
        )

    def check_integrity(self):
        """
        Method to check the integrity of the EDisGo object.

        Checks for consistency of topology (see
        :func:`edisgo.topology.check_integrity`), timeseries (see
        :func:`edisgo.timeseries.check_integrity`) and the interplay of both.

        """
        self.topology.check_integrity()
        self.timeseries.check_integrity()

        # check consistency of topology and timeseries
        comp_types = ["generators", "loads", "storage_units"]

        for comp_type in comp_types:
            comps = getattr(self.topology, comp_type + "_df")

            for ts in ["active_power", "reactive_power"]:
                comp_ts_name = f"{comp_type}_{ts}"
                comp_ts = getattr(self.timeseries, comp_ts_name)

                # check whether all components in topology have an entry in the
                # respective active and reactive power timeseries
                missing = comps.index[~comps.index.isin(comp_ts.columns)]
                if len(missing) > 0:
                    logger.warning(
                        f"The following {comp_type} are missing in {comp_ts_name}: "
                        f"{missing.values}"
                    )

                # check whether all elements in timeseries have an entry in the topology
                missing_ts = comp_ts.columns[~comp_ts.columns.isin(comps.index)]
                if len(missing_ts) > 0:
                    logger.warning(
                        f"The following {comp_type} have entries in {comp_ts_name}, but"
                        f" not in {comp_type}_df: {missing_ts.values}"
                    )

            # check if the active powers inside the timeseries exceed the given nominal
            # or peak power of the component
            if comp_type in ["generators", "storage_units"]:
                attr = "p_nom"
            else:
                attr = "p_set"

            active_power = getattr(self.timeseries, f"{comp_type}_active_power")
            comps_complete = comps.index[comps.index.isin(active_power.columns)]
            exceeding = comps_complete[
                (active_power[comps_complete].max() > comps.loc[comps_complete, attr])
            ]

            if len(exceeding) > 0:
                logger.warning(
                    f"Values of active power in the timeseries object exceed {attr} for"
                    f" the following {comp_type}: {exceeding.values}"
                )

            logging.info("Integrity check finished. Please pay attention to warnings.")

    def resample_timeseries(self, method: str = "ffill", freq: str = "15min"):
        """
        Resamples all generator, load and storage time series to a desired resolution.

        The following time series are affected by this:

        * :attr:`~.network.timeseries.TimeSeries.generators_active_power`

        * :attr:`~.network.timeseries.TimeSeries.loads_active_power`

        * :attr:`~.network.timeseries.TimeSeries.storage_units_active_power`

        * :attr:`~.network.timeseries.TimeSeries.generators_reactive_power`

        * :attr:`~.network.timeseries.TimeSeries.loads_reactive_power`

        * :attr:`~.network.timeseries.TimeSeries.storage_units_reactive_power`

        Both up- and down-sampling methods are possible.

        Parameters
        ----------
        method : str, optional
            Method to choose from to fill missing values when resampling.
            Possible options are:

            * 'ffill'
                Propagate last valid observation forward to next valid
                observation. See :pandas:`pandas.DataFrame.ffill<DataFrame.ffill>`.
            * 'bfill'
                Use next valid observation to fill gap. See
                :pandas:`pandas.DataFrame.bfill<DataFrame.bfill>`.
            * 'interpolate'
                Fill NaN values using an interpolation method. See
                :pandas:`pandas.DataFrame.interpolate<DataFrame.interpolate>`.

            Default: 'ffill'.
        freq : str, optional
            Frequency that time series is resampled to. Offset aliases can be found
            here:
            https://pandas.pydata.org/pandas-docs/stable/user_guide/timeseries.html#offset-aliases.
            Default: '15min'.

        """
        self.timeseries.resample_timeseries(method=method, freq=freq)


def import_edisgo_from_pickle(filename, path=""):
    """
    Restores EDisGo object from pickle file.

    Parameters
    -----------
    filename : str
        Filename the pickle file is saved under.
    path : str
        Directory the pickle file is restored from. Per default it takes the current
        working directory.

    """
    abs_path = os.path.abspath(path)
    return pickle.load(open(os.path.join(abs_path, filename), "rb"))


def import_edisgo_from_files(
    edisgo_path: str | PurePath,
    import_topology: bool = True,
    import_timeseries: bool = False,
    import_results: bool = False,
    import_electromobility: bool = False,
    import_heat_pump: bool = False,
    import_dsm: bool = False,
    from_zip_archive: bool = False,
    **kwargs,
):
    """
    Sets up EDisGo object from csv files.

    This is the reverse function of :func:`~.edisgo.EDisGo.save` and if not specified
    differently assumes all data in the default sub-directories created in the
    :func:`~.edisgo.EDisGo.save` function.

    Parameters
    -----------
    edisgo_path : str or pathlib.PurePath
        Main directory to restore EDisGo object from. This directory must contain the
        config files. Further, if not specified differently,
        it is assumed to be the main directory containing sub-directories with
        e.g. topology data. In case `from_zip_archive` is set to True, `edisgo_path`
        is the name of the archive.
    import_topology : bool
        Indicates whether to import :class:`~.network.topology.Topology` object.
        Per default it is set to True, in which case topology data is imported.
        The default directory topology data is imported from is the sub-directory
        'topology'. A different directory can be specified through keyword argument
        `topology_directory`.
        Default: True.
    import_timeseries : bool
        Indicates whether to import :class:`~.network.timeseries.Timeseries` object.
        Per default it is set to False, in which case timeseries data is not imported.
        The default directory time series data is imported from is the sub-directory
        'timeseries'. A different directory can be specified through keyword argument
        `timeseries_directory`.
        Default: False.
    import_results : bool
        Indicates whether to import :class:`~.network.results.Results` object.
        Per default it is set to False, in which case results data is not imported.
        The default directory results data is imported from is the sub-directory
        'results'. A different directory can be specified through keyword argument
        `results_directory`.
        Default: False.
    import_electromobility : bool
        Indicates whether to import :class:`~.network.electromobility.Electromobility`
        object. Per default it is set to False, in which case electromobility data is
        not imported.
        The default directory electromobility data is imported from is the sub-directory
        'electromobility'. A different directory can be specified through keyword
        argument `electromobility_directory`.
        Default: False.
    import_heat_pump : bool
        Indicates whether to import :class:`~.network.heat.HeatPump` object.
        Per default it is set to False, in which case heat pump data containing
        information on COP, heat demand time series, etc. is not imported.
        The default directory heat pump data is imported from is the sub-directory
        'heat_pump'. A different directory can be specified through keyword
        argument `heat_pump_directory`.
        Default: False.
    from_zip_archive : bool
        Set to True if data needs to be imported from an archive, e.g. a zip
        archive. Default: False.

    Other Parameters
    -----------------
    topology_directory : str
        Indicates directory :class:`~.network.topology.Topology` object is imported
        from. Per default topology data is imported from `edisgo_path` sub-directory
        'topology'.
    timeseries_directory : str
        Indicates directory :class:`~.network.timeseries.Timeseries` object is imported
        from. Per default time series data is imported from `edisgo_path` sub-directory
        'timeseries'.
    results_directory : str
        Indicates directory :class:`~.network.results.Results` object is imported
        from. Per default results data is imported from `edisgo_path` sub-directory
        'results'.
    electromobility_directory : str
        Indicates directory :class:`~.network.electromobility.Electromobility` object is
        imported from. Per default electromobility data is imported from `edisgo_path`
        sub-directory 'electromobility'.
    heat_pump_directory : str
        Indicates directory :class:`~.network.heat.HeatPump` object is
        imported from. Per default heat pump data is imported from `edisgo_path`
        sub-directory 'heat_pump'.
    dtype : str
        Numerical data type for time series and results data to be imported,
        e.g. "float32". Per default this is None in which case data type is inferred.
    parameters : None or dict
        Specifies which results to restore. By default this is set to None,
        in which case all available results are restored.
        To only restore certain results provide a dictionary. See function docstring
        `parameters` parameter in :func:`~.network.results.Results.to_csv`
        for more information.

    Results
    ---------
    :class:`~.EDisGo`
        Restored EDisGo object.

    """
<<<<<<< HEAD
=======

    if not os.path.exists(edisgo_path):
        raise ValueError("Given edisgo_path does not exist.")

>>>>>>> ead0f0e3
    if not from_zip_archive and str(edisgo_path).endswith(".zip"):
        from_zip_archive = True
        logging.info("Given path is a zip archive. Setting 'from_zip_archive' to True.")

    edisgo_obj = EDisGo()
    try:
        edisgo_obj.config = {
            "from_json": True,
            "config_path": edisgo_path,
            "from_zip_archive": from_zip_archive,
        }
    except FileNotFoundError:
        logging.info(
            "Configuration data could not be loaded from json wherefore "
            "the default configuration data is loaded."
        )
    except Exception:
        raise Exception

    if from_zip_archive:
        directory = edisgo_path

    if import_topology:
        if not from_zip_archive:
            directory = kwargs.get(
                "topology_directory", os.path.join(edisgo_path, "topology")
            )

        if os.path.exists(directory):
            edisgo_obj.topology.from_csv(directory, edisgo_obj, from_zip_archive)
        else:
            logging.warning("No topology data found. Topology not imported.")

    if import_timeseries:
        dtype = kwargs.get("dtype", None)

        if not from_zip_archive:
            directory = kwargs.get(
                "timeseries_directory", os.path.join(edisgo_path, "timeseries")
            )

        if os.path.exists(directory):
            edisgo_obj.timeseries.from_csv(
                directory, dtype=dtype, from_zip_archive=from_zip_archive
            )
        else:
            logging.warning("No time series data found. Timeseries not imported.")

    if import_results:
        parameters = kwargs.get("parameters", None)
        dtype = kwargs.get("dtype", None)

        if not from_zip_archive:
            directory = kwargs.get(
                "results_directory", os.path.join(edisgo_path, "results")
            )

        if os.path.exists(directory):
            edisgo_obj.results.from_csv(
                directory, parameters, dtype=dtype, from_zip_archive=from_zip_archive
            )
        else:
            logging.warning("No results data found. Results not imported.")

    if import_electromobility:
        if not from_zip_archive:
            directory = kwargs.get(
                "electromobility_directory",
                os.path.join(edisgo_path, "electromobility"),
            )

        if os.path.exists(directory):
            edisgo_obj.electromobility.from_csv(
                directory, edisgo_obj, from_zip_archive=from_zip_archive
            )
        else:
            logging.warning(
                "No electromobility data found. Electromobility not imported."
            )

    if import_heat_pump:
        if not from_zip_archive:
            directory = kwargs.get(
                "heat_pump_directory",
                os.path.join(edisgo_path, "heat_pump"),
            )

        if os.path.exists(directory):
            edisgo_obj.heat_pump.from_csv(directory, from_zip_archive=from_zip_archive)
        else:
            logging.warning("No heat pump data found. Heat pump data not imported.")

    if import_dsm:
        if not from_zip_archive:
            directory = kwargs.get(
                "dsm_directory",
                os.path.join(edisgo_path, "dsm"),
            )

        if os.path.exists(directory):
            edisgo_obj.dsm.from_csv(directory, from_zip_archive=from_zip_archive)
        else:
            logging.warning("No dsm data found. DSM data not imported.")

    return edisgo_obj<|MERGE_RESOLUTION|>--- conflicted
+++ resolved
@@ -2479,13 +2479,10 @@
         Restored EDisGo object.
 
     """
-<<<<<<< HEAD
-=======
 
     if not os.path.exists(edisgo_path):
         raise ValueError("Given edisgo_path does not exist.")
 
->>>>>>> ead0f0e3
     if not from_zip_archive and str(edisgo_path).endswith(".zip"):
         from_zip_archive = True
         logging.info("Given path is a zip archive. Setting 'from_zip_archive' to True.")
@@ -2578,16 +2575,4 @@
         else:
             logging.warning("No heat pump data found. Heat pump data not imported.")
 
-    if import_dsm:
-        if not from_zip_archive:
-            directory = kwargs.get(
-                "dsm_directory",
-                os.path.join(edisgo_path, "dsm"),
-            )
-
-        if os.path.exists(directory):
-            edisgo_obj.dsm.from_csv(directory, from_zip_archive=from_zip_archive)
-        else:
-            logging.warning("No dsm data found. DSM data not imported.")
-
     return edisgo_obj