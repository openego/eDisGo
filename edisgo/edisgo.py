from __future__ import annotations

import copy
import logging
import os
import pickle
import shutil

from numbers import Number
from pathlib import PurePath

import numpy as np
import pandas as pd

from sqlalchemy.engine.base import Engine

from edisgo.flex_opt.charging_strategies import charging_strategy
from edisgo.flex_opt.check_tech_constraints import lines_relative_load
from edisgo.flex_opt.heat_pump_operation import (
    operating_strategy as hp_operating_strategy,
)
from edisgo.flex_opt.reinforce_grid import (
    catch_convergence_reinforce_grid,
    reinforce_grid,
)
from edisgo.io import dsm_import, generators_import, pypsa_io, timeseries_import
from edisgo.io.ding0_import import import_ding0_grid
from edisgo.io.electromobility_import import (
    distribute_charging_demand,
    import_electromobility_from_dir,
    import_electromobility_from_oedb,
    integrate_charging_parks,
)
<<<<<<< HEAD
from edisgo.io.generators_import import oedb as import_generators_oedb
from edisgo.io.heat_pump_import import oedb as import_heat_pumps_oedb
=======
from edisgo.io.heat_pump_import import oedb as import_heat_pumps_oedb
from edisgo.io.storage_import import home_batteries_oedb
>>>>>>> 18118019
from edisgo.network import timeseries
from edisgo.network.dsm import DSM
from edisgo.network.electromobility import Electromobility
from edisgo.network.heat import HeatPump
from edisgo.network.overlying_grid import OverlyingGrid
from edisgo.network.results import Results
from edisgo.network.topology import Topology
from edisgo.opf.results.opf_result_class import OPFResults
from edisgo.opf.run_mp_opf import run_mp_opf
from edisgo.tools import plots, tools
from edisgo.tools.config import Config
from edisgo.tools.geo import find_nearest_bus
<<<<<<< HEAD
=======
from edisgo.tools.spatial_complexity_reduction import spatial_complexity_reduction
>>>>>>> 18118019
from edisgo.tools.tools import determine_grid_integration_voltage_level

if "READTHEDOCS" not in os.environ:
    from shapely.geometry import Point

logger = logging.getLogger(__name__)


class EDisGo:
    """
    Provides the top-level API for invocation of data import, power flow
    analysis, network reinforcement, flexibility measures, etc..

    Parameters
    ----------
    ding0_grid : :obj:`str`
        Path to directory containing csv files of network to be loaded.
    generator_scenario : None or :obj:`str`, optional
        If None, the generator park of the imported grid is kept as is.
        Otherwise defines which scenario of future generator park to use
        and invokes grid integration of these generators. Possible options are
        'nep2035' and 'ego100'. These are scenarios from the research project
        `open_eGo <https://openegoproject.wordpress.com/>`_ (see
        `final report <https://www.uni-flensburg.de/fileadmin/content/\
        abteilungen/industrial/dokumente/downloads/veroeffentlichungen/\
        forschungsergebnisse/20190426endbericht-openego-fkz0325881-final.pdf>`_
        for more information on the scenarios).
        See :attr:`~.EDisGo.import_generators` for further information on how
        generators are integrated and what further options there are.
        Default: None.
    timeindex : None or :pandas:`pandas.DatetimeIndex<DatetimeIndex>`, optional
        Defines the time steps feed-in and demand time series of all generators, loads
        and storage units need to be set.
        The time index is for example used as default for time steps considered in
        the power flow analysis and when checking the integrity of the network.
        Providing a time index is only optional in case a worst case analysis is set
        up using :func:`~set_time_series_worst_case_analysis`.
        In all other cases a time index needs to be set manually.
    config_path : None or str or dict
        Path to the config directory. Options are:

        * 'default' (default)
            If `config_path` is set to 'default', the provided default config files
            are used directly.
        * str
            If `config_path` is a string, configs will be loaded from the
            directory specified by `config_path`. If the directory
            does not exist, it is created. If config files don't exist, the
            default config files are copied into the directory.
        * dict
            A dictionary can be used to specify different paths to the
            different config files. The dictionary must have the following
            keys:

            * 'config_db_tables'

            * 'config_grid'

            * 'config_grid_expansion'

            * 'config_timeseries'

            Values of the dictionary are paths to the corresponding
            config file. In contrast to the other options, the directories
            and config files must exist and are not automatically created.
        * None
            If `config_path` is None, configs are loaded from the edisgo
            default config directory ($HOME$/.edisgo). If the directory
            does not exist, it is created. If config files don't exist, the
            default config files are copied into the directory.

        Default: "default".
    legacy_ding0_grids : bool
        Allow import of old ding0 grids. Default: True.

    Attributes
    ----------
    topology : :class:`~.network.topology.Topology`
        The topology is a container object holding the topology of the grids including
        buses, lines, transformers, switches and components connected to the grid
        including generators, loads and storage units.
    timeseries : :class:`~.network.timeseries.TimeSeries`
        Container for active and reactive power time series of generators, loads and
        storage units.
    results : :class:`~.network.results.Results`
        This is a container holding all calculation results from power flow
        analyses and grid reinforcement.
    electromobility : :class:`~.network.electromobility.Electromobility`
        This class holds data on charging processes (how long cars are parking at a
        charging station, how much they need to charge, etc.) necessary to apply
        different charging strategies, as well as information on potential charging
        sites and integrated charging parks.
    heat_pump : :class:`~.network.heat.HeatPump`
        This is a container holding heat pump data such as COP, heat demand to be
        served and heat storage information.
    overlying_grid : :class:`~.network.overlying_grid.OverlyingGrid`
        This is a container holding data from the overlying grid such as curtailment
        requirements or power plant dispatch.
<<<<<<< HEAD
=======
    dsm : :class:`~.network.dsm.DSM`
        This is a container holding data on demand side management potential.
>>>>>>> 18118019

    """

    def __init__(self, **kwargs):

        # load configuration
        self._config = Config(**kwargs)

        # instantiate topology object and load grid data
        self.topology = Topology(config=self.config)
        self.import_ding0_grid(
            path=kwargs.get("ding0_grid", None),
            legacy_ding0_grids=kwargs.get("legacy_ding0_grids", True),
        )
<<<<<<< HEAD
=======
        self.legacy_grids = kwargs.get("legacy_ding0_grids", True)
>>>>>>> 18118019

        # instantiate other data classes
        self.results = Results(self)
        self.opf_results = OPFResults()
        self.timeseries = timeseries.TimeSeries(
            timeindex=kwargs.get("timeindex", pd.DatetimeIndex([]))
        )
        self.electromobility = Electromobility(edisgo_obj=self)
        self.heat_pump = HeatPump()
<<<<<<< HEAD
=======
        self.dsm = DSM()
>>>>>>> 18118019
        self.overlying_grid = OverlyingGrid()

        # import new generators
        if kwargs.get("generator_scenario", None) is not None:
            self.import_generators(
                generator_scenario=kwargs.pop("generator_scenario"), **kwargs
            )

        # add MVGrid id to logging messages of logger "edisgo"
        log_grid_id = kwargs.get("log_grid_id", True)
        if log_grid_id:

            def add_grid_id_filter(record):
                record.grid_id = self.topology.id
                return True

            logger_edisgo = logging.getLogger("edisgo")
            for handler in logger_edisgo.handlers:
                fmt = handler.formatter._fmt
                colon_idx = fmt.index(":")
                formatter_str = (
                    f"{fmt[:colon_idx]} - MVGrid(%(grid_id)s){fmt[colon_idx:]}"
                )
                formatter = logging.Formatter(formatter_str)
                handler.setFormatter(formatter)
                handler.addFilter(add_grid_id_filter)

    @property
    def config(self):
        """
        eDisGo configuration data.

        Parameters
        ----------
        kwargs : dict
            Dictionary with keyword arguments to set up Config object. See parameters
            of :class:`~.tools.config.Config` class for more information on possible
            input parameters.

        Returns
        -------
        :class:`~.tools.config.Config`
            Config object with configuration data from config files.

        """
        return self._config

    @config.setter
    def config(self, kwargs):
        self._config = Config(**kwargs)

    def import_ding0_grid(self, path, legacy_ding0_grids=True):
        """
        Import ding0 topology data from csv files in the format as
        `Ding0 <https://github.com/openego/ding0>`_ provides it.

        Parameters
        -----------
        path : str
            Path to directory containing csv files of network to be loaded.
        legacy_ding0_grids : bool
            Allow import of old ding0 grids. Default: True.

        """
        if path is not None:
            import_ding0_grid(path, self, legacy_ding0_grids)

    def set_timeindex(self, timeindex):
        """
        Sets :py:attr:`~.network.timeseries.TimeSeries.timeindex` all time-dependent
        attributes are indexed by.

        The time index is for example used as default for time steps considered in
        the power flow analysis and when checking the integrity of the network.

        Parameters
        -----------
        timeindex : :pandas:`pandas.DatetimeIndex<DatetimeIndex>`
            Time index to set.

        """
        self.timeseries.timeindex = timeindex

    def set_time_series_manual(
        self,
        generators_p=None,
        loads_p=None,
        storage_units_p=None,
        generators_q=None,
        loads_q=None,
        storage_units_q=None,
    ):
        """
        Sets given component time series.

        If time series for a component were already set before, they are overwritten.

        Parameters
        -----------
        generators_p : :pandas:`pandas.DataFrame<DataFrame>`
            Active power time series in MW of generators. Index of the data frame is
            a datetime index. Columns contain generators names of generators to set
            time series for. Default: None.
        loads_p : :pandas:`pandas.DataFrame<DataFrame>`
            Active power time series in MW of loads. Index of the data frame is
            a datetime index. Columns contain load names of loads to set
            time series for. Default: None.
        storage_units_p : :pandas:`pandas.DataFrame<DataFrame>`
            Active power time series in MW of storage units. Index of the data frame is
            a datetime index. Columns contain storage unit names of storage units to set
            time series for. Default: None.
        generators_q : :pandas:`pandas.DataFrame<DataFrame>`
            Reactive power time series in MVA of generators. Index of the data frame is
            a datetime index. Columns contain generators names of generators to set
            time series for. Default: None.
        loads_q : :pandas:`pandas.DataFrame<DataFrame>`
            Reactive power time series in MVA of loads. Index of the data frame is
            a datetime index. Columns contain load names of loads to set
            time series for. Default: None.
        storage_units_q : :pandas:`pandas.DataFrame<DataFrame>`
            Reactive power time series in MVA of storage units. Index of the data frame
            is a datetime index. Columns contain storage unit names of storage units to
            set time series for. Default: None.

        Notes
        ------
        This function raises a warning in case a time index was not previously set.
        You can set the time index upon initialisation of the EDisGo object by
        providing the input parameter 'timeindex' or using the function
        :attr:`~.edisgo.EDisGo.set_timeindex`.
        Also make sure that the time steps for which time series are provided include
        the set time index.

        """
        # check if time index is already set, otherwise raise warning
        if self.timeseries.timeindex.empty:
            logger.warning(
                "When setting time series manually a time index is not automatically "
                "set but needs to be set by the user. You can set the time index "
                "upon initialisation of the EDisGo object by providing the input "
                "parameter 'timeindex' or using the function EDisGo.set_timeindex()."
            )
        self.timeseries.set_active_power_manual(
            self,
            ts_generators=generators_p,
            ts_loads=loads_p,
            ts_storage_units=storage_units_p,
        )
        self.timeseries.set_reactive_power_manual(
            self,
            ts_generators=generators_q,
            ts_loads=loads_q,
            ts_storage_units=storage_units_q,
        )

    def set_time_series_worst_case_analysis(
        self,
        cases=None,
        generators_names=None,
        loads_names=None,
        storage_units_names=None,
    ):
        """
        Sets demand and feed-in of all loads, generators and storage units for the
        specified worst cases.

        See :attr:`~.network.timeseries.TimeSeries.set_worst_case` for more information.

        Parameters
        -----------
        cases : str or list(str)
            List with worst-cases to generate time series for. Can be
            'feed-in_case', 'load_case' or both. Defaults to None in which case both
            'feed-in_case' and 'load_case' are set up.
        generators_names : list(str)
            Defines for which generators to set worst case time series. If None,
            time series are set for all generators. Default: None.
        loads_names : list(str)
            Defines for which loads to set worst case time series. If None,
            time series are set for all loads. Default: None.
        storage_units_names : list(str)
            Defines for which storage units to set worst case time series. If None,
            time series are set for all storage units. Default: None.

        """
        if cases is None:
            cases = ["load_case", "feed-in_case"]
        if isinstance(cases, str):
            cases = [cases]

        self.timeseries.set_worst_case(
            self, cases, generators_names, loads_names, storage_units_names
        )

    def set_time_series_active_power_predefined(
        self,
        fluctuating_generators_ts=None,
        fluctuating_generators_names=None,
        dispatchable_generators_ts=None,
        dispatchable_generators_names=None,
        conventional_loads_ts=None,
        conventional_loads_names=None,
        charging_points_ts=None,
        charging_points_names=None,
        **kwargs,
    ):
        """
        Uses predefined feed-in or demand profiles to set active power time series.

        Predefined profiles comprise i.e. standard electric conventional load profiles
        for different sectors generated using the oemof
        `demandlib <https://github.com/oemof/demandlib/>`_ or feed-in time series of
        fluctuating solar and wind generators provided on the OpenEnergy DataBase.
        This function can also be used to provide your own profiles per technology or
        load sector.

        The active power time series are written to
        :attr:`~.network.timeseries.TimeSeries.generators_active_power` or
        :attr:`~.network.timeseries.TimeSeries.loads_active_power`.
        As data in :class:`~.network.timeseries.TimeSeries` is indexed by
        :attr:`~.network.timeseries.TimeSeries.timeindex` it is better to set
        :attr:`~.network.timeseries.TimeSeries.timeindex` before calling this function.
        You can set the time index upon initialisation of the EDisGo object by
        providing the input parameter 'timeindex' or using the function
        :attr:`~.edisgo.EDisGo.set_timeindex`.
        Also make sure that the time steps of self-provided time series include
        the set time index.

        Parameters
        -----------
        fluctuating_generators_ts : str or :pandas:`pandas.DataFrame<DataFrame>` or None
            Defines option to set technology-specific or technology- and weather cell
            specific active power time series of wind and solar generators.
            Possible options are:

            * 'oedb'

                Technology- and weather cell-specific hourly feed-in time series are
                obtained from the
                `OpenEnergy DataBase
                <https://openenergy-platform.org/dataedit/schemas>`_. See
                :func:`edisgo.io.timeseries_import.feedin_oedb` for more information.

                This option requires that the parameter `engine` is provided in case
                new ding0 grids with geo-referenced LV grids are used. For further
                settings, the parameter `timeindex` can also be provided.

            * :pandas:`pandas.DataFrame<DataFrame>`

                DataFrame with self-provided feed-in time series per technology or
                per technology and weather cell ID normalized to a nominal capacity
                of 1.
                In case time series are provided only by technology, columns of the
                DataFrame contain the technology type as string.
                In case time series are provided by technology and weather cell ID
                columns need to be a :pandas:`pandas.MultiIndex<MultiIndex>` with the
                first level containing the technology as string and the second level
                the weather cell ID as integer.
                Index needs to be a :pandas:`pandas.DatetimeIndex<DatetimeIndex>`.

                When importing a ding0 grid and/or using predefined scenarios
                of the future generator park,
                each generator has an assigned weather cell ID that identifies the
                weather data cell from the weather data set used in the research
                project `open_eGo <https://openegoproject.wordpress.com/>`_ to
                determine feed-in profiles. The weather cell ID can be retrieved
                from column `weather_cell_id` in
                :attr:`~.network.topology.Topology.generators_df` and could be
                overwritten to use own weather cells.

            * None

                If None, time series are not set.

            Default: None.

        fluctuating_generators_names : list(str) or None
            Defines for which fluctuating generators to apply technology-specific time
            series. See parameter `generator_names` in
            :attr:`~.network.timeseries.TimeSeries.predefined_fluctuating_generators_by_technology`
            for more information. Default: None.
        dispatchable_generators_ts : :pandas:`pandas.DataFrame<DataFrame>` or None
            Defines which technology-specific time series to use to set active power
            time series of dispatchable generators.
            See parameter `ts_generators` in
            :attr:`~.network.timeseries.TimeSeries.predefined_dispatchable_generators_by_technology`
            for more information. If None, no time series of dispatchable generators
            are set. Default: None.
        dispatchable_generators_names : list(str) or None
            Defines for which dispatchable generators to apply technology-specific time
            series. See parameter `generator_names` in
            :attr:`~.network.timeseries.TimeSeries.predefined_dispatchable_generators_by_technology`
            for more information. Default: None.
        conventional_loads_ts : str or :pandas:`pandas.DataFrame<DataFrame>` or None
            Defines option to set active power time series of conventional loads.
            Possible options are:

            * 'oedb'

                Sets active power demand time series using individual hourly electricity
                load time series for one year obtained from the `OpenEnergy DataBase
                <https://openenergy-platform.org/dataedit/schemas>`_.

                This option requires that the parameters `engine` and `scenario` are
                provided. For further settings, the parameter `timeindex` can also be
                provided.

            * 'demandlib'

                Sets active power demand time series using hourly electricity load time
                series obtained using standard electric load profiles from
                the oemof `demandlib <https://github.com/oemof/demandlib/>`_.
                The demandlib provides sector-specific time series for the sectors
                'residential', 'cts', 'industrial', and 'agricultural'.

                For further settings, the parameter `timeindex` can also be provided.

            * :pandas:`pandas.DataFrame<DataFrame>`

                Sets active power demand time series using sector-specific demand
                time series provided in this DataFrame.
                The load time series per sector need to be normalized to an annual
                consumption of 1. Index needs to
                be a :pandas:`pandas.DatetimeIndex<DatetimeIndex>`.
                Columns need to contain the sector as string.
                In the current grid existing load types can be retrieved from column
                `sector` in :attr:`~.network.topology.Topology.loads_df` (make sure to
                select `type` 'conventional_load').
                In ding0 grids the differentiated sectors are 'residential', 'cts',
                and 'industrial'.

            * None

                If None, conventional load time series are not set.

            Default: None.
        conventional_loads_names : list(str) or None
            Defines for which conventional loads to set time series. In case
            `conventional_loads_ts` is 'oedb' see parameter `load_names` in
            :func:`edisgo.io.timeseries_import.electricity_demand_oedb` for more
            information. For other cases see parameter `load_names` in
            :attr:`~.network.timeseries.TimeSeries.predefined_conventional_loads_by_sector`
            for more information. Default: None.
        charging_points_ts : :pandas:`pandas.DataFrame<DataFrame>` or None
            Defines which use-case-specific time series to use to set active power
            time series of charging points.
            See parameter `ts_loads` in
            :attr:`~.network.timeseries.TimeSeries.predefined_charging_points_by_use_case`
            for more information. If None, no time series of charging points
            are set. Default: None.
        charging_points_names : list(str) or None
            Defines for which charging points to apply use-case-specific time
            series. See parameter `load_names` in
            :attr:`~.network.timeseries.TimeSeries.predefined_charging_points_by_use_case`
            for more information. Default: None.

        Other Parameters
        ------------------
        engine : :sqlalchemy:`sqlalchemy.Engine<sqlalchemy.engine.Engine>`
            Database engine. This parameter is only required in case
            `conventional_loads_ts` or `fluctuating_generators_ts` is 'oedb'.
        scenario : str
            Scenario for which to retrieve demand data. Possible options are 'eGon2035'
            and 'eGon100RE'. This parameter is only required in case
            `conventional_loads_ts` is 'oedb'.
        timeindex : :pandas:`pandas.DatetimeIndex<DatetimeIndex>` or None
            This parameter can optionally be provided in case `conventional_loads_ts`
            is 'oedb' or 'demandlib' and in case `fluctuating_generators_ts` is
            'oedb'. It is used to specify time steps for which to set active power data.
            Leap years can currently not be handled when data is retrieved from the
            oedb. In case the given timeindex contains a leap year, the data will
            be indexed using a default year and set for the whole year.
            If no timeindex is provided, the timeindex set in
            :py:attr:`~.network.timeseries.TimeSeries.timeindex` is used.
            If :py:attr:`~.network.timeseries.TimeSeries.timeindex` is not set, the data
            is indexed using a default year and set for the whole year.

        """
        if self.timeseries.timeindex.empty:
            logger.warning(
                "When setting time series using predefined profiles it is better to "
                "set a time index as all data in TimeSeries class is indexed by the"
                "time index. You can set the time index upon initialisation of "
                "the EDisGo object by providing the input parameter 'timeindex' or by "
                "using the function EDisGo.set_timeindex()."
            )
        if fluctuating_generators_ts is not None:
            self.timeseries.predefined_fluctuating_generators_by_technology(
                self,
                fluctuating_generators_ts,
                fluctuating_generators_names,
                engine=kwargs.get("engine"),
                timeindex=kwargs.get("timeindex", None),
            )
        if dispatchable_generators_ts is not None:
            self.timeseries.predefined_dispatchable_generators_by_technology(
                self, dispatchable_generators_ts, dispatchable_generators_names
            )
        if conventional_loads_ts is not None:
            if (
                isinstance(conventional_loads_ts, str)
                and conventional_loads_ts == "oedb"
            ):
                loads_ts_df = timeseries_import.electricity_demand_oedb(
                    edisgo_obj=self,
                    scenario=kwargs.get("scenario"),
                    engine=kwargs.get("engine"),
                    timeindex=kwargs.get("timeindex", None),
                    load_names=conventional_loads_names,
                )
                # concat new time series with existing ones and drop any duplicate
                # entries
                self.timeseries.loads_active_power = tools.drop_duplicated_columns(
                    pd.concat([self.timeseries.loads_active_power, loads_ts_df], axis=1)
                )
            else:
                self.timeseries.predefined_conventional_loads_by_sector(
                    self, conventional_loads_ts, conventional_loads_names
                )
        if charging_points_ts is not None:
            self.timeseries.predefined_charging_points_by_use_case(
                self, charging_points_ts, charging_points_names
            )

    def set_time_series_reactive_power_control(
        self,
        control="fixed_cosphi",
        generators_parametrisation="default",
        loads_parametrisation="default",
        storage_units_parametrisation="default",
    ):
        """
        Set reactive power time series of components.

        Parameters
        -----------
        control : str
            Type of reactive power control to apply. Currently, the only option is
            'fixed_coshpi'. See :attr:`~.network.timeseries.TimeSeries.fixed_cosphi`
            for further information.
        generators_parametrisation : str or :pandas:`pandas.DataFrame<DataFrame>`
            See parameter `generators_parametrisation` in
            :attr:`~.network.timeseries.TimeSeries.fixed_cosphi` for further
            information. Here, per default, the option 'default' is used.
        loads_parametrisation : str or :pandas:`pandas.DataFrame<DataFrame>`
            See parameter `loads_parametrisation` in
            :attr:`~.network.timeseries.TimeSeries.fixed_cosphi` for further
            information. Here, per default, the option 'default' is used.
        storage_units_parametrisation : str or :pandas:`pandas.DataFrame<DataFrame>`
            See parameter `storage_units_parametrisation` in
            :attr:`~.network.timeseries.TimeSeries.fixed_cosphi` for further
            information. Here, per default, the option 'default' is used.

        Notes
        ------
        Be careful to set parametrisation of other component types to None if you only
        want to set reactive power of certain components. See example below for further
        information.

        Examples
        --------
        To only set reactive power time series of one generator using default
        configurations you can do the following:

        >>> self.set_time_series_reactive_power_control(
        >>>     generators_parametrisation=pd.DataFrame(
        >>>        {
        >>>            "components": [["Generator_1"]],
        >>>            "mode": ["default"],
        >>>            "power_factor": ["default"],
        >>>        },
        >>>        index=[1],
        >>>     ),
        >>>     loads_parametrisation=None,
        >>>     storage_units_parametrisation=None
        >>> )

        In the example above, `loads_parametrisation` and
        `storage_units_parametrisation` need to be set to None, otherwise already
        existing time series would be overwritten.

        To only change configuration of one load and for all other components use
        default configurations you can do the following:

        >>> self.set_time_series_reactive_power_control(
        >>>     loads_parametrisation=pd.DataFrame(
        >>>        {
        >>>            "components": [["Load_1"],
        >>>                           self.topology.loads_df.index.drop(["Load_1"])],
        >>>            "mode": ["capacitive", "default"],
        >>>            "power_factor": [0.98, "default"],
        >>>        },
        >>>        index=[1, 2],
        >>>     )
        >>> )

        In the example above, `generators_parametrisation` and
        `storage_units_parametrisation` do not need to be set as default configurations
        are per default used for all generators and storage units anyway.

        """
        if control == "fixed_cosphi":
            self.timeseries.fixed_cosphi(
                self,
                generators_parametrisation=generators_parametrisation,
                loads_parametrisation=loads_parametrisation,
                storage_units_parametrisation=storage_units_parametrisation,
            )
        else:
            raise ValueError("'control' must be 'fixed_cosphi'.")

    def to_pypsa(
        self, mode=None, timesteps=None, check_edisgo_integrity=False, **kwargs
    ):
        """
        Convert grid to :pypsa:`PyPSA.Network<network>` representation.

        You can choose between translation of the MV and all underlying LV grids
        (mode=None (default)), the MV network only (mode='mv' or mode='mvlv') or a
        single LV network (mode='lv').

        Parameters
        -----------
        mode : str
            Determines network levels that are translated to
            :pypsa:`PyPSA.Network<network>`.
            Possible options are:

            * None

                MV and underlying LV networks are exported. This is the default.

            * 'mv'

                Only MV network is exported. MV/LV transformers are not exported in
                this mode. Loads, generators and storage units in underlying LV grids
                are connected to the respective MV/LV station's primary side. Per
                default, they are all connected separately, but you can also choose to
                aggregate them. See parameters `aggregate_loads`, `aggregate_generators`
                and `aggregate_storages` for more information.

            * 'mvlv'

                This mode works similar as mode 'mv', with the difference that MV/LV
                transformers are as well exported and LV components connected to the
                respective MV/LV station's secondary side. Per default, all components
                are connected separately, but you can also choose to aggregate them.
                See parameters `aggregate_loads`, `aggregate_generators`
                and `aggregate_storages` for more information.

            * 'lv'

                Single LV network topology including the MV/LV transformer is exported.
                The LV grid to export is specified through the parameter `lv_grid_id`.
                The slack is positioned at the secondary side of the MV/LV station.

        timesteps : :pandas:`pandas.DatetimeIndex<DatetimeIndex>` or \
            :pandas:`pandas.Timestamp<Timestamp>`
            Specifies which time steps to export to pypsa representation to e.g.
            later on use in power flow analysis. It defaults to None in which case
            all time steps in :attr:`~.network.timeseries.TimeSeries.timeindex`
            are used.
            Default: None.
        check_edisgo_integrity : bool
            Check integrity of edisgo object before translating to pypsa. This option is
            meant to help the identification of possible sources of errors if the power
            flow calculations fail. See :attr:`~.edisgo.EDisGo.check_integrity` for
            more information. Default: False.

        Other Parameters
        -------------------
        use_seed : bool
            Use a seed for the initial guess for the Newton-Raphson algorithm.
            Only available when MV level is included in the power flow analysis.
            If True, uses voltage magnitude results of previous power flow
            analyses as initial guess in case of PQ buses. PV buses currently do
            not occur and are therefore currently not supported.
            Default: False.
        lv_grid_id : int or str
            ID (e.g. 1) or name (string representation, e.g. "LVGrid_1") of LV grid
            to export in case mode is 'lv'. Default: None.
        aggregate_loads : str
            Mode for load aggregation in LV grids in case mode is 'mv' or 'mvlv'.
            Can be 'sectoral' aggregating the loads sector-wise, 'all' aggregating all
            loads into one or None, not aggregating loads but appending them to the
            station one by one. Default: None.
        aggregate_generators : str
            Mode for generator aggregation in LV grids in case mode is 'mv' or 'mvlv'.
            Can be 'type' aggregating generators per generator type, 'curtailable'
            aggregating 'solar' and 'wind' generators into one and all other generators
            into another one, or None, where no aggregation is undertaken
            and generators are added to the station one by one. Default: None.
        aggregate_storages : str
            Mode for storage unit aggregation in LV grids in case mode is 'mv' or
            'mvlv'. Can be 'all' where all storage units in an LV grid are aggregated to
            one storage unit or None, in which case no aggregation is conducted and
            storage units are added to the station. Default: None.

        Returns
        -------
        :pypsa:`PyPSA.Network<network>`
            :pypsa:`PyPSA.Network<network>` representation.

        """
        # possibly execute consistency check
        if check_edisgo_integrity or logger.level == logging.DEBUG:
            self.check_integrity()
        return pypsa_io.to_pypsa(self, mode, timesteps, **kwargs)

    def to_graph(self):
        """
        Returns networkx graph representation of the grid.

        Returns
        -------
        :networkx:`networkx.Graph<networkx.Graph>`
            Graph representation of the grid as networkx Ordered Graph,
            where lines are represented by edges in the graph, and buses and
            transformers are represented by nodes.

        """

        return self.topology.to_graph()

    def import_generators(self, generator_scenario=None, **kwargs):
        """
        Gets generator park for specified scenario and integrates generators into grid.

        The generator data is retrieved from the
        `open energy platform <https://openenergy-platform.org/>`_. Decommissioned
        generators are removed from the grid, generators with changed capacity
        updated and new generators newly integrated into the grid.

        In case you are using new ding0 grids, where the LV is geo-referenced, the
        supported data source is scenario data generated in the research project
        `eGo^n <https://ego-n.org/>`_. You can choose between two scenarios:
        'eGon2035' and 'eGon100RE'. For more information on database tables used and
        how generator park is adapted see :func:`~.io.generators_import.oedb`.

        In case you are using old ding0 grids, where the LV is not geo-referenced,
        the supported data source is scenario data generated in the research project
        `open_eGo <https://openegoproject.wordpress.com/>`_. You can choose
        between two scenarios: 'nep2035' and 'ego100'. You can get more
        information on the scenarios in the
        `final report <https://www.uni-flensburg.de/fileadmin/content/\
        abteilungen/industrial/dokumente/downloads/veroeffentlichungen/\
        forschungsergebnisse/20190426endbericht-openego-fkz0325881-final\
        .pdf>`_. For more information on database tables used and
        how generator park is adapted see :func:`~.io.generators_import.oedb_legacy`.

        After the generator park is adapted there may be grid issues due to the
        additional feed-in. These are not solved automatically. If you want to
        have a stable grid without grid issues you can invoke the automatic
        grid expansion through the function :attr:`~.EDisGo.reinforce`.

        Parameters
        ----------
        generator_scenario : str
            Scenario for which to retrieve generator data. In case you are using new
            ding0 grids, where the LV is geo-referenced, possible options are
            'eGon2035' and 'eGon100RE'. In case you are using old ding0 grids, where
            the LV is not geo-referenced, possible options are 'nep2035' and 'ego100'.

        Other Parameters
        ----------------
        kwargs :
            In case you are using new ding0 grids, where the LV is geo-referenced, a
            database engine needs to be provided through keyword argument `engine`.
            In case you are using old ding0 grids, where the LV is not geo-referenced,
            you can check :func:`edisgo.io.generators_import.oedb_legacy` for possible
            keyword arguments.

        """
        if self.legacy_grids is True:
            generators_import.oedb_legacy(
                edisgo_object=self, generator_scenario=generator_scenario, **kwargs
            )
        else:
            generators_import.oedb(
                edisgo_object=self,
                engine=kwargs.get("engine"),
                scenario=generator_scenario,
            )

    def analyze(
        self,
        mode: str | None = None,
        timesteps: pd.Timestamp | pd.DatetimeIndex | None = None,
        raise_not_converged: bool = True,
        troubleshooting_mode: str | None = None,
        range_start: Number = 0.1,
        range_num: int = 10,
        scale_timeseries: float | None = None,
        **kwargs,
    ) -> tuple[pd.DataFrame, pd.DataFrame]:
        """
        Conducts a static, non-linear power flow analysis.

        Conducts a static, non-linear power flow analysis using
        `PyPSA <https://pypsa.readthedocs.io/en/latest/power_flow.html#\
        full-non-linear-power-flow>`_
        and writes results (active, reactive and apparent power as well as
        current on lines and voltages at buses) to :class:`~.network.results.Results`
        (e.g. :attr:`~.network.results.Results.v_res` for voltages).

        Parameters
        ----------
        mode : str or None
            Allows to toggle between power flow analysis for the whole network or just
            the MV or one LV grid. Possible options are:

            * None (default)

                Power flow analysis is conducted for the whole network including MV grid
                and underlying LV grids.

            * 'mv'

                Power flow analysis is conducted for the MV level only. LV loads,
                generators and storage units are aggregated at the respective MV/LV
                stations' primary side. Per default, they are all connected separately,
                but you can also choose to aggregate them. See parameters
                `aggregate_loads`, `aggregate_generators` and `aggregate_storages`
                in :attr:`~.edisgo.EDisGo.to_pypsa` for more information.

            * 'mvlv'

                Power flow analysis is conducted for the MV level only. In contrast to
                mode 'mv' LV loads, generators and storage units are in this case
                aggregated at the respective MV/LV stations' secondary side. Per
                default, they are all connected separately, but you can also choose to
                aggregate them. See parameters `aggregate_loads`, `aggregate_generators`
                and `aggregate_storages` in :attr:`~.edisgo.EDisGo.to_pypsa` for more
                information.

            * 'lv'

                Power flow analysis is conducted for one LV grid only. ID or name of
                the LV grid to conduct power flow analysis for needs to be provided
                through keyword argument 'lv_grid_id' as integer or string.
                See parameter `lv_grid_id` in :attr:`~.edisgo.EDisGo.to_pypsa` for more
                information.
                The slack is positioned at the secondary side of the MV/LV station.

        timesteps : :pandas:`pandas.DatetimeIndex<DatetimeIndex>` or \
            :pandas:`pandas.Timestamp<Timestamp>`
            Timesteps specifies for which time steps to conduct the power flow
            analysis. It defaults to None in which case all time steps in
            :attr:`~.network.timeseries.TimeSeries.timeindex` are used.
        raise_not_converged : bool
            If True, an error is raised in case power flow analysis did not converge
            for all time steps.
            Default: True.

        troubleshooting_mode : str or None
            Two optional troubleshooting methods in case of non-convergence of nonlinear
            power flow (cf. [1])

            * None (default)
                Power flow analysis is conducted using nonlinear power flow method.
            * 'lpf'
                Non-linear power flow initial guess is seeded with the voltage angles
                from the linear power flow.
            * 'iteration'
                Power flow analysis is conducted by reducing all power values of
                generators and loads to a fraction, e.g. 10%, solving the load flow and
                using it as a seed for the power at 20%, iteratively up to 100%.
                Using parameters `range_start` and `range_num` you can define at what
                scaling factor the iteration should start and how many iterations
                should be conducted.

        range_start : float, optional
            Specifies the minimum fraction that power values are set to when using
            `troubleshooting_mode` 'iteration'. Must be between 0 and 1.
            Default: 0.1.
        range_num : int, optional
            Specifies the number of fraction samples to generate when using
            `troubleshooting_mode` 'iteration'. Must be non-negative.
            Default: 10.
        scale_timeseries : float or None, optional
            If a value is given, the timeseries in the pypsa object are scaled with
            this factor (values between 0 and 1 will scale down the time series and
            values above 1 will scale the timeseries up). Downscaling of time series
            can be used to check if power flow converges for smaller
            grid loads. If None, timeseries are not scaled. In case of
            `troubleshooting_mode` 'iteration' this parameter is ignored.
            Default: None.

        Other Parameters
        -----------------
        kwargs : dict
            Possible other parameters comprise all other parameters that can be set in
            :func:`edisgo.io.pypsa_io.to_pypsa`.

        Returns
        --------
        tuple(:pandas:`pandas.DatetimeIndex<DatetimeIndex>`,\
            :pandas:`pandas.DatetimeIndex<DatetimeIndex>`)
            First index contains time steps for which power flow analysis did converge.
            Second index contains time steps for which power flow analysis did not
            converge.

        References
        --------
        [1] https://pypsa.readthedocs.io/en/latest/troubleshooting.html

        """

        def _check_convergence():
            # get converged and not converged time steps
            timesteps_converged = pf_results["converged"][
                pf_results["converged"]["0"]
            ].index
            timesteps_not_converged = pf_results["converged"][
                ~pf_results["converged"]["0"]
            ].index

            if raise_not_converged and len(timesteps_not_converged) > 0:
                raise ValueError(
                    "Power flow analysis did not converge for the "
                    "following {} time steps: {}.".format(
                        len(timesteps_not_converged), timesteps_not_converged
                    )
                )
            elif len(timesteps_not_converged) > 0:
                logger.warning(
                    "Power flow analysis did not converge for the "
                    "following {} time steps: {}.".format(
                        len(timesteps_not_converged), timesteps_not_converged
                    )
                )
            return timesteps_converged, timesteps_not_converged

        def _scale_timeseries(pypsa_network_copy, fraction):
            # Scales the timeseries in the pypsa object, the pypsa_network_copy is
            # the network with the original time series
            # Reduce power values of generators, loads and storages to given fraction
            for obj1, obj2 in [
                (pypsa_network.generators_t, pypsa_network_copy.generators_t),
                (pypsa_network.loads_t, pypsa_network_copy.loads_t),
                (pypsa_network.storage_units_t, pypsa_network_copy.storage_units_t),
            ]:
                for attr in ["p_set", "q_set"]:
                    setattr(obj1, attr, getattr(obj2, attr) * fraction)

            return pypsa_network

        if timesteps is None:
            timesteps = self.timeseries.timeindex
        # check if timesteps is array-like, otherwise convert to list
        if not hasattr(timesteps, "__len__"):
            timesteps = [timesteps]

        pypsa_network = self.to_pypsa(mode=mode, timesteps=timesteps, **kwargs)

        if scale_timeseries is not None and troubleshooting_mode != "iteration":
            pypsa_network = _scale_timeseries(pypsa_network, scale_timeseries)

        if troubleshooting_mode == "lpf":
            # run linear power flow analysis
            pypsa_network.lpf()
            # run power flow analysis
            pf_results = pypsa_network.pf(timesteps, use_seed=True)
            # get converged and not converged time steps
            timesteps_converged, timesteps_not_converged = _check_convergence()
        elif troubleshooting_mode == "iteration":
            pypsa_network_copy = pypsa_network.copy()
            for fraction in np.linspace(range_start, 1, range_num):
                pypsa_network = _scale_timeseries(pypsa_network_copy, fraction)
                # run power flow analysis
                pf_results = pypsa_network.pf(timesteps, use_seed=True)
                logger.info(
                    "Current fraction in iterative process: {}.".format(fraction)
                )
                # get converged and not converged time steps
                timesteps_converged, timesteps_not_converged = _check_convergence()
        else:
            # run power flow analysis
            pf_results = pypsa_network.pf(
                timesteps, use_seed=kwargs.get("use_seed", False)
            )
            # get converged and not converged time steps
            timesteps_converged, timesteps_not_converged = _check_convergence()

        # handle converged time steps
        pypsa_io.process_pfa_results(self, pypsa_network, timesteps_converged)

        return timesteps_converged, timesteps_not_converged

    def reinforce(
        self,
        timesteps_pfa: str | pd.DatetimeIndex | pd.Timestamp | None = None,
        copy_grid: bool = False,
        max_while_iterations: int = 20,
        split_voltage_band: bool = True,
        mode: str | None = None,
        without_generator_import: bool = False,
        n_minus_one: bool = False,
        catch_convergence_problems: bool = False,
        **kwargs,
    ) -> Results:
        """
        Reinforces the network and calculates network expansion costs.

        If the :attr:`edisgo.network.timeseries.TimeSeries.is_worst_case` is
        True input for `timesteps_pfa` is overwritten and therefore ignored.

        See :ref:`features-in-detail` for more information on how network
        reinforcement is conducted.

        Parameters
        -----------
        timesteps_pfa : str or \
            :pandas:`pandas.DatetimeIndex<DatetimeIndex>` or \
            :pandas:`pandas.Timestamp<Timestamp>`
            timesteps_pfa specifies for which time steps power flow analysis is
            conducted and therefore which time steps to consider when checking
            for over-loading and over-voltage issues.
            It defaults to None in which case all timesteps in
            :attr:`~.network.timeseries.TimeSeries.timeindex` are used.
            Possible options are:

            * None
              Time steps in :attr:`~.network.timeseries.TimeSeries.timeindex` are used.
            * 'snapshot_analysis'
              Reinforcement is conducted for two worst-case snapshots. See
              :meth:`edisgo.tools.tools.select_worstcase_snapshots()` for further
              explanation on how worst-case snapshots are chosen.
              Note: If you have large time series, choosing this option will save
              calculation time since power flow analysis is only conducted for two
              time steps. If your time series already represents the worst-case,
              keep the default value of None because finding the worst-case
              snapshots takes some time.
            * 'reduced_analysis'
              Reinforcement is conducted for all time steps at which at least one
              branch shows its highest overloading or one bus shows its highest voltage
              violation.
            * :pandas:`pandas.DatetimeIndex<DatetimeIndex>` or \
              :pandas:`pandas.Timestamp<Timestamp>`
              Use this option to explicitly choose which time steps to consider.

        copy_grid : bool
            If True, reinforcement is conducted on a copied grid and discarded.
            Default: False.
        max_while_iterations : int
            Maximum number of times each while loop is conducted. Default: 20.
        split_voltage_band : bool
            If True the allowed voltage band of +/-10 percent is allocated to the
            different voltage levels MV, MV/LV and LV according to config values set
            in section `grid_expansion_allowed_voltage_deviations`. If False, the same
            voltage limits are used for all voltage levels. Be aware that this does
            currently not work correctly. Default: True.
        mode : str
            Determines network levels reinforcement is conducted for. Specify

            * None to reinforce MV and LV network levels. None is the default.
            * 'mv' to reinforce MV level only, neglecting MV/LV stations,
              and LV network topology. LV load and generation is aggregated per
              LV network and directly connected to the primary side of the
              respective MV/LV station.
            * 'mvlv' to reinforce MV network level only, including MV/LV stations,
              and neglecting LV network topology. LV load and generation is
              aggregated per LV network and directly connected to the secondary
              side of the respective MV/LV station.
            * 'lv' to reinforce LV networks. In case an LV grid is specified through
              parameter `lv_grid_id`, the grid's MV/LV station is not included. In case
              no LV grid ID is given, all MV/LV stations are included.
        without_generator_import : bool
            If True, excludes lines that were added in the generator import to connect
            new generators from calculation of network expansion costs. Default: False.
        n_minus_one : bool
            Determines whether n-1 security should be checked. Currently, n-1 security
            cannot be handled correctly, wherefore the case where this parameter is set
            to True will lead to an error being raised. Default: False.
        catch_convergence_problems : bool
            Uses reinforcement strategy to reinforce not converging grid.
            Reinforces first with only converging timesteps. Reinforce again with at
            start not converging timesteps. If still not converging, scale timeseries.
            Default: False

        Other Parameters
        -----------------
        is_worst_case : bool
            Is used to overwrite the return value from
            :attr:`edisgo.network.timeseries.TimeSeries.is_worst_case`. If True,
            reinforcement is calculated for worst-case MV and LV cases separately.
        lv_grid_id : str or int or None
            LV grid id to specify the grid to check, if mode is "lv". If no grid is
            specified, all LV grids are checked. In that case, the power flow analysis
            is conducted including the MV grid, in order to check loading and voltage
            drop/rise of MV/LV stations.
        skip_mv_reinforcement : bool
            If True, MV is not reinforced, even if `mode` is "mv", "mvlv" or None.
            This is used in case worst-case grid reinforcement is conducted in order to
            reinforce MV/LV stations for LV worst-cases.
            Default: False.
        num_steps_loading : int
            In case `timesteps_pfa` is set to 'reduced_analysis', this parameter can be
            used to specify the number of most critical overloading events to consider.
            If None, `percentage` is used. Default: None.
        num_steps_voltage : int
            In case `timesteps_pfa` is set to 'reduced_analysis', this parameter can be
            used to specify the number of most critical voltage issues to select. If
            None, `percentage` is used. Default: None.
        percentage : float
            In case `timesteps_pfa` is set to 'reduced_analysis', this parameter can be
            used to specify the percentage of most critical time steps to select. The
            default is 1.0, in which case all most critical time steps are selected.
            Default: 1.0.
        use_troubleshooting_mode : bool
            In case `timesteps_pfa` is set to 'reduced_analysis', this parameter can be
            used to specify how to handle non-convergence issues in the power flow
            analysis. If set to True, non-convergence issues are tried to be
            circumvented by reducing load and feed-in until the power flow converges.
            The most critical time steps are then determined based on the power flow
            results with the reduced load and feed-in. If False, an error will be
            raised in case time steps do not converge. Default: True.

        Returns
        --------
        :class:`~.network.results.Results`
            Returns the Results object holding network expansion costs, equipment
            changes, etc.

        """
        if copy_grid:
            edisgo_obj = copy.deepcopy(self)
        else:
            edisgo_obj = self

        # Build reinforce run settings
        if kwargs.get("is_worst_case", self.timeseries.is_worst_case):
            logger.debug(
                "Running reinforcement in worst-case mode by differentiating between "
                "MV and LV load and feed-in cases."
            )
            timeindex_worst_cases = self.timeseries.timeindex_worst_cases
            timesteps_mv = pd.DatetimeIndex(
                timeindex_worst_cases.loc[
                    timeindex_worst_cases.index.str.contains("mv")
                ]
            )
            timesteps_lv = pd.DatetimeIndex(
                timeindex_worst_cases.loc[
                    timeindex_worst_cases.index.str.contains("lv")
                ]
            )
            # Run the analyze-method at the end, to get a power flow for all
            # timesteps for reinforced components
            run_analyze_at_the_end = True
            if mode is None:
                kwargs_mv = kwargs.copy()
                kwargs_mv.update({"mode": "mv", "timesteps_pfa": timesteps_mv})
                kwargs_mvlv = kwargs.copy()
                kwargs_mvlv.update(
                    {
                        "mode": "mvlv",
                        "timesteps_pfa": timesteps_lv,
                        "skip_mv_reinforcement": True,
                    }
                )
                kwargs_lv = kwargs.copy()
                kwargs_lv.update({"mode": "lv", "timesteps_pfa": timesteps_lv})
                kwargs.update({"mode": "mv", "timesteps_pfa": timesteps_mv})
                setting_list = [
                    kwargs_mv,
                    kwargs_mvlv,
                    kwargs_lv,
                ]
            elif mode == "mv":
                kwargs.update({"mode": "mv", "timesteps_pfa": timesteps_mv})
                setting_list = [kwargs]
            elif mode == "mvlv":
                kwargs.update(
                    {
                        "mode": "mvlv",
                        "timesteps_pfa": timesteps_lv,
                        "skip_mv_reinforcement": True,
                    }
                )
                setting_list = [kwargs]
            elif mode == "lv":
                kwargs.update({"mode": "lv", "timesteps_pfa": timesteps_lv})
                setting_list = [kwargs]
            else:
                raise ValueError(f"Mode {mode} does not exist.")
        else:
            kwargs.update({"mode": mode, "timesteps_pfa": timesteps_pfa})
            setting_list = [kwargs]
            run_analyze_at_the_end = False

        logger.info(f"Run the following reinforcements: {setting_list=}")

        for setting in setting_list:
            logger.info(f"Run the following reinforcement: {setting=}")
            func = (
                catch_convergence_reinforce_grid
                if catch_convergence_problems
                else reinforce_grid
            )

            func(
                edisgo_obj,
                max_while_iterations=max_while_iterations,
                split_voltage_band=split_voltage_band,
                without_generator_import=without_generator_import,
                n_minus_one=n_minus_one,
                **setting,
            )

        if run_analyze_at_the_end:
            lv_grid_id = kwargs.get("lv_grid_id", None)

            if mode == "lv" and lv_grid_id:
                analyze_mode = "lv"
            elif mode == "lv":
                analyze_mode = None
            else:
                analyze_mode = mode

            edisgo_obj.analyze(
                mode=analyze_mode, lv_grid_id=lv_grid_id, timesteps=timesteps_pfa
            )

        # add measure to Results object
        if not copy_grid:
            self.results.measures = "grid_expansion"

        return edisgo_obj.results

    def perform_mp_opf(self, timesteps, storage_series=None, **kwargs):
        """
        Run optimal power flow with julia.

        Parameters
        -----------
        timesteps : list
            List of timesteps to perform OPF for.
        kwargs :
            See :func:`~.opf.run_mp_opf.run_mp_opf` for further
            information.

        Returns
        --------
        str
            Status of optimization.

        """
        if storage_series is None:
            storage_series = []
        return run_mp_opf(self, timesteps, storage_series=storage_series, **kwargs)

    def add_component(
        self,
        comp_type,
        ts_active_power=None,
        ts_reactive_power=None,
        **kwargs,
    ):
        """
        Adds single component to network.

        Components can be lines or buses as well as generators, loads, or storage units.
        If add_ts is set to True, time series of elements are set as well. Currently,
        time series need to be provided.

        Parameters
        ----------
        comp_type : str
            Type of added component. Can be 'bus', 'line', 'load', 'generator', or
            'storage_unit'.
        ts_active_power : :pandas:`pandas.Series<Series>` or None
            Active power time series of added component.
            Index of the series must contain all time steps in
            :attr:`~.network.timeseries.TimeSeries.timeindex`.
            Values are active power per time step in MW.
            Defaults to None in which case no time series is set.
        ts_reactive_power : :pandas:`pandas.Series<Series>` or str or None
            Possible options are:

            * :pandas:`pandas.Series<Series>`

                Reactive power time series of added component. Index of the series must
                contain all time steps in
                :attr:`~.network.timeseries.TimeSeries.timeindex`. Values are reactive
                power per time step in MVA.

            * "default"

                Reactive power time series is determined based on assumptions on fixed
                power factor of the component. To this end, the power factors set in the
                config section `reactive_power_factor` and the power factor mode,
                defining whether components behave inductive or capacitive, given in the
                config section `reactive_power_mode`, are used.
                This option requires you to provide an active power time series. In case
                it was not provided, reactive power cannot be set and a warning is
                raised.

            * None

                No reactive power time series is set.

            Default: None
        **kwargs : dict
            Attributes of added component. See respective functions for required
            entries.

            * 'bus' : :attr:`~.network.topology.Topology.add_bus`

            * 'line' : :attr:`~.network.topology.Topology.add_line`

            * 'load' : :attr:`~.network.topology.Topology.add_load`

            * 'generator' : :attr:`~.network.topology.Topology.add_generator`

            * 'storage_unit' : :attr:`~.network.topology.Topology.add_storage_unit`

        Returns
        --------
        str
            The identifier of the newly integrated component as in index of
            :attr:`~.network.topology.Topology.generators_df`,
            :attr:`~.network.topology.Topology.loads_df`, etc., depending on component
            type.

        """
        # ToDo: Add option to add transformer.
        # Todo: change into add_components to allow adding of several components
        #    at a time, change topology.add_load etc. to add_loads, where
        #    lists of parameters can be inserted

        def _get_q_default_df(comp_name):
            return pd.DataFrame(
                {
                    "components": [[comp_name]],
                    "mode": ["default"],
                    "power_factor": ["default"],
                },
                index=["comp"],
            )

        def _set_timeseries():
            if ts_active_power is not None:
                self.set_time_series_manual(
                    **{f"{comp_type}s_p": pd.DataFrame({comp_name: ts_active_power})}
                )
            if ts_reactive_power is not None:
                if isinstance(ts_reactive_power, pd.Series):
                    self.set_time_series_manual(
                        **{
                            f"{comp_type}s_q": pd.DataFrame(
                                {comp_name: ts_reactive_power}
                            )
                        }
                    )
                elif ts_reactive_power == "default":
                    if ts_active_power is None:
                        logger.warning(
                            f"Default reactive power time series of {comp_name} cannot "
                            "be set as active power time series was not provided."
                        )
                    else:
                        other_comps = [
                            _
                            for _ in ["generator", "load", "storage_unit"]
                            if _ != comp_type
                        ]
                        parameter_dict = {
                            f"{t}s_parametrisation": None for t in other_comps
                        }
                        parameter_dict.update(
                            {
                                f"{comp_type}s_parametrisation": _get_q_default_df(
                                    comp_name
                                )
                            }
                        )
                        self.set_time_series_reactive_power_control(**parameter_dict)

        if comp_type == "bus":
            comp_name = self.topology.add_bus(**kwargs)

        elif comp_type == "line":
            comp_name = self.topology.add_line(**kwargs)

        elif comp_type == "generator":
            comp_name = self.topology.add_generator(**kwargs)
            _set_timeseries()

        elif comp_type == "storage_unit":
            comp_name = self.topology.add_storage_unit(**kwargs)
            _set_timeseries()

        elif comp_type == "load":
            comp_name = self.topology.add_load(**kwargs)
            _set_timeseries()

        else:
            raise ValueError(
                "Invalid input for parameter 'comp_type'. Must either be "
                "'line', 'bus', 'generator', 'load' or 'storage_unit'."
            )
        return comp_name

    def integrate_component_based_on_geolocation(
        self,
        comp_type,
        geolocation,
        voltage_level=None,
        add_ts=True,
        ts_active_power=None,
        ts_reactive_power=None,
        **kwargs,
    ):
        """
        Adds single component to topology based on geolocation.

<<<<<<< HEAD
        Currently, components can be generators, charging points and heat pumps.
=======
        Currently, components can be generators, charging points, heat pumps and
        storage units.
>>>>>>> 18118019

        See :attr:`~.network.topology.Topology.connect_to_mv`,
        :attr:`~.network.topology.Topology.connect_to_lv` and
        :attr:`~.network.topology.Topology.connect_to_lv_based_on_geolocation` for more
        information.

        Parameters
        ----------
        comp_type : str
            Type of added component. Can be 'generator', 'charging_point', 'heat_pump'
            or 'storage_unit'.
        geolocation : :shapely:`shapely.Point<Point>` or tuple
            Geolocation of the new component. In case of tuple, the geolocation
            must be given in the form (longitude, latitude).
        voltage_level : int, optional
            Specifies the voltage level the new component is integrated in.
            Possible options are 4 (MV busbar), 5 (MV grid), 6 (LV busbar) or
            7 (LV grid). If no voltage level is provided the voltage level
            is determined based on the nominal power `p_nom` or `p_set` (given as
            kwarg). For this, upper limits up to which capacity a component is
            integrated into a certain voltage level (set in the config section
            `grid_connection` through the parameters 'upper_limit_voltage_level_{4:7}')
            are used.
        add_ts : bool, optional
            Indicator if time series for component are added as well.
            Default: True.
        ts_active_power : :pandas:`pandas.Series<Series>`, optional
            Active power time series of added component. Index of the series
            must contain all time steps in
            :attr:`~.network.timeseries.TimeSeries.timeindex`.
            Values are active power per time step in MW. If you want
            to add time series (if `add_ts` is True), you must provide a
            time series. It is not automatically retrieved.
        ts_reactive_power : :pandas:`pandas.Series<Series>`, optional
            Reactive power time series of added component. Index of the series
            must contain all time steps in
            :attr:`~.network.timeseries.TimeSeries.timeindex`.
            Values are reactive power per time step in MVA. If you
            want to add time series (if `add_ts` is True), you must provide a
            time series. It is not automatically retrieved.

        Other Parameters
        ------------------
        kwargs :
            Attributes of added component.
            See :attr:`~.network.topology.Topology.add_generator`,
            :attr:`~.network.topology.Topology.add_storage_unit` respectively
            :attr:`~.network.topology.Topology.add_load` methods
            for more information on required and optional parameters.

        Returns
        -------
        str
            The identifier of the newly integrated component as in index of
            :attr:`~.network.topology.Topology.generators_df`,
            :attr:`~.network.topology.Topology.loads_df` or
            :attr:`~.network.topology.Topology.storage_units_df`, depending on component
            type.

        """
        supported_voltage_levels = {4, 5, 6, 7}
        p_nom = kwargs.get("p_nom", None)
        p_set = kwargs.get("p_set", None)

        p = p_nom if p_set is None else p_set

        kwargs["p"] = p

        if voltage_level not in supported_voltage_levels:
            if p is None:
                raise ValueError(
                    "Neither appropriate voltage level nor nominal power "
                    "were supplied."
                )
            # determine voltage level manually from nominal power
            voltage_level = determine_grid_integration_voltage_level(self, p)

        # check if geolocation is given as shapely Point, otherwise transform
        # to shapely Point
        if type(geolocation) is not Point:
            geolocation = Point(geolocation)

        # write voltage level and geolocation to kwargs
        kwargs["geom"] = geolocation
        kwargs["voltage_level"] = voltage_level

        # Connect in MV
        if voltage_level in [4, 5]:
            comp_name = self.topology.connect_to_mv(self, kwargs, comp_type)

        # Connect in LV
        else:
            # check if LV is geo-referenced or not
            lv_buses = self.topology.buses_df.drop(self.topology.mv_grid.buses_df.index)
            lv_buses_dropna = lv_buses.dropna(axis=0, subset=["x", "y"])

            # if there are some LV buses without geo-reference, use function where
            # components are not integrated based on geolocation
            if len(lv_buses_dropna) < len(lv_buses):
                if kwargs.get("mvlv_subst_id", None) is None:
                    substations = self.topology.buses_df.loc[
                        self.topology.transformers_df.bus1.unique()
                    ]
                    nearest_substation, _ = find_nearest_bus(geolocation, substations)
                    kwargs["mvlv_subst_id"] = int(nearest_substation.split("_")[-2])
                comp_name = self.topology.connect_to_lv(self, kwargs, comp_type)

            else:
                max_distance_from_target_bus = kwargs.pop(
<<<<<<< HEAD
                    "max_distance_from_target_bus", 0.1
=======
                    "max_distance_from_target_bus", 0.02
>>>>>>> 18118019
                )
                comp_name = self.topology.connect_to_lv_based_on_geolocation(
                    self, kwargs, comp_type, max_distance_from_target_bus
                )

        if add_ts:
            if comp_type == "generator":
                self.set_time_series_manual(
                    generators_p=pd.DataFrame({comp_name: ts_active_power}),
                    generators_q=pd.DataFrame({comp_name: ts_reactive_power}),
                )
            else:
                self.set_time_series_manual(
                    loads_p=pd.DataFrame({comp_name: ts_active_power}),
                    loads_q=pd.DataFrame({comp_name: ts_reactive_power}),
                )

        return comp_name

    def remove_component(self, comp_type, comp_name, drop_ts=True):
        """
        Removes single component from network.

        Components can be lines or buses as well as generators, loads, or storage units.
        If drop_ts is set to True, time series of elements are deleted as well.

        Parameters
        ----------
        comp_type : str
            Type of removed component.  Can be 'bus', 'line', 'load', 'generator', or
            'storage_unit'.
        comp_name : str
            Name of component to be removed.
        drop_ts : bool
            Indicator if time series for component are removed as well. Defaults
            to True.

        """
        # Todo: change into remove_components, when add_component is changed into
        #    add_components, to allow removal of several components at a time

        if comp_type == "bus":
            self.topology.remove_bus(comp_name)

        elif comp_type == "line":
            self.topology.remove_line(comp_name)

        elif comp_type == "load":
            self.topology.remove_load(comp_name)
            if drop_ts:
                for ts in ["active_power", "reactive_power"]:
                    self.timeseries.drop_component_time_series(
                        df_name=f"loads_{ts}", comp_names=comp_name
                    )

        elif comp_type == "generator":
            self.topology.remove_generator(comp_name)
            if drop_ts:
                for ts in ["active_power", "reactive_power"]:
                    self.timeseries.drop_component_time_series(
                        df_name=f"generators_{ts}",
                        comp_names=comp_name,
                    )

        elif comp_type == "storage_unit":
            self.topology.remove_storage_unit(comp_name)
            if drop_ts:
                for ts in ["active_power", "reactive_power"]:
                    self.timeseries.drop_component_time_series(
                        df_name=f"storage_units_{ts}",
                        comp_names=comp_name,
                    )

        else:
            raise ValueError("Component type is not correct.")

    def aggregate_components(
        self,
        aggregate_generators_by_cols=None,
        aggregate_loads_by_cols=None,
    ):
        """
        Aggregates generators and loads at the same bus.

        By default all generators respectively loads at the same bus are aggregated.
        You can specify further columns to consider in the aggregation, such as the
        generator type or the load sector. Make sure to always include the bus in the
        list of columns to aggregate by, as otherwise the topology would change.

        Be aware that by aggregating components you loose some information
        e.g. on load sector or charging point use case.

        Parameters
        -----------
        aggregate_generators_by_cols : list(str) or None
            List of columns to aggregate generators at the same bus by. Valid
            columns are all columns in
            :attr:`~.network.topology.Topology.generators_df`. If an empty list is
            given, generators are not aggregated. Defaults to None, in
            which case all generators at the same bus are aggregated.
        aggregate_loads_by_cols : list(str)
            List of columns to aggregate loads at the same bus by. Valid
            columns are all columns in
            :attr:`~.network.topology.Topology.loads_df`. If an empty list is
            given, generators are not aggregated. Defaults to None, in
            which case all loads at the same bus are aggregated.

        """

        def _aggregate_time_series(attribute, groups, naming):
            return pd.concat(
                [
                    pd.DataFrame(
                        {
                            naming.format("_".join(k))
                            if isinstance(k, tuple)
                            else naming.format(k): getattr(self.timeseries, attribute)
                            .loc[:, v]
                            .sum(axis=1)
                        }
                    )
                    for k, v in groups.items()
                ],
                axis=1,
            )

        if aggregate_generators_by_cols is None:
            aggregate_generators_by_cols = ["bus"]
        if aggregate_loads_by_cols is None:
            aggregate_loads_by_cols = ["bus"]

        # aggregate generators
        if (
            len(aggregate_generators_by_cols) > 0
            and not self.topology.generators_df.empty
        ):

            gens_groupby = self.topology.generators_df.groupby(
                aggregate_generators_by_cols
            )
            naming = "Generators_{}"

            # set up new generators_df
            gens_df_grouped = gens_groupby.sum().reset_index()
            gens_df_grouped["name"] = gens_df_grouped.apply(
                lambda _: naming.format("_".join(_.loc[aggregate_generators_by_cols])),
                axis=1,
            )
            gens_df_grouped["control"] = "PQ"

            if "weather_cell_id" in gens_df_grouped.columns:
                gens_df_grouped.drop(columns=["weather_cell_id"], inplace=True)

            self.topology.generators_df = gens_df_grouped.set_index("name")

            # set up new generator time series
            self.timeseries.generators_active_power = _aggregate_time_series(
                "generators_active_power", gens_groupby.groups, naming
            )
            self.timeseries.generators_reactive_power = _aggregate_time_series(
                "generators_reactive_power", gens_groupby.groups, naming
            )

        # aggregate loads
        if len(aggregate_loads_by_cols) > 0 and not self.topology.loads_df.empty:

            loads_groupby = self.topology.loads_df.groupby(aggregate_loads_by_cols)
            naming = "Loads_{}"

            # set up new loads_df
            loads_df_grouped = loads_groupby.sum().reset_index()
            loads_df_grouped["name"] = loads_df_grouped.apply(
                lambda _: naming.format("_".join(_.loc[aggregate_loads_by_cols])),
                axis=1,
            )
            self.topology.loads_df = loads_df_grouped.set_index("name")

            # set up new loads time series
            self.timeseries.loads_active_power = _aggregate_time_series(
                "loads_active_power", loads_groupby.groups, naming
            )
            self.timeseries.loads_reactive_power = _aggregate_time_series(
                "loads_reactive_power", loads_groupby.groups, naming
            )

    def import_electromobility(
        self,
        data_source: str,
        scenario: str = None,
        engine: Engine = None,
        charging_processes_dir: PurePath | str = None,
        potential_charging_points_dir: PurePath | str = None,
        import_electromobility_data_kwds=None,
        allocate_charging_demand_kwds=None,
    ):
        """
        Imports electromobility data and integrates charging points into grid.

        Electromobility data can be obtained from the `OpenEnergy DataBase
        <https://openenergy-platform.org/dataedit/schemas>`_ or from self-provided
        data. In case you want to use self-provided data, it needs to be generated
        using the tools
        `SimBEV <https://github.com/rl-institut/simbev>`_ (required version:
        `3083c5a <https://github.com/rl-institut/simbev/commit/
        86076c936940365587c9fba98a5b774e13083c5a>`_) and
        `TracBEV <https://github.com/rl-institut/tracbev>`_ (required version:
        `14d864c <https://github.com/rl-institut/tracbev/commit/
        03e335655770a377166c05293a966052314d864c>`_). SimBEV provides data on standing
        times, charging demand, etc. per vehicle, whereas TracBEV provides potential
        charging point locations.

        After electromobility data is loaded, the charging demand from is allocated to
        potential charging points. Afterwards, all potential charging points with
        charging demand allocated to them are integrated into the grid.

        Be aware that this function does not yield charging time series per charging
        point but only charging processes (see
        :attr:`~.network.electromobility.Electromobility.charging_processes_df` for
        more information). The actual charging time series are determined through
        applying a charging strategy using the function
        :attr:`~.edisgo.EDisGo.charging_strategy`.

        Parameters
        ----------
        data_source : str
            Specifies source from where to obtain electromobility data.
            Possible options are:

            * "oedb"

                Electromobility data is obtained from the `OpenEnergy DataBase
                <https://openenergy-platform.org/dataedit/schemas>`_.

                This option requires that the parameters `scenario` and `engine` are
                provided.

            * "directory"

                Electromobility data is obtained from directories specified through
                parameters `charging_processes_dir` and `potential_charging_points_dir`.

        scenario : str
            Scenario for which to retrieve electromobility data in case `data_source` is
            set to "oedb". Possible options are "eGon2035" and "eGon100RE".
        engine : :sqlalchemy:`sqlalchemy.Engine<sqlalchemy.engine.Engine>`
            Database engine. Needs to be provided in case `data_source` is set to
            "oedb".
        charging_processes_dir : str or pathlib.PurePath
            Directory holding data on charging processes (standing times, charging
            demand, etc. per vehicle), including metadata, from SimBEV.
        potential_charging_points_dir : str or pathlib.PurePath
            Directory holding data on potential charging point locations from TracBEV.
        import_electromobility_data_kwds : dict
            These may contain any further attributes you want to specify when importing
            electromobility data.

            gc_to_car_rate_home : float
                Specifies the minimum rate between potential charging points for the
                use case "home" and the total number of cars. Default: 0.5.
            gc_to_car_rate_work : float
                Specifies the minimum rate between potential charging points for the
                use case "work" and the total number of cars. Default: 0.25.
            gc_to_car_rate_public : float
                Specifies the minimum rate between potential charging points for the
                use case "public" and the total number of cars. Default: 0.1.
            gc_to_car_rate_hpc : float
                Specifies the minimum rate between potential charging points for the
                use case "hpc" and the total number of cars. Default: 0.005.
            mode_parking_times : str
                If the mode_parking_times is set to "frugal" only parking times
                with any charging demand are imported. Any other input will lead
                to all parking and driving events being imported. Default: "frugal".
            charging_processes_dir : str
                Charging processes sub-directory. Only used when `data_source` is
                set to "directory". Default: None.
            simbev_config_file : str
                Name of the simbev config file. Only used when `data_source` is
                set to "directory". Default: "metadata_simbev_run.json".

        allocate_charging_demand_kwds :
            These may contain any further attributes you want to specify when calling
            the function :func:`~.io.electromobility_import.distribute_charging_demand`
            that allocates charging processes to potential charging points.

            mode : str
                Distribution mode. If the mode is set to "user_friendly" only the
                simbev weights are used for the distribution. If the mode is
                "grid_friendly" also grid conditions are respected.
                Default: "user_friendly".
            generators_weight_factor : float
                Weighting factor of the generators weight within an LV grid in
                comparison to the loads weight. Default: 0.5.
            distance_weight : float
                Weighting factor for the distance between a potential charging park
                and its nearest substation in comparison to the combination of
                the generators and load factors of the LV grids. Default: 1 / 3.
            user_friendly_weight : float
                Weighting factor of the user-friendly weight in comparison to the
                grid friendly weight. Default: 0.5.

        """
        if import_electromobility_data_kwds is None:
            import_electromobility_data_kwds = {}

        if data_source == "oedb":
            import_electromobility_from_oedb(
                self,
                scenario=scenario,
                engine=engine,
                **import_electromobility_data_kwds,
            )
        elif data_source == "directory":
            import_electromobility_from_dir(
                self,
                charging_processes_dir,
                potential_charging_points_dir,
                **import_electromobility_data_kwds,
            )
        else:
            raise ValueError(
                "Invalid input for parameter 'data_source'. Possible options are "
                "'oedb' and 'directory'."
            )

        if allocate_charging_demand_kwds is None:
            allocate_charging_demand_kwds = {}

        distribute_charging_demand(self, **allocate_charging_demand_kwds)

        integrate_charging_parks(self)

    def apply_charging_strategy(self, strategy="dumb", **kwargs):
        """
        Applies charging strategy to set EV charging time series at charging parks.

        This function requires that standing times, charging demand, etc. at
        charging parks were previously set using
        :attr:`~.edisgo.EDisGo.import_electromobility`.

        It is assumed that only 'private' charging processes at 'home' or at 'work' can
        be flexibilized. 'public' charging processes will always be 'dumb'.

        The charging time series at each charging parks are written to
        :attr:`~.network.timeseries.TimeSeries.loads_active_power`. Reactive power
        in :attr:`~.network.timeseries.TimeSeries.loads_reactive_power` is
        set to 0 Mvar.

        Parameters
        ----------
        strategy : str
            Defines the charging strategy to apply. The following charging
            strategies are valid:

            * 'dumb'

                The cars are charged directly after arrival with the
                maximum possible charging capacity.

            * 'reduced'

                The cars are charged directly after arrival with the
                minimum possible charging power. The minimum possible charging
                power is determined by the parking time and the parameter
                `minimum_charging_capacity_factor`.

            * 'residual'

                The cars are charged when the residual load in the MV
                grid is lowest (high generation and low consumption).
                Charging processes with a low flexibility are given priority.

            Default: 'dumb'.

        Other Parameters
        ------------------
        timestamp_share_threshold : float
            Percental threshold of the time required at a time step for charging
            the vehicle. If the time requirement is below this limit, then the
            charging process is not mapped into the time series. If, however, it is
            above this limit, the time step is mapped to 100% into the time series.
            This prevents differences between the charging strategies and creates a
            compromise between the simultaneity of charging processes and an
            artificial increase in the charging demand. Default: 0.2.
        minimum_charging_capacity_factor : float
            Technical minimum charging power of charging points in p.u. used in case of
            charging strategy 'reduced'. E.g. for a charging point with a nominal
            capacity of 22 kW and a minimum_charging_capacity_factor of 0.1 this would
            result in a minimum charging power of 2.2 kW. Default: 0.1.

        Notes
        ------
        If the frequency of time series data in :class:`~.network.timeseries.TimeSeries`
        (checked using :attr:`~.network.timeseries.TimeSeries.timeindex`) differs from
        the frequency of SimBEV data, then the time series in
        :class:`~.network.timeseries.TimeSeries` is first automatically resampled to
        match the SimBEV data frequency and after determining the charging demand time
        series resampled back to the original frequency.

        """
        charging_strategy(self, strategy=strategy, **kwargs)

<<<<<<< HEAD
    def import_heat_pumps(self, scenario, engine, year=None):
=======
    def import_heat_pumps(self, scenario, engine, timeindex=None, import_types=None):
>>>>>>> 18118019
        """
        Gets heat pump data for specified scenario from oedb and integrates the heat
        pumps into the grid.

        Besides heat pump capacity the heat pump's COP and heat demand to be served
        are as well retrieved.

        Currently, the only supported data source is scenario data generated
        in the research project `eGo^n <https://ego-n.org/>`_. You can choose
        between two scenarios: 'eGon2035' and 'eGon100RE'.

        The data is retrieved from the
        `open energy platform <https://openenergy-platform.org/>`_.

        # ToDo Add information on scenarios and from which tables data is retrieved.

        The following steps are conducted in this function:

            * Heat pump capacities for individual and district heating per building
              respectively district heating area are obtained from the database for the
              specified scenario and integrated into the grid using the function
              :func:`~.io.heat_pump_import.oedb`.
            * Heat pumps are integrated into the grid (added to
              :attr:`~.network.topology.Topology.loads_df`) as follows.

              * Grid connection points of heat pumps for individual heating are
                determined based on the corresponding building ID. In case the heat
                pump is too large to use the same grid connection point, they are
                connected via their own grid connection point.
              * Grid connection points of heat pumps for district heating are determined
                based on their geolocation and installed capacity.
                See :attr:`~.network.topology.Topology.connect_to_mv` and
                :attr:`~.network.topology.Topology.connect_to_lv_based_on_geolocation`
                for more information.
            * COP and heat demand for each heat pump are retrieved from the database,
              using the functions :func:`~.io.timeseries_import.cop_oedb` respectively
              :func:`~.io.timeseries_import.heat_demand_oedb`, and stored in the
              :class:`~.network.heat.HeatPump` class that can be accessed through
              :attr:`~.edisgo.EDisGo.heat_pump`.

        Be aware that this function does not yield electricity load time series for the
        heat pumps. The actual time series are determined through applying an
        operation strategy or optimising heat pump dispatch. Further, the heat pumps
        do not yet have a thermal storage and can therefore not yet be used as a
        flexibility. Thermal storage units need to be added manually to
        :attr:`~.edisgo.EDisGo.thermal_storage_units_df`.

        After the heat pumps are integrated there may be grid issues due to the
        additional load. These are not solved automatically. If you want to
        have a stable grid without grid issues you can invoke the automatic
        grid expansion through the function :attr:`~.EDisGo.reinforce`.

        Parameters
        ----------
        scenario : str
            Scenario for which to retrieve heat pump data. Possible options
            are 'eGon2035' and 'eGon100RE'.
        engine : :sqlalchemy:`sqlalchemy.Engine<sqlalchemy.engine.Engine>`
            Database engine.
<<<<<<< HEAD
        year : int or None
            Year to index COP and heat demand data by.
            If none is provided and :py:attr:`~.network.timeseries.TimeSeries.timeindex`
            is already set, data is indexed by the same year. Otherwise, time index will
            be set according to the scenario (2035 in case of the 'eGon2035' scenario
            and 2045 in case of the 'eGon100RE' scenario).
            A leap year can currently not be handled. In case a leap year is given, the
            time index is set according to the chosen scenario.
=======
        timeindex : :pandas:`pandas.DatetimeIndex<DatetimeIndex>` or None
            Specifies time steps for which to set COP and heat demand data. Leap years
            can currently not be handled. In case the given
            timeindex contains a leap year, the data will be indexed using the default
            year (2035 in case of the 'eGon2035' and to 2045 in case of the
            'eGon100RE' scenario) and returned for the whole year.
            If no timeindex is provided, the timeindex set in
            :py:attr:`~.network.timeseries.TimeSeries.timeindex` is used.
            If :py:attr:`~.network.timeseries.TimeSeries.timeindex` is not set, the data
            is indexed using the default year and returned for the whole year.
        import_types : list(str) or None
            Specifies which technologies to import. Possible options are
            "individual_heat_pumps", "central_heat_pumps" and
            "central_resistive_heaters". If None, all are imported.
>>>>>>> 18118019

        """
        # set up year to index data by
        # first try to get index from time index
<<<<<<< HEAD
        if year is None:
            year = tools.get_year_based_on_timeindex(self)
        # if time index is not set get year from scenario
        if year is None:
            year = tools.get_year_based_on_scenario(scenario)
            # if year is still None, scenario is not valid
            if year is None:
                raise ValueError(
                    "Invalid input for parameter 'scenario'. Possible options are "
                    "'eGon2035' and 'eGon100RE'."
                )
        # if year is leap year set year according to scenario
        if pd.Timestamp(year, 1, 1).is_leap_year:
=======
        if timeindex is None:
            timeindex = self.timeseries.timeindex
            # if time index is not set get year from scenario
            if timeindex.empty:
                year = tools.get_year_based_on_scenario(scenario)
                # if year is still None, scenario is not valid
                if year is None:
                    raise ValueError(
                        "Invalid input for parameter 'scenario'. Possible options are "
                        "'eGon2035' and 'eGon100RE'."
                    )
                timeindex = pd.date_range(f"1/1/{year}", periods=8760, freq="H")
        # if year is leap year set year according to scenario
        if pd.Timestamp(timeindex.year[0], 1, 1).is_leap_year:
>>>>>>> 18118019
            logger.warning(
                "A leap year was given to 'heat_demand_oedb' function. This is "
                "currently not valid. The year the data is indexed by is therefore set "
                "according to the given scenario."
            )
<<<<<<< HEAD
            return self.import_heat_pumps(scenario, engine, year=None)

        integrated_heat_pumps = import_heat_pumps_oedb(
            edisgo_object=self, scenario=scenario, engine=engine
=======
            year = tools.get_year_based_on_scenario(scenario)
            return self.import_heat_pumps(
                scenario,
                engine,
                timeindex=pd.date_range(f"1/1/{year}", periods=8760, freq="H"),
                import_types=import_types,
            )

        integrated_heat_pumps = import_heat_pumps_oedb(
            edisgo_object=self,
            scenario=scenario,
            engine=engine,
            import_types=import_types,
>>>>>>> 18118019
        )
        if len(integrated_heat_pumps) > 0:
            self.heat_pump.set_heat_demand(
                self,
                "oedb",
                heat_pump_names=integrated_heat_pumps,
                engine=engine,
                scenario=scenario,
<<<<<<< HEAD
                year=year,
=======
                timeindex=timeindex,
>>>>>>> 18118019
            )
            self.heat_pump.set_cop(
                self,
                "oedb",
                heat_pump_names=integrated_heat_pumps,
                engine=engine,
<<<<<<< HEAD
                year=year,
=======
                timeindex=timeindex,
>>>>>>> 18118019
            )

    def apply_heat_pump_operating_strategy(
        self, strategy="uncontrolled", heat_pump_names=None, **kwargs
    ):
        """
        Applies operating strategy to set electrical load time series of heat pumps.

        This function requires that COP and heat demand time series, and depending on
        the operating strategy also information on thermal storage units,
        were previously set in :attr:`~.edisgo.EDisGo.heat_pump`. COP and heat demand
        information is automatically set when using
        :attr:`~.edisgo.EDisGo.import_heat_pumps`. When not using this function it can
        be manually set using :attr:`~.network.heat.HeatPump.set_cop` and
        :attr:`~.network.heat.HeatPump.set_heat_demand`.

        The electrical load time series of each heat pump are written to
        :attr:`~.network.timeseries.TimeSeries.loads_active_power`. Reactive power
        in :attr:`~.network.timeseries.TimeSeries.loads_reactive_power` is
        set to 0 Mvar.

        Parameters
        ----------
        strategy : str
            Defines the operating strategy to apply. The following strategies are valid:

            * 'uncontrolled'

                The heat demand is directly served by the heat pump without buffering
                heat using a thermal storage. The electrical load of the heat pump is
                determined as follows:

                .. math::

                    P_{el} = P_{th} / COP

            Default: 'uncontrolled'.

        heat_pump_names : list(str) or None
            Defines for which heat pumps to apply operating strategy. If None, all heat
            pumps for which COP information in :attr:`~.edisgo.EDisGo.heat_pump` is
            given are used. Default: None.

        """
        hp_operating_strategy(self, strategy=strategy, heat_pump_names=heat_pump_names)

    def import_dsm(self, scenario: str, engine: Engine, timeindex=None):
        """
        Gets industrial and CTS DSM profiles from the
        `OpenEnergy DataBase <https://openenergy-platform.org/dataedit/schemas>`_.

        Profiles comprise minimum and maximum load increase in MW as well as maximum
        energy pre- and postponing in MWh. The data is written to the
        :class:`~.network.dsm.DSM` object.

        Currently, the only supported data source is scenario data generated
        in the research project `eGo^n <https://ego-n.org/>`_. You can choose
        between two scenarios: 'eGon2035' and 'eGon100RE'.

        Parameters
        ----------
        edisgo_object : :class:`~.EDisGo`
        scenario : str
            Scenario for which to retrieve DSM data. Possible options
            are 'eGon2035' and 'eGon100RE'.
        engine : :sqlalchemy:`sqlalchemy.Engine<sqlalchemy.engine.Engine>`
            Database engine.
        timeindex : :pandas:`pandas.DatetimeIndex<DatetimeIndex>` or None
            Specifies time steps for which to get data. Leap years can currently not be
            handled. In case the given timeindex contains a leap year, the data will be
            indexed using the default year (2035 in case of the 'eGon2035' and to 2045
            in case of the 'eGon100RE' scenario) and returned for the whole year.
            If no timeindex is provided, the timeindex set in
            :py:attr:`~.network.timeseries.TimeSeries.timeindex` is used.
            If :py:attr:`~.network.timeseries.TimeSeries.timeindex` is not set, the data
            is indexed using the default year and returned for the whole year.

        """
        dsm_profiles = dsm_import.oedb(
            edisgo_obj=self, scenario=scenario, engine=engine, timeindex=timeindex
        )
        self.dsm.p_min = dsm_profiles["p_min"]
        self.dsm.p_max = dsm_profiles["p_max"]
        self.dsm.e_min = dsm_profiles["e_min"]
        self.dsm.e_max = dsm_profiles["e_max"]

    def import_home_batteries(
        self,
        scenario: str,
        engine: Engine,
    ):
        """
        Gets home battery data for specified scenario and integrates the batteries into
        the grid.

        Currently, the only supported data source is scenario data generated
        in the research project `eGo^n <https://ego-n.org/>`_. You can choose
        between two scenarios: 'eGon2035' and 'eGon100RE'.

        The data is retrieved from the
        `open energy platform <https://openenergy-platform.org/>`_.

        The batteries are integrated into the grid (added to
        :attr:`~.network.topology.Topology.storage_units_df`) based on their building
        ID. In case the battery is too large to use the same grid connection point as
        the generator or, if no generator is allocated at the same building ID, the
        load, they are connected via their own grid connection point, based on their
        geolocation and installed capacity.

        Be aware that this function does not yield time series for the batteries. The
        actual time series can be determined through a dispatch optimisation.

        Parameters
        ----------
        scenario : str
            Scenario for which to retrieve home battery data. Possible options
            are 'eGon2035' and 'eGon100RE'.
        engine : :sqlalchemy:`sqlalchemy.Engine<sqlalchemy.engine.Engine>`
            Database engine.

        """
        home_batteries_oedb(
            edisgo_obj=self,
            scenario=scenario,
            engine=engine,
        )

    def plot_mv_grid_topology(self, technologies=False, **kwargs):
        """
        Plots plain MV network topology and optionally nodes by technology type
        (e.g. station or generator).

        For more information see :func:`edisgo.tools.plots.mv_grid_topology`.

        Parameters
        ----------
        technologies : bool
            If True plots stations, generators, etc. in the topology in
            different colors. If False does not plot any nodes. Default: False.

        """

        plots.mv_grid_topology(
            self,
            node_color="technology" if technologies is True else None,
            filename=kwargs.get("filename", None),
            grid_district_geom=kwargs.get("grid_district_geom", True),
            background_map=kwargs.get("background_map", True),
            xlim=kwargs.get("xlim", None),
            ylim=kwargs.get("ylim", None),
            title=kwargs.get("title", ""),
        )

    def plot_mv_voltages(self, **kwargs):
        """
        Plots voltages in MV network on network topology plot.

        For more information see :func:`edisgo.tools.plots.mv_grid_topology`.

        """
        try:
            if self.results.v_res is None:
                logger.warning(
                    "Voltages from power flow "
                    "analysis must be available to plot them."
                )
                return
        except AttributeError:
            logger.warning(
                "Results must be available to plot voltages. "
                "Please analyze grid first."
            )
            return
        except ValueError:
            pass

        plots.mv_grid_topology(
            self,
            timestep=kwargs.get("timestep", None),
            node_color="voltage",
            filename=kwargs.get("filename", None),
            grid_district_geom=kwargs.get("grid_district_geom", True),
            background_map=kwargs.get("background_map", True),
            limits_cb_nodes=kwargs.get("limits_cb_nodes", None),
            xlim=kwargs.get("xlim", None),
            ylim=kwargs.get("ylim", None),
            title=kwargs.get("title", ""),
        )

    def plot_mv_line_loading(self, **kwargs):
        """
        Plots relative line loading (current from power flow analysis to
        allowed current) of MV lines.

        For more information see :func:`edisgo.tools.plots.mv_grid_topology`.

        """
        try:
            if self.results.i_res is None:
                logger.warning(
                    "Currents `i_res` from power flow analysis "
                    "must be available to plot line loading."
                )
                return
        except AttributeError:
            logger.warning(
                "Results must be available to plot line loading. "
                "Please analyze grid first."
            )
            return

        plots.mv_grid_topology(
            self,
            timestep=kwargs.get("timestep", None),
            line_color="loading",
            node_color=kwargs.get("node_color", None),
            filename=kwargs.get("filename", None),
            arrows=kwargs.get("arrows", None),
            grid_district_geom=kwargs.get("grid_district_geom", True),
            background_map=kwargs.get("background_map", True),
            voltage=self.results.v_res,
            limits_cb_lines=kwargs.get("limits_cb_lines", None),
            limits_cb_nodes=kwargs.get("limits_cb_nodes", None),
            xlim=kwargs.get("xlim", None),
            ylim=kwargs.get("ylim", None),
            lines_cmap=kwargs.get("lines_cmap", "inferno_r"),
            title=kwargs.get("title", ""),
            scaling_factor_line_width=kwargs.get("scaling_factor_line_width", None),
            curtailment_df=kwargs.get("curtailment_df", None),
        )

    def plot_mv_grid_expansion_costs(self, **kwargs):
        """
        Plots grid expansion costs per MV line.

        For more information see :func:`edisgo.tools.plots.mv_grid_topology`.

        """
        try:
            if self.results.grid_expansion_costs is None:
                logger.warning(
                    "Grid expansion cost results needed to plot "
                    "them. Please do grid reinforcement."
                )
                return
        except AttributeError:
            logger.warning(
                "Results of MV topology needed to  plot topology "
                "expansion costs. Please reinforce first."
            )
            return

        plots.mv_grid_topology(
            self,
            line_color="expansion_costs",
            grid_expansion_costs=self.results.grid_expansion_costs,
            filename=kwargs.get("filename", None),
            grid_district_geom=kwargs.get("grid_district_geom", True),
            background_map=kwargs.get("background_map", True),
            limits_cb_lines=kwargs.get("limits_cb_lines", None),
            xlim=kwargs.get("xlim", None),
            ylim=kwargs.get("ylim", None),
            lines_cmap=kwargs.get("lines_cmap", "inferno_r"),
            title=kwargs.get("title", ""),
            scaling_factor_line_width=kwargs.get("scaling_factor_line_width", None),
        )

    def plot_mv_storage_integration(self, **kwargs):
        """
        Plots storage position in MV topology of integrated storage units.

        For more information see :func:`edisgo.tools.plots.mv_grid_topology`.

        """
        plots.mv_grid_topology(self, node_color="storage_integration", **kwargs)

    def plot_mv_grid(self, **kwargs):
        """
        General plotting function giving all options of function
        :func:`edisgo.tools.plots.mv_grid_topology`.

        """
        plots.mv_grid_topology(self, **kwargs)

    def histogram_voltage(self, timestep=None, title=True, **kwargs):
        """
        Plots histogram of voltages.

        For more information on the histogram plot and possible configurations
        see :func:`edisgo.tools.plots.histogram`.

        Parameters
        ----------
        timestep : :pandas:`pandas.Timestamp<Timestamp>` or \
            list(:pandas:`pandas.Timestamp<Timestamp>`) or None, optional
            Specifies time steps histogram is plotted for. If timestep is None
            all time steps voltages are calculated for are used. Default: None.
        title : :obj:`str` or :obj:`bool`, optional
            Title for plot. If True title is auto generated. If False plot has
            no title. If :obj:`str`, the provided title is used. Default: True.

        """
        try:
            data = self.results.v_res
            if data is None:
                logger.warning(
                    "Results for voltages are required for "
                    "voltage histogramm. Please analyze first."
                )
                return
        except AttributeError:
            logger.warning(
                "Results are required for voltage histogramm. Please analyze first."
            )
            return

        if timestep is None:
            timestep = data.index
        # check if timesteps is array-like, otherwise convert to list
        if not hasattr(timestep, "__len__"):
            timestep = [timestep]

        if title is True:
            if len(timestep) == 1:
                title = f"Voltage histogram for time step {timestep[0]}"
            else:
                title = (
                    f"Voltage histogram \nfor time steps {timestep[0]} to "
                    f"{timestep[-1]}"
                )
        elif title is False:
            title = None
        plots.histogram(data=data, title=title, timeindex=timestep, **kwargs)

    def histogram_relative_line_load(
        self, timestep=None, title=True, voltage_level="mv_lv", **kwargs
    ):
        """
        Plots histogram of relative line loads.

        For more information on how the relative line load is calculated see
        :func:`edisgo.tools.tools.calculate_relative_line_load`.
        For more information on the histogram plot and possible configurations
        see :func:`edisgo.tools.plots.histogram`.

        Parameters
        ----------
        timestep : :pandas:`pandas.Timestamp<Timestamp>` or \
            list(:pandas:`pandas.Timestamp<Timestamp>`) or None, optional
            Specifies time step(s) histogram is plotted for. If `timestep` is
            None all time steps currents are calculated for are used.
            Default: None.
        title : :obj:`str` or :obj:`bool`, optional
            Title for plot. If True title is auto generated. If False plot has
            no title. If :obj:`str`, the provided title is used. Default: True.
        voltage_level : :obj:`str`
            Specifies which voltage level to plot voltage histogram for.
            Possible options are 'mv', 'lv' and 'mv_lv'. 'mv_lv' is also the
            fallback option in case of wrong input. Default: 'mv_lv'

        """
        try:
            if self.results.i_res is None:
                logger.warning(
                    "Currents `i_res` from power flow analysis "
                    "must be available to plot histogram line "
                    "loading."
                )
                return
        except AttributeError:
            logger.warning(
                "Results must be available to plot histogram line "
                "loading. Please analyze grid first."
            )
            return

        if voltage_level == "mv":
            lines = self.topology.mv_grid.lines_df
        elif voltage_level == "lv":
            lines = self.topology.lines_df[
                ~self.topology.lines_df.index.isin(self.topology.mv_grid.lines_df.index)
            ]
        else:
            lines = self.topology.lines_df

        rel_line_loading = lines_relative_load(self, lines.index)

        if timestep is None:
            timestep = rel_line_loading.index
        # check if timesteps is array-like, otherwise convert to list
        if not hasattr(timestep, "__len__"):
            timestep = [timestep]
        rel_line_loading = rel_line_loading.loc[timestep, :]

        if title is True:
            if len(timestep) == 1:
                title = f"Relative line load histogram for time step {timestep[0]}"
            else:
                title = (
                    "Relative line load histogram \nfor time steps "
                    f"{timestep[0]} to {timestep[-1]}"
                )
        elif title is False:
            title = None
        plots.histogram(data=rel_line_loading, title=title, **kwargs)

    def save(
        self,
        directory,
        save_topology=True,
        save_timeseries=True,
        save_results=True,
        save_electromobility=False,
        save_heatpump=False,
        save_overlying_grid=False,
<<<<<<< HEAD
=======
        save_dsm=False,
>>>>>>> 18118019
        **kwargs,
    ):
        """
        Saves EDisGo object to csv files.

        It can be chosen what is included in the csv export (e.g. power flow results,
        electromobility flexibility, etc.). Further, in order to save disk storage space
        the data type of time series data can be reduced, e.g. to float32 and data
        can be archived, e.g. in a zip archive.

        Parameters
        ----------
        directory : str
            Main directory to save EDisGo object to.
        save_topology : bool, optional
            Indicates whether to save :class:`~.network.topology.Topology` object.
            Per default, it is saved to sub-directory 'topology'. See
            :attr:`~.network.topology.Topology.to_csv` for more information.
            Default: True.
        save_timeseries : bool, optional
            Indicates whether to save :class:`~.network.timeseries.TimeSeries` object.
            Per default it is saved to subdirectory 'timeseries'.
            Through the keyword arguments `reduce_memory`
            and `to_type` it can be chosen if memory should be reduced. See
            :attr:`~.network.timeseries.TimeSeries.to_csv` for more
            information.
            Default: True.
        save_results : bool, optional
            Indicates whether to save :class:`~.network.results.Results`
            object. Per default, it is saved to subdirectory 'results'.
            Through the keyword argument `parameters` the results that should
            be stored can be specified. Further, through the keyword parameters
            `reduce_memory` and `to_type` it can be chosen if memory should be reduced.
            See :attr:`~.network.results.Results.to_csv` for more information.
            Default: True.
        save_electromobility : bool, optional
            Indicates whether to save
            :class:`~.network.electromobility.Electromobility` object. Per default, it
            is not saved. If set to True, it is saved to subdirectory 'electromobility'.
            See :attr:`~.network.electromobility.Electromobility.to_csv` for more
            information.
        save_heatpump : bool, optional
            Indicates whether to save
            :class:`~.network.heat.HeatPump` object. Per default, it is not saved.
            If set to True, it is saved to subdirectory 'heat_pump'.
            See :attr:`~.network.heat.HeatPump.to_csv` for more information.
        save_overlying_grid : bool, optional
            Indicates whether to save
<<<<<<< HEAD
            :class:`~.network.overlying_grid.OverlyingGrid` object. Per default it is
            not saved. If set to True, it is saved to subdirectory 'overlying_grid'.
            See :attr:`~.network.overlying_grid.OverlyingGrid.to_csv` for more
            information.
=======
            :class:`~.network.overlying_grid.OverlyingGrid` object. Per default, it is
            not saved. If set to True, it is saved to subdirectory 'overlying_grid'.
            See :attr:`~.network.overlying_grid.OverlyingGrid.to_csv` for more
            information.
        save_dsm : bool, optional
            Indicates whether to save :class:`~.network.dsm.DSM` object. Per default,
            it is not saved. If set to True, it is saved to subdirectory 'dsm'. See
            :attr:`~.network.dsm.DSM.to_csv` for more information.
>>>>>>> 18118019

        Other Parameters
        ------------------
        reduce_memory : bool, optional
            If True, size of dataframes containing time series in
            :class:`~.network.results.Results`,
            :class:`~.network.timeseries.TimeSeries`,
<<<<<<< HEAD
            :class:`~.network.heat.HeatPump` and
            :class:`~.network.overlying_grid.OverlyingGrid`
=======
            :class:`~.network.heat.HeatPump`,
            :class:`~.network.overlying_grid.OverlyingGrid` and
            :class:`~.network.dsm.DSM`
>>>>>>> 18118019
            is reduced. See respective classes `reduce_memory` functions for more
            information. Type to convert to can be specified by providing
            `to_type` as keyword argument. Further parameters of reduce_memory
            functions cannot be passed here. Call these functions directly to
            make use of further options. Default: False.
        to_type : str, optional
            Data type to convert time series data to. This is a trade-off
            between precision and memory. Default: "float32".
        parameters : None or dict
            Specifies which results to store. By default, this is set to None,
            in which case all available results are stored.
            To only store certain results provide a dictionary. See function docstring
            `parameters` parameter in :attr:`~.network.results.Results.to_csv`
            for more information.
        electromobility_attributes : None or list(str)
            Specifies which electromobility attributes to store. By default, this is set
            to None, in which case all attributes are stored.
            See function docstring `attributes` parameter in
            :attr:`~.network.electromobility.Electromobility.to_csv` for more
            information.
        archive : bool, optional
            Save disk storage capacity by archiving the csv files. The
            archiving takes place after the generation of the CSVs and
            therefore temporarily the storage needs are higher. Default: False.
        archive_type : str, optional
            Set archive type. Default: "zip".
        drop_unarchived : bool, optional
            Drop the unarchived data if parameter archive is set to True.
            Default: True.

        """
        os.makedirs(directory, exist_ok=True)

        if save_topology:
            self.topology.to_csv(os.path.join(directory, "topology"))

        if save_timeseries:
            self.timeseries.to_csv(
                os.path.join(directory, "timeseries"),
                reduce_memory=kwargs.get("reduce_memory", False),
                to_type=kwargs.get("to_type", "float32"),
            )

        if save_results:
            self.results.to_csv(
                os.path.join(directory, "results"),
                reduce_memory=kwargs.get("reduce_memory", False),
                to_type=kwargs.get("to_type", "float32"),
                parameters=kwargs.get("parameters", None),
            )

        if save_electromobility:
            self.electromobility.to_csv(
                os.path.join(directory, "electromobility"),
                attributes=kwargs.get("electromobility_attributes", None),
            )

        # save configs
        self.config.to_json(directory)

        if save_heatpump:
            self.heat_pump.to_csv(
                os.path.join(directory, "heat_pump"),
                reduce_memory=kwargs.get("reduce_memory", False),
                to_type=kwargs.get("to_type", "float32"),
            )

<<<<<<< HEAD
=======
        if save_dsm:
            self.dsm.to_csv(
                os.path.join(directory, "dsm"),
                reduce_memory=kwargs.get("reduce_memory", False),
                to_type=kwargs.get("to_type", "float32"),
            )

>>>>>>> 18118019
        if save_overlying_grid:
            self.overlying_grid.to_csv(
                os.path.join(directory, "overlying_grid"),
                reduce_memory=kwargs.get("reduce_memory", False),
                to_type=kwargs.get("to_type", "float32"),
            )

        if kwargs.get("archive", False):
            archive_type = kwargs.get("archive_type", "zip")
            shutil.make_archive(directory, archive_type, directory)

            dir_size = tools.get_directory_size(directory)
            zip_size = os.path.getsize(str(directory) + ".zip")

            reduction = (1 - zip_size / dir_size) * 100

            drop_unarchived = kwargs.get("drop_unarchived", True)

            if drop_unarchived:
                shutil.rmtree(directory)

            logger.info(
                f"Archived files in a {archive_type} archive and reduced "
                f"storage needs by {reduction:.2f} %. The unarchived files "
                f"were dropped: {drop_unarchived}"
            )

    def save_edisgo_to_pickle(self, path="", filename=None):
        """
        Saves EDisGo object to pickle file.

        Parameters
        -----------
        path : str
            Directory the pickle file is saved to. Per default it takes the current
            working directory.
        filename : str or None
            Filename the pickle file is saved under. If None, filename is
            'edisgo_object_{grid_id}.pkl'.

        """
        abs_path = os.path.abspath(path)
        if filename is None:
            filename = f"edisgo_object_{self.topology.mv_grid.id}.pkl"
        pickle.dump(self, open(os.path.join(abs_path, filename), "wb"))

    def reduce_memory(self, **kwargs):
        """
        Reduces size of time series data to save memory.

        Per default, float data is stored as float64. As this precision is
        barely needed, this function can be used to convert time series data
        to a data subtype with less memory usage, such as float32.

        Other Parameters
        -----------------
        to_type : str, optional
            Data type to convert time series data to. This is a tradeoff
            between precision and memory. Default: "float32".
        results_attr_to_reduce : list(str), optional
            See `attr_to_reduce` parameter in
            :attr:`~.network.results.Results.reduce_memory` for more information.
        timeseries_attr_to_reduce : list(str), optional
            See `attr_to_reduce` parameter in
            :attr:`~.network.timeseries.TimeSeries.reduce_memory` for more information.
        heat_pump_attr_to_reduce : list(str), optional
            See `attr_to_reduce` parameter in
            :attr:`~.network.heat.HeatPump.reduce_memory` for more information.
        overlying_grid_attr_to_reduce : list(str), optional
            See `attr_to_reduce` parameter in
            :attr:`~.network.overlying_grid.OverlyingGrid.reduce_memory` for more
<<<<<<< HEAD
=======
            information.
        dsm_attr_to_reduce : list(str), optional
            See `attr_to_reduce` parameter in
            :attr:`~.network.overlying_grid.OverlyingGrid.reduce_memory` for more
>>>>>>> 18118019
            information.

        """
        # time series
        self.timeseries.reduce_memory(
            to_type=kwargs.get("to_type", "float32"),
            attr_to_reduce=kwargs.get("timeseries_attr_to_reduce", None),
        )
        # results
        self.results.reduce_memory(
            to_type=kwargs.get("to_type", "float32"),
            attr_to_reduce=kwargs.get("results_attr_to_reduce", None),
        )
        # heat pump data
        self.heat_pump.reduce_memory(
            to_type=kwargs.get("to_type", "float32"),
            attr_to_reduce=kwargs.get("heat_pump_attr_to_reduce", None),
        )
        # overlying grid
        self.overlying_grid.reduce_memory(
            to_type=kwargs.get("to_type", "float32"),
            attr_to_reduce=kwargs.get("overlying_grid_attr_to_reduce", None),
        )
<<<<<<< HEAD
=======

    def spatial_complexity_reduction(
        self,
        copy_edisgo: bool = False,
        mode: str = "kmeansdijkstra",
        cluster_area: str = "feeder",
        reduction_factor: float = 0.25,
        reduction_factor_not_focused: bool | float = False,
        apply_pseudo_coordinates: bool = True,
        **kwargs,
    ) -> tuple[EDisGo, pd.DataFrame, pd.DataFrame]:
        """
        Reduces the number of busses and lines by applying a spatial clustering.

        Per default, this function creates pseudo coordinates for all busses in the LV
        grids (see function :func:`~.tools.pseudo_coordinates.make_pseudo_coordinates`).
        In case LV grids are not geo-referenced, this is a necessary step. If they are
        already geo-referenced it can still be useful to obtain better results.

        Which busses are clustered is determined in function
        :func:`~.tools.spatial_complexity_reduction.make_busmap`.
        The clustering method used can be specified through the parameter `mode`.
        Further, the clustering can be applied to different areas such as the whole grid
        or the separate feeders, which is specified through the parameter
        `cluster_area`, and to different degrees, specified through the parameter
        `reduction_factor`.

        The actual spatial reduction of the EDisGo object is conducted in function
        :func:`~.tools.spatial_complexity_reduction.apply_busmap`. The changes, such as
        dropping of lines connecting the same buses and adapting buses loads, generators
        and storage units are connected to, are applied directly in the Topology object.
        If you want to keep information on the original grid, hand a copy of the EDisGo
        object to this function. You can also set how loads and generators at clustered
        busses are aggregated through the keyword arguments
        `load_aggregation_mode` and `generator_aggregation_mode`.

        Parameters
        ----------
        copy_edisgo : bool
            Defines whether to apply the spatial complexity reduction directly on the
            EDisGo object or on a copy. Per default, the complexity reduction is
            directly applied.
        mode : str
            Clustering method to use. Possible options are "kmeans", "kmeansdijkstra",
            "aggregate_to_main_feeder" or "equidistant_nodes". The clustering methods
            "aggregate_to_main_feeder" and "equidistant_nodes" only work for the cluster
            area "main_feeder".

            - "kmeans":
                Perform the k-means algorithm on the cluster area and then map the buses
                to the cluster centers.
            - "kmeansdijkstra":
                Perform the k-means algorithm and then map the nodes to the cluster
                centers through the shortest distance in the graph. The distances are
                calculated using the dijkstra algorithm.
            - "aggregate_to_main_feeder":
                Aggregate the nodes in the feeder to the longest path in the feeder,
                here called main feeder.
            - "equidistant_nodes":
                Uses the method "aggregate_to_main_feeder" and then reduces the nodes
                again through a reduction of the nodes by the specified reduction factor
                and distributing the remaining nodes on the graph equidistantly.

            Default: "kmeansdijkstra".
        cluster_area : str
            The cluster area is the area the different clustering methods are applied
            to. Possible options are 'grid', 'feeder' or 'main_feeder'.
            Default: "feeder".
        reduction_factor : float
            Factor to reduce number of nodes by. Must be between 0 and 1. Default: 0.25.
        reduction_factor_not_focused : bool or float
            If False, uses the same reduction factor for all cluster areas. If between 0
            and 1, this sets the reduction factor for buses not of interest (these are
            buses without voltage or overloading issues, that are determined through a
            worst case power flow analysis). When selecting 0, the nodes of the
            clustering area are aggregated to the transformer bus. This parameter is
            only used when parameter `cluster_area` is set to 'feeder' or 'main_feeder'.
            Default: False.
        apply_pseudo_coordinates : bool
            If True pseudo coordinates are applied. The spatial complexity reduction
            method is only tested with pseudo coordinates. Default: True.

        Other Parameters
        -----------------
        line_naming_convention : str
            Determines how to set "type_info" and "kind" in case two or more lines are
            aggregated. Possible options are "standard_lines" or "combined_name".
            If "standard_lines" is selected, the values of the standard line of the
            respective voltage level are used to set "type_info" and "kind".
            If "combined_name" is selected, "type_info" and "kind" contain the
            concatenated values of the merged lines. x and r of the lines are not
            influenced by this as they are always determined from the x and r values of
            the aggregated lines.
            Default: "standard_lines".
        aggregation_mode : bool
            Specifies, whether to aggregate loads and generators at the same bus or not.
            If True, loads and generators at the same bus are aggregated
            according to their selected modes (see parameters `load_aggregation_mode`
            and `generator_aggregation_mode`). Default: False.
        load_aggregation_mode : str
            Specifies, how to aggregate loads at the same bus, in case parameter
            `aggregation_mode` is set to True. Possible options are "bus" or "sector".
            If "bus" is chosen, loads are aggregated per bus. When "sector" is chosen,
            loads are aggregated by bus, type and sector. Default: "sector".
        generator_aggregation_mode : str
            Specifies, how to aggregate generators at the same bus, in case parameter
            `aggregation_mode` is set to True. Possible options are "bus" or "type".
            If "bus" is chosen, generators are aggregated per bus. When "type" is
            chosen, generators are aggregated by bus and type.
        mv_pseudo_coordinates : bool, optional
            If True pseudo coordinates are also generated for MV grid.
            Default: False.

        Returns
        -------
        tuple(:class:`~.EDisGo`, :pandas:`pandas.DataFrame<DataFrame>`,\
            :pandas:`pandas.DataFrame<DataFrame>`)
            Returns the EDisGo object (which is only relevant in case the parameter
            `copy_edisgo` was set to True), as well as the busmap and linemap
            dataframes.
            The busmap maps the original busses to the new busses with new coordinates.
            Columns are "new_bus" with new bus name, "new_x" with new x-coordinate and
            "new_y" with new y-coordinate. Index of the dataframe holds bus names of
            original buses as in buses_df.
            The linemap maps the original line names (in the index of the dataframe) to
            the new line names (in column "new_line_name").

        """
        if copy_edisgo is True:
            edisgo_obj = copy.deepcopy(self)
        else:
            edisgo_obj = self
        busmap_df, linemap_df = spatial_complexity_reduction(
            edisgo_obj=edisgo_obj,
            mode=mode,
            cluster_area=cluster_area,
            reduction_factor=reduction_factor,
            reduction_factor_not_focused=reduction_factor_not_focused,
            apply_pseudo_coordinates=apply_pseudo_coordinates,
            **kwargs,
        )
        return edisgo_obj, busmap_df, linemap_df
>>>>>>> 18118019

    def check_integrity(self):
        """
        Method to check the integrity of the EDisGo object.

        Checks for consistency of topology (see
        :func:`edisgo.network.topology.Topology.check_integrity`), timeseries (see
        :func:`edisgo.network.timeseries.TimeSeries.check_integrity`) and the interplay
        of both.
        Further, checks integrity of electromobility object (see
<<<<<<< HEAD
        :func:`edisgo.network.electromobility.Electromobility.check_integrity`) if
        there is electromobility data.
=======
        :func:`edisgo.network.electromobility.Electromobility.check_integrity`),
        the heat pump object (see :func:`edisgo.network.heat.HeatPump.check_integrity`)
        and the DSM object (see :func:`edisgo.network.dsm.DSM.check_integrity`).
        Additionally, checks whether time series data in
        :class:`~.network.heat.HeatPump`,
        :class:`~.network.electromobility.Electromobility`,
        :class:`~.network.overlying_grid.OverlyingGrid` and :class:`~.network.dsm.DSM`
        contains all time steps in
        :attr:`edisgo.network.timeseries.TimeSeries.timeindex`.
>>>>>>> 18118019

        """
        self.topology.check_integrity()
        self.timeseries.check_integrity()
        self.electromobility.check_integrity()
<<<<<<< HEAD
=======
        self.dsm.check_integrity()
        self.heat_pump.check_integrity()
>>>>>>> 18118019

        # check consistency of topology and timeseries
        comp_types = ["generators", "loads", "storage_units"]

        for comp_type in comp_types:
            comps = getattr(self.topology, comp_type + "_df")

            for ts in ["active_power", "reactive_power"]:
                comp_ts_name = f"{comp_type}_{ts}"
                comp_ts = getattr(self.timeseries, comp_ts_name)

                # check whether all components in topology have an entry in the
                # respective active and reactive power timeseries
                missing = comps.index[~comps.index.isin(comp_ts.columns)]
                if len(missing) > 0:
                    logger.warning(
                        f"The following {comp_type} are missing in {comp_ts_name}: "
                        f"{missing.values}"
                    )

                # check whether all elements in timeseries have an entry in the topology
                missing_ts = comp_ts.columns[~comp_ts.columns.isin(comps.index)]
                if len(missing_ts) > 0:
                    logger.warning(
                        f"The following {comp_type} have entries in {comp_ts_name}, but"
                        f" not in {comp_type}_df: {missing_ts.values}"
                    )

            # check if the active powers inside the timeseries exceed the given nominal
            # or peak power of the component
            if comp_type in ["generators", "storage_units"]:
                attr = "p_nom"
            else:
                attr = "p_set"

            active_power = getattr(self.timeseries, f"{comp_type}_active_power")
            comps_complete = comps.index[comps.index.isin(active_power.columns)]
            exceeding = comps_complete[
                (active_power[comps_complete].max() > comps.loc[comps_complete, attr])
            ]

            if len(exceeding) > 1e-6:
                logger.warning(
                    f"Values of active power in the timeseries object exceed {attr} for"
                    f" the following {comp_type}: {exceeding.values}"
                )

        def _check_timeindex(check_df, param_name):
            if not check_df.empty:
                missing_indices = [
                    _ for _ in self.timeseries.timeindex if _ not in check_df.index
                ]
                if len(missing_indices) > 0:
                    logger.warning(
                        f"There are time steps in timeindex of TimeSeries object that "
                        f"are not in the index of {param_name}. This may lead "
                        f"to problems."
                    )

        # check if time index of other time series data contains all time steps
        # in TimeSeries.timeindex
        if len(self.timeseries.timeindex) > 0:
            # check time index of electromobility flexibility bands
            flex_band = list(self.electromobility.flexibility_bands.values())[0]
            _check_timeindex(flex_band, "Electromobility.flexibility_bands")
            # check time index of HeatPump data
            for param_name in self.heat_pump._timeseries_attributes:
                _check_timeindex(
                    getattr(self.heat_pump, param_name), f"HeatPump.{param_name}"
                )
            # check time index of OverlyingGrid data
            for param_name in self.overlying_grid._attributes:
                _check_timeindex(
                    getattr(self.overlying_grid, param_name),
                    f"OverlyingGrid.{param_name}",
                )
<<<<<<< HEAD

        logging.info("Integrity check finished. Please pay attention to warnings.")
=======
            # check time index of DSM data
            for param_name in self.dsm._attributes:
                _check_timeindex(
                    getattr(self.dsm, param_name),
                    f"DSM.{param_name}",
                )

        logger.info("Integrity check finished. Please pay attention to warnings.")
>>>>>>> 18118019

    def resample_timeseries(
        self, method: str = "ffill", freq: str | pd.Timedelta = "15min"
    ):
        """
        Resamples time series data in
        :class:`~.network.timeseries.TimeSeries`, :class:`~.network.heat.HeatPump`,
        :class:`~.network.electromobility.Electromobility` and
        :class:`~.network.overlying_grid.OverlyingGrid`.

        Both up- and down-sampling methods are possible.

        The following time series are affected by this:

        * :attr:`~.network.timeseries.TimeSeries.generators_active_power`

        * :attr:`~.network.timeseries.TimeSeries.loads_active_power`

        * :attr:`~.network.timeseries.TimeSeries.storage_units_active_power`

        * :attr:`~.network.timeseries.TimeSeries.generators_reactive_power`

        * :attr:`~.network.timeseries.TimeSeries.loads_reactive_power`

        * :attr:`~.network.timeseries.TimeSeries.storage_units_reactive_power`

        * :attr:`~.network.electromobility.Electromobility.flexibility_bands`

        * :attr:`~.network.heat.HeatPump.cop_df`

        * :attr:`~.network.heat.HeatPump.heat_demand_df`

        * All data in :class:`~.network.overlying_grid.OverlyingGrid`

        Parameters
        ----------
        method : str, optional
            Method to choose from to fill missing values when resampling time series
            data (only exception from this is for flexibility bands in
            :class:`~.network.electromobility.Electromobility` object where method
            cannot be chosen to assure consistency of flexibility band data).
            Possible options are:

            * 'ffill' (default)
                Propagate last valid observation forward to next valid
                observation. See :pandas:`pandas.DataFrame.ffill<DataFrame.ffill>`.
            * 'bfill'
                Use next valid observation to fill gap. See
                :pandas:`pandas.DataFrame.bfill<DataFrame.bfill>`.
            * 'interpolate'
                Fill NaN values using an interpolation method. See
                :pandas:`pandas.DataFrame.interpolate<DataFrame.interpolate>`.

            Default: 'ffill'.
        freq : str, optional
            Frequency that time series is resampled to. Offset aliases can be found
            here:
            https://pandas.pydata.org/pandas-docs/stable/user_guide/timeseries.html#offset-aliases.
            Default: '15min'.

        """
<<<<<<< HEAD
        self.timeseries.resample_timeseries(method=method, freq=freq)
=======
        self.timeseries.resample(method=method, freq=freq)
>>>>>>> 18118019
        self.electromobility.resample(freq=freq)
        self.heat_pump.resample_timeseries(method=method, freq=freq)
        self.overlying_grid.resample(method=method, freq=freq)


def import_edisgo_from_pickle(filename, path=""):
    """
    Restores EDisGo object from pickle file.

    Parameters
    -----------
    filename : str
        Filename the pickle file is saved under.
    path : str
        Directory the pickle file is restored from. Per default it takes the current
        working directory.

    """
    abs_path = os.path.abspath(path)
    return pickle.load(open(os.path.join(abs_path, filename), "rb"))


def import_edisgo_from_files(
<<<<<<< HEAD
    edisgo_path,
    import_topology=True,
    import_timeseries=False,
    import_results=False,
    import_electromobility=False,
    import_heat_pump=False,
    import_overlying_grid=False,
    from_zip_archive=False,
=======
    edisgo_path: str | PurePath,
    import_topology: bool = True,
    import_timeseries: bool = False,
    import_results: bool = False,
    import_electromobility: bool = False,
    import_heat_pump: bool = False,
    import_dsm: bool = False,
    import_overlying_grid: bool = False,
    from_zip_archive: bool = False,
>>>>>>> 18118019
    **kwargs,
):
    """
    Sets up EDisGo object from csv files.

    This is the reverse function of :attr:`~.edisgo.EDisGo.save` and if not specified
    differently assumes all data in the default sub-directories created in the
    :attr:`~.edisgo.EDisGo.save` function.

    Parameters
    -----------
    edisgo_path : str or pathlib.PurePath
        Main directory to restore EDisGo object from. This directory must contain the
        config files. Further, if not specified differently,
        it is assumed to be the main directory containing sub-directories with
        e.g. topology data. In case `from_zip_archive` is set to True, `edisgo_path`
        is the name of the archive.
    import_topology : bool
        Indicates whether to import :class:`~.network.topology.Topology` object.
        Per default, it is set to True, in which case topology data is imported.
        The default directory topology data is imported from is the sub-directory
        'topology'. A different directory can be specified through keyword argument
        `topology_directory`.
        Default: True.
    import_timeseries : bool
        Indicates whether to import :class:`~.network.timeseries.TimeSeries` object.
        Per default, it is set to False, in which case timeseries data is not imported.
        The default directory time series data is imported from is the sub-directory
        'timeseries'. A different directory can be specified through keyword argument
        `timeseries_directory`.
        Default: False.
    import_results : bool
        Indicates whether to import :class:`~.network.results.Results` object.
        Per default, it is set to False, in which case results data is not imported.
        The default directory results data is imported from is the sub-directory
        'results'. A different directory can be specified through keyword argument
        `results_directory`.
        Default: False.
    import_electromobility : bool
        Indicates whether to import :class:`~.network.electromobility.Electromobility`
        object. Per default, it is set to False, in which case electromobility data is
        not imported.
        The default directory electromobility data is imported from is the sub-directory
        'electromobility'. A different directory can be specified through keyword
        argument `electromobility_directory`.
        Default: False.
    import_heat_pump : bool
        Indicates whether to import :class:`~.network.heat.HeatPump` object.
        Per default, it is set to False, in which case heat pump data containing
        information on COP, heat demand time series, etc. is not imported.
        The default directory heat pump data is imported from is the sub-directory
        'heat_pump'. A different directory can be specified through keyword
        argument `heat_pump_directory`.
        Default: False.
    import_overlying_grid : bool
        Indicates whether to import :class:`~.network.overlying_grid.OverlyingGrid`
<<<<<<< HEAD
        object. Per default it is set to False, in which case overlying grid data
=======
        object. Per default, it is set to False, in which case overlying grid data
>>>>>>> 18118019
        containing information on renewables curtailment requirements, generator
        dispatch, etc. is not imported.
        The default directory overlying grid data is imported from is the sub-directory
        'overlying_grid'. A different directory can be specified through keyword
        argument `overlying_grid_directory`.
        Default: False.
<<<<<<< HEAD
=======
    import_dsm : bool
        Indicates whether to import :class:`~.network.dsm.DSM`
        object. Per default, it is set to False, in which case DSM data is not imported.
        The default directory DSM data is imported from is the sub-directory
        'dsm'. A different directory can be specified through keyword
        argument `dsm_directory`.
        Default: False.
>>>>>>> 18118019
    from_zip_archive : bool
        Set to True if data needs to be imported from an archive, e.g. a zip
        archive. Default: False.

    Other Parameters
    -----------------
    topology_directory : str
        Indicates directory :class:`~.network.topology.Topology` object is imported
        from. Per default, topology data is imported from `edisgo_path` sub-directory
        'topology'.
    timeseries_directory : str
        Indicates directory :class:`~.network.timeseries.TimeSeries` object is imported
        from. Per default, time series data is imported from `edisgo_path` sub-directory
        'timeseries'.
    results_directory : str
        Indicates directory :class:`~.network.results.Results` object is imported
        from. Per default, results data is imported from `edisgo_path` sub-directory
        'results'.
    electromobility_directory : str
        Indicates directory :class:`~.network.electromobility.Electromobility` object is
        imported from. Per default, electromobility data is imported from `edisgo_path`
        sub-directory 'electromobility'.
    heat_pump_directory : str
        Indicates directory :class:`~.network.heat.HeatPump` object is
        imported from. Per default, heat pump data is imported from `edisgo_path`
        sub-directory 'heat_pump'.
    overlying_grid_directory : str
        Indicates directory :class:`~.network.overlying_grid.OverlyingGrid` object is
<<<<<<< HEAD
        imported from. Per default overlying grid data is imported from `edisgo_path`
        sub-directory 'overlying_grid'.
=======
        imported from. Per default, overlying grid data is imported from `edisgo_path`
        sub-directory 'overlying_grid'.
    dsm_directory : str
        Indicates directory :class:`~.network.dsm.DSM` object is imported from. Per
        default, DSM data is imported from `edisgo_path` sub-directory 'dsm'.
>>>>>>> 18118019
    dtype : str
        Numerical data type for time series and results data to be imported,
        e.g. "float32". Per default, this is None in which case data type is inferred.
    parameters : None or dict
        Specifies which results to restore. By default, this is set to None,
        in which case all available results are restored.
        To only restore certain results provide a dictionary. See function docstring
        `parameters` parameter in :func:`~.network.results.Results.to_csv`
        for more information.

    Returns
    ---------
    :class:`~.EDisGo`
        Restored EDisGo object.

    """

    if not os.path.exists(edisgo_path):
        raise ValueError("Given edisgo_path does not exist.")

    if not from_zip_archive and str(edisgo_path).endswith(".zip"):
        from_zip_archive = True
        logger.info("Given path is a zip archive. Setting 'from_zip_archive' to True.")

    edisgo_obj = EDisGo()
    try:
        edisgo_obj.config = {
            "from_json": True,
            "config_path": edisgo_path,
            "from_zip_archive": from_zip_archive,
        }
    except FileNotFoundError:
        logger.info(
            "Configuration data could not be loaded from json wherefore "
            "the default configuration data is loaded."
        )
    except Exception:
        raise Exception

    if from_zip_archive:
        directory = edisgo_path

    if import_topology:
        if not from_zip_archive:
            directory = kwargs.get(
                "topology_directory", os.path.join(edisgo_path, "topology")
            )

        if os.path.exists(directory):
            edisgo_obj.topology.from_csv(directory, edisgo_obj, from_zip_archive)
        else:
            logger.warning("No topology data found. Topology not imported.")

    if import_timeseries:
        dtype = kwargs.get("dtype", None)

        if not from_zip_archive:
            directory = kwargs.get(
                "timeseries_directory", os.path.join(edisgo_path, "timeseries")
            )

        if os.path.exists(directory):
            edisgo_obj.timeseries.from_csv(
                directory, dtype=dtype, from_zip_archive=from_zip_archive
            )
        else:
            logger.warning("No time series data found. Timeseries not imported.")

    if import_results:
        parameters = kwargs.get("parameters", None)
        dtype = kwargs.get("dtype", None)

        if not from_zip_archive:
            directory = kwargs.get(
                "results_directory", os.path.join(edisgo_path, "results")
            )

        if os.path.exists(directory):
            edisgo_obj.results.from_csv(
                directory, parameters, dtype=dtype, from_zip_archive=from_zip_archive
            )
        else:
            logger.warning("No results data found. Results not imported.")

    if import_electromobility:
        if not from_zip_archive:
            directory = kwargs.get(
                "electromobility_directory",
                os.path.join(edisgo_path, "electromobility"),
            )

        if os.path.exists(directory):
            edisgo_obj.electromobility.from_csv(
                directory, edisgo_obj, from_zip_archive=from_zip_archive
            )
        else:
            logger.warning(
                "No electromobility data found. Electromobility not imported."
            )

    if import_heat_pump:
        if not from_zip_archive:
            directory = kwargs.get(
                "heat_pump_directory",
                os.path.join(edisgo_path, "heat_pump"),
            )

        if os.path.exists(directory):
            edisgo_obj.heat_pump.from_csv(directory, from_zip_archive=from_zip_archive)
        else:
            logger.warning("No heat pump data found. Heat pump data not imported.")

    if import_dsm:
        if not from_zip_archive:
            directory = kwargs.get(
                "dsm_directory",
                os.path.join(edisgo_path, "dsm"),
            )

        if os.path.exists(directory):
            edisgo_obj.dsm.from_csv(directory, from_zip_archive=from_zip_archive)
        else:
            logger.warning("No DSM data found. DSM data not imported.")

    if import_overlying_grid:
        if not from_zip_archive:
            directory = kwargs.get(
                "overlying_grid_directory",
                os.path.join(edisgo_path, "overlying_grid"),
            )

        if os.path.exists(directory):
            edisgo_obj.overlying_grid.from_csv(
                directory, from_zip_archive=from_zip_archive
            )
        else:
            logger.warning(
                "No overlying grid data found. Overlying grid data not imported."
            )

    if import_overlying_grid:
        if not from_zip_archive:
            directory = kwargs.get(
                "overlying_grid_directory",
                os.path.join(edisgo_path, "overlying_grid"),
            )

        if os.path.exists(directory):
            edisgo_obj.overlying_grid.from_csv(
                directory, from_zip_archive=from_zip_archive
            )
        else:
            logging.warning(
                "No overlying grid data found. Overlying grid data not imported."
            )

    return edisgo_obj<|MERGE_RESOLUTION|>--- conflicted
+++ resolved
@@ -31,13 +31,8 @@
     import_electromobility_from_oedb,
     integrate_charging_parks,
 )
-<<<<<<< HEAD
-from edisgo.io.generators_import import oedb as import_generators_oedb
-from edisgo.io.heat_pump_import import oedb as import_heat_pumps_oedb
-=======
 from edisgo.io.heat_pump_import import oedb as import_heat_pumps_oedb
 from edisgo.io.storage_import import home_batteries_oedb
->>>>>>> 18118019
 from edisgo.network import timeseries
 from edisgo.network.dsm import DSM
 from edisgo.network.electromobility import Electromobility
@@ -50,10 +45,7 @@
 from edisgo.tools import plots, tools
 from edisgo.tools.config import Config
 from edisgo.tools.geo import find_nearest_bus
-<<<<<<< HEAD
-=======
 from edisgo.tools.spatial_complexity_reduction import spatial_complexity_reduction
->>>>>>> 18118019
 from edisgo.tools.tools import determine_grid_integration_voltage_level
 
 if "READTHEDOCS" not in os.environ:
@@ -152,11 +144,8 @@
     overlying_grid : :class:`~.network.overlying_grid.OverlyingGrid`
         This is a container holding data from the overlying grid such as curtailment
         requirements or power plant dispatch.
-<<<<<<< HEAD
-=======
     dsm : :class:`~.network.dsm.DSM`
         This is a container holding data on demand side management potential.
->>>>>>> 18118019
 
     """
 
@@ -171,10 +160,7 @@
             path=kwargs.get("ding0_grid", None),
             legacy_ding0_grids=kwargs.get("legacy_ding0_grids", True),
         )
-<<<<<<< HEAD
-=======
         self.legacy_grids = kwargs.get("legacy_ding0_grids", True)
->>>>>>> 18118019
 
         # instantiate other data classes
         self.results = Results(self)
@@ -184,10 +170,7 @@
         )
         self.electromobility = Electromobility(edisgo_obj=self)
         self.heat_pump = HeatPump()
-<<<<<<< HEAD
-=======
         self.dsm = DSM()
->>>>>>> 18118019
         self.overlying_grid = OverlyingGrid()
 
         # import new generators
@@ -1505,12 +1488,8 @@
         """
         Adds single component to topology based on geolocation.
 
-<<<<<<< HEAD
-        Currently, components can be generators, charging points and heat pumps.
-=======
         Currently, components can be generators, charging points, heat pumps and
         storage units.
->>>>>>> 18118019
 
         See :attr:`~.network.topology.Topology.connect_to_mv`,
         :attr:`~.network.topology.Topology.connect_to_lv` and
@@ -1620,11 +1599,7 @@
 
             else:
                 max_distance_from_target_bus = kwargs.pop(
-<<<<<<< HEAD
-                    "max_distance_from_target_bus", 0.1
-=======
                     "max_distance_from_target_bus", 0.02
->>>>>>> 18118019
                 )
                 comp_name = self.topology.connect_to_lv_based_on_geolocation(
                     self, kwargs, comp_type, max_distance_from_target_bus
@@ -2026,11 +2001,7 @@
         """
         charging_strategy(self, strategy=strategy, **kwargs)
 
-<<<<<<< HEAD
-    def import_heat_pumps(self, scenario, engine, year=None):
-=======
     def import_heat_pumps(self, scenario, engine, timeindex=None, import_types=None):
->>>>>>> 18118019
         """
         Gets heat pump data for specified scenario from oedb and integrates the heat
         pumps into the grid.
@@ -2090,16 +2061,6 @@
             are 'eGon2035' and 'eGon100RE'.
         engine : :sqlalchemy:`sqlalchemy.Engine<sqlalchemy.engine.Engine>`
             Database engine.
-<<<<<<< HEAD
-        year : int or None
-            Year to index COP and heat demand data by.
-            If none is provided and :py:attr:`~.network.timeseries.TimeSeries.timeindex`
-            is already set, data is indexed by the same year. Otherwise, time index will
-            be set according to the scenario (2035 in case of the 'eGon2035' scenario
-            and 2045 in case of the 'eGon100RE' scenario).
-            A leap year can currently not be handled. In case a leap year is given, the
-            time index is set according to the chosen scenario.
-=======
         timeindex : :pandas:`pandas.DatetimeIndex<DatetimeIndex>` or None
             Specifies time steps for which to set COP and heat demand data. Leap years
             can currently not be handled. In case the given
@@ -2114,26 +2075,10 @@
             Specifies which technologies to import. Possible options are
             "individual_heat_pumps", "central_heat_pumps" and
             "central_resistive_heaters". If None, all are imported.
->>>>>>> 18118019
 
         """
         # set up year to index data by
         # first try to get index from time index
-<<<<<<< HEAD
-        if year is None:
-            year = tools.get_year_based_on_timeindex(self)
-        # if time index is not set get year from scenario
-        if year is None:
-            year = tools.get_year_based_on_scenario(scenario)
-            # if year is still None, scenario is not valid
-            if year is None:
-                raise ValueError(
-                    "Invalid input for parameter 'scenario'. Possible options are "
-                    "'eGon2035' and 'eGon100RE'."
-                )
-        # if year is leap year set year according to scenario
-        if pd.Timestamp(year, 1, 1).is_leap_year:
-=======
         if timeindex is None:
             timeindex = self.timeseries.timeindex
             # if time index is not set get year from scenario
@@ -2148,18 +2093,11 @@
                 timeindex = pd.date_range(f"1/1/{year}", periods=8760, freq="H")
         # if year is leap year set year according to scenario
         if pd.Timestamp(timeindex.year[0], 1, 1).is_leap_year:
->>>>>>> 18118019
             logger.warning(
                 "A leap year was given to 'heat_demand_oedb' function. This is "
                 "currently not valid. The year the data is indexed by is therefore set "
                 "according to the given scenario."
             )
-<<<<<<< HEAD
-            return self.import_heat_pumps(scenario, engine, year=None)
-
-        integrated_heat_pumps = import_heat_pumps_oedb(
-            edisgo_object=self, scenario=scenario, engine=engine
-=======
             year = tools.get_year_based_on_scenario(scenario)
             return self.import_heat_pumps(
                 scenario,
@@ -2173,7 +2111,6 @@
             scenario=scenario,
             engine=engine,
             import_types=import_types,
->>>>>>> 18118019
         )
         if len(integrated_heat_pumps) > 0:
             self.heat_pump.set_heat_demand(
@@ -2182,22 +2119,14 @@
                 heat_pump_names=integrated_heat_pumps,
                 engine=engine,
                 scenario=scenario,
-<<<<<<< HEAD
-                year=year,
-=======
                 timeindex=timeindex,
->>>>>>> 18118019
             )
             self.heat_pump.set_cop(
                 self,
                 "oedb",
                 heat_pump_names=integrated_heat_pumps,
                 engine=engine,
-<<<<<<< HEAD
-                year=year,
-=======
                 timeindex=timeindex,
->>>>>>> 18118019
             )
 
     def apply_heat_pump_operating_strategy(
@@ -2613,10 +2542,7 @@
         save_electromobility=False,
         save_heatpump=False,
         save_overlying_grid=False,
-<<<<<<< HEAD
-=======
         save_dsm=False,
->>>>>>> 18118019
         **kwargs,
     ):
         """
@@ -2665,12 +2591,6 @@
             See :attr:`~.network.heat.HeatPump.to_csv` for more information.
         save_overlying_grid : bool, optional
             Indicates whether to save
-<<<<<<< HEAD
-            :class:`~.network.overlying_grid.OverlyingGrid` object. Per default it is
-            not saved. If set to True, it is saved to subdirectory 'overlying_grid'.
-            See :attr:`~.network.overlying_grid.OverlyingGrid.to_csv` for more
-            information.
-=======
             :class:`~.network.overlying_grid.OverlyingGrid` object. Per default, it is
             not saved. If set to True, it is saved to subdirectory 'overlying_grid'.
             See :attr:`~.network.overlying_grid.OverlyingGrid.to_csv` for more
@@ -2679,7 +2599,6 @@
             Indicates whether to save :class:`~.network.dsm.DSM` object. Per default,
             it is not saved. If set to True, it is saved to subdirectory 'dsm'. See
             :attr:`~.network.dsm.DSM.to_csv` for more information.
->>>>>>> 18118019
 
         Other Parameters
         ------------------
@@ -2687,14 +2606,9 @@
             If True, size of dataframes containing time series in
             :class:`~.network.results.Results`,
             :class:`~.network.timeseries.TimeSeries`,
-<<<<<<< HEAD
-            :class:`~.network.heat.HeatPump` and
-            :class:`~.network.overlying_grid.OverlyingGrid`
-=======
             :class:`~.network.heat.HeatPump`,
             :class:`~.network.overlying_grid.OverlyingGrid` and
             :class:`~.network.dsm.DSM`
->>>>>>> 18118019
             is reduced. See respective classes `reduce_memory` functions for more
             information. Type to convert to can be specified by providing
             `to_type` as keyword argument. Further parameters of reduce_memory
@@ -2762,8 +2676,6 @@
                 to_type=kwargs.get("to_type", "float32"),
             )
 
-<<<<<<< HEAD
-=======
         if save_dsm:
             self.dsm.to_csv(
                 os.path.join(directory, "dsm"),
@@ -2771,7 +2683,6 @@
                 to_type=kwargs.get("to_type", "float32"),
             )
 
->>>>>>> 18118019
         if save_overlying_grid:
             self.overlying_grid.to_csv(
                 os.path.join(directory, "overlying_grid"),
@@ -2843,13 +2754,10 @@
         overlying_grid_attr_to_reduce : list(str), optional
             See `attr_to_reduce` parameter in
             :attr:`~.network.overlying_grid.OverlyingGrid.reduce_memory` for more
-<<<<<<< HEAD
-=======
             information.
         dsm_attr_to_reduce : list(str), optional
             See `attr_to_reduce` parameter in
             :attr:`~.network.overlying_grid.OverlyingGrid.reduce_memory` for more
->>>>>>> 18118019
             information.
 
         """
@@ -2873,8 +2781,6 @@
             to_type=kwargs.get("to_type", "float32"),
             attr_to_reduce=kwargs.get("overlying_grid_attr_to_reduce", None),
         )
-<<<<<<< HEAD
-=======
 
     def spatial_complexity_reduction(
         self,
@@ -3017,7 +2923,6 @@
             **kwargs,
         )
         return edisgo_obj, busmap_df, linemap_df
->>>>>>> 18118019
 
     def check_integrity(self):
         """
@@ -3028,10 +2933,6 @@
         :func:`edisgo.network.timeseries.TimeSeries.check_integrity`) and the interplay
         of both.
         Further, checks integrity of electromobility object (see
-<<<<<<< HEAD
-        :func:`edisgo.network.electromobility.Electromobility.check_integrity`) if
-        there is electromobility data.
-=======
         :func:`edisgo.network.electromobility.Electromobility.check_integrity`),
         the heat pump object (see :func:`edisgo.network.heat.HeatPump.check_integrity`)
         and the DSM object (see :func:`edisgo.network.dsm.DSM.check_integrity`).
@@ -3041,17 +2942,13 @@
         :class:`~.network.overlying_grid.OverlyingGrid` and :class:`~.network.dsm.DSM`
         contains all time steps in
         :attr:`edisgo.network.timeseries.TimeSeries.timeindex`.
->>>>>>> 18118019
 
         """
         self.topology.check_integrity()
         self.timeseries.check_integrity()
         self.electromobility.check_integrity()
-<<<<<<< HEAD
-=======
         self.dsm.check_integrity()
         self.heat_pump.check_integrity()
->>>>>>> 18118019
 
         # check consistency of topology and timeseries
         comp_types = ["generators", "loads", "storage_units"]
@@ -3128,10 +3025,6 @@
                     getattr(self.overlying_grid, param_name),
                     f"OverlyingGrid.{param_name}",
                 )
-<<<<<<< HEAD
-
-        logging.info("Integrity check finished. Please pay attention to warnings.")
-=======
             # check time index of DSM data
             for param_name in self.dsm._attributes:
                 _check_timeindex(
@@ -3140,7 +3033,6 @@
                 )
 
         logger.info("Integrity check finished. Please pay attention to warnings.")
->>>>>>> 18118019
 
     def resample_timeseries(
         self, method: str = "ffill", freq: str | pd.Timedelta = "15min"
@@ -3202,11 +3094,7 @@
             Default: '15min'.
 
         """
-<<<<<<< HEAD
-        self.timeseries.resample_timeseries(method=method, freq=freq)
-=======
         self.timeseries.resample(method=method, freq=freq)
->>>>>>> 18118019
         self.electromobility.resample(freq=freq)
         self.heat_pump.resample_timeseries(method=method, freq=freq)
         self.overlying_grid.resample(method=method, freq=freq)
@@ -3230,16 +3118,6 @@
 
 
 def import_edisgo_from_files(
-<<<<<<< HEAD
-    edisgo_path,
-    import_topology=True,
-    import_timeseries=False,
-    import_results=False,
-    import_electromobility=False,
-    import_heat_pump=False,
-    import_overlying_grid=False,
-    from_zip_archive=False,
-=======
     edisgo_path: str | PurePath,
     import_topology: bool = True,
     import_timeseries: bool = False,
@@ -3249,7 +3127,6 @@
     import_dsm: bool = False,
     import_overlying_grid: bool = False,
     from_zip_archive: bool = False,
->>>>>>> 18118019
     **kwargs,
 ):
     """
@@ -3306,19 +3183,13 @@
         Default: False.
     import_overlying_grid : bool
         Indicates whether to import :class:`~.network.overlying_grid.OverlyingGrid`
-<<<<<<< HEAD
-        object. Per default it is set to False, in which case overlying grid data
-=======
         object. Per default, it is set to False, in which case overlying grid data
->>>>>>> 18118019
         containing information on renewables curtailment requirements, generator
         dispatch, etc. is not imported.
         The default directory overlying grid data is imported from is the sub-directory
         'overlying_grid'. A different directory can be specified through keyword
         argument `overlying_grid_directory`.
         Default: False.
-<<<<<<< HEAD
-=======
     import_dsm : bool
         Indicates whether to import :class:`~.network.dsm.DSM`
         object. Per default, it is set to False, in which case DSM data is not imported.
@@ -3326,7 +3197,6 @@
         'dsm'. A different directory can be specified through keyword
         argument `dsm_directory`.
         Default: False.
->>>>>>> 18118019
     from_zip_archive : bool
         Set to True if data needs to be imported from an archive, e.g. a zip
         archive. Default: False.
@@ -3355,16 +3225,11 @@
         sub-directory 'heat_pump'.
     overlying_grid_directory : str
         Indicates directory :class:`~.network.overlying_grid.OverlyingGrid` object is
-<<<<<<< HEAD
-        imported from. Per default overlying grid data is imported from `edisgo_path`
-        sub-directory 'overlying_grid'.
-=======
         imported from. Per default, overlying grid data is imported from `edisgo_path`
         sub-directory 'overlying_grid'.
     dsm_directory : str
         Indicates directory :class:`~.network.dsm.DSM` object is imported from. Per
         default, DSM data is imported from `edisgo_path` sub-directory 'dsm'.
->>>>>>> 18118019
     dtype : str
         Numerical data type for time series and results data to be imported,
         e.g. "float32". Per default, this is None in which case data type is inferred.
@@ -3505,20 +3370,4 @@
                 "No overlying grid data found. Overlying grid data not imported."
             )
 
-    if import_overlying_grid:
-        if not from_zip_archive:
-            directory = kwargs.get(
-                "overlying_grid_directory",
-                os.path.join(edisgo_path, "overlying_grid"),
-            )
-
-        if os.path.exists(directory):
-            edisgo_obj.overlying_grid.from_csv(
-                directory, from_zip_archive=from_zip_archive
-            )
-        else:
-            logging.warning(
-                "No overlying grid data found. Overlying grid data not imported."
-            )
-
     return edisgo_obj