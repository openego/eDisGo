<<<<<<< HEAD
from edisgo.grid.network import Network
from edisgo.grid_expansion import reinforce_grid
import os
import pickle
=======
from edisgo.grid.network import Network, Results
from edisgo.grid_expansion import reinforce_grid
import os
import pickle
import pandas as pd
from ast import literal_eval
import numpy as np
>>>>>>> 8a6f3ccf

#network = Network.import_from_dingo(os.path.join('data', 'ding0_grids_example.pkl'))
#pickle.dump(network, open('test_network.pkl', 'wb'))

network = pickle.load(open('test_network.pkl', 'rb'))

<<<<<<< HEAD
=======
# for now create results object
results = Results()
results.pfa_edges = pd.read_csv('Exemplary_PyPSA_line_results.csv',
                                index_col=0,
                                converters={'p0': literal_eval,
                                            'q0': literal_eval,
                                            'p1': literal_eval,
                                            'q1': literal_eval})
results.pfa_edges['p0'] = results.pfa_edges['p0'].apply(lambda x: np.array(x))
results.pfa_edges['q0'] = results.pfa_edges['q0'].apply(lambda x: np.array(x))
results.pfa_edges['p1'] = results.pfa_edges['p1'].apply(lambda x: np.array(x))
results.pfa_edges['q1'] = results.pfa_edges['q1'].apply(lambda x: np.array(x))
results.pfa_nodes = pd.read_csv('Exemplary_PyPSA_bus_results.csv', index_col=0,
                                converters={'v_mag_pu': literal_eval})
results.pfa_nodes['v_mag_pu'] = results.pfa_nodes['v_mag_pu'].apply(
    lambda x: np.array(x))

>>>>>>> 8a6f3ccf
# # MV generators
# gens = network.mv_grid.graph.nodes_by_attribute('generator')
# print('Generators in MV grid incl. aggregated generators from MV and LV')
# print('Type\tSubtype\tCapacity in kW')
# for gen in gens:
#     print("{type}\t{sub}\t{capacity}".format(
#         type=gen.type, sub=gen.subtype, capacity=gen.nominal_capacity))
#
# # Load located in aggregated LAs
# print('\n\nAggregated load in LA adds up to\n')
# [print('\t{0}: {1} MWh'.format(
#     _,
#     network.mv_grid.graph.nodes_by_attribute('load')[0].consumption[_] / 1e3))
#     for _ in ['retail', 'industrial', 'agricultural', 'residential']]
#
<<<<<<< HEAD
reinforce_grid.reinforce_grid(network)
=======
reinforce_grid.reinforce_grid(network, results)
>>>>>>> 8a6f3ccf

# liste aller lv grids
#[_ for _ in network.mv_grid.lv_grids]

# nx.draw_spectral(list(network.mv_grid.lv_grids)[0].graph)

<<<<<<< HEAD
# ToDo: Anzahl als Attribut bei Lines einführen um parallele Leitungen abbilden zu können
=======
>>>>>>> 8a6f3ccf
# ToDo: wie halten wir fest, welche Betriebsmittel erneuert wurden, um hinterher Kosten berechnen zu können?
# ToDo: Parameter bei Komponenten einführen mit dem man feststellen kann, ob die Komponente bereits in einer ersten Maßnahme verstärkt oder ausgebaut wurde
# ToDo: config mit Standardbetriebsmitteln?<|MERGE_RESOLUTION|>--- conflicted
+++ resolved
@@ -1,9 +1,3 @@
-<<<<<<< HEAD
-from edisgo.grid.network import Network
-from edisgo.grid_expansion import reinforce_grid
-import os
-import pickle
-=======
 from edisgo.grid.network import Network, Results
 from edisgo.grid_expansion import reinforce_grid
 import os
@@ -11,15 +5,12 @@
 import pandas as pd
 from ast import literal_eval
 import numpy as np
->>>>>>> 8a6f3ccf
 
 #network = Network.import_from_dingo(os.path.join('data', 'ding0_grids_example.pkl'))
 #pickle.dump(network, open('test_network.pkl', 'wb'))
 
 network = pickle.load(open('test_network.pkl', 'rb'))
 
-<<<<<<< HEAD
-=======
 # for now create results object
 results = Results()
 results.pfa_edges = pd.read_csv('Exemplary_PyPSA_line_results.csv',
@@ -37,7 +28,6 @@
 results.pfa_nodes['v_mag_pu'] = results.pfa_nodes['v_mag_pu'].apply(
     lambda x: np.array(x))
 
->>>>>>> 8a6f3ccf
 # # MV generators
 # gens = network.mv_grid.graph.nodes_by_attribute('generator')
 # print('Generators in MV grid incl. aggregated generators from MV and LV')
@@ -53,21 +43,13 @@
 #     network.mv_grid.graph.nodes_by_attribute('load')[0].consumption[_] / 1e3))
 #     for _ in ['retail', 'industrial', 'agricultural', 'residential']]
 #
-<<<<<<< HEAD
-reinforce_grid.reinforce_grid(network)
-=======
 reinforce_grid.reinforce_grid(network, results)
->>>>>>> 8a6f3ccf
 
 # liste aller lv grids
 #[_ for _ in network.mv_grid.lv_grids]
 
 # nx.draw_spectral(list(network.mv_grid.lv_grids)[0].graph)
 
-<<<<<<< HEAD
-# ToDo: Anzahl als Attribut bei Lines einführen um parallele Leitungen abbilden zu können
-=======
->>>>>>> 8a6f3ccf
 # ToDo: wie halten wir fest, welche Betriebsmittel erneuert wurden, um hinterher Kosten berechnen zu können?
 # ToDo: Parameter bei Komponenten einführen mit dem man feststellen kann, ob die Komponente bereits in einer ersten Maßnahme verstärkt oder ausgebaut wurde
 # ToDo: config mit Standardbetriebsmitteln?