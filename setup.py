"""Setup"""
import os
import sys

<<<<<<< HEAD
from setuptools import find_packages, setup
from setuptools.command.install import install

=======
>>>>>>> 4ecfc961
BASEPATH = ".eDisGo"

if sys.version_info[:2] < (3, 7):
    error = (
        "eDisGo requires Python 3.7 or later (%d.%d detected)." % sys.version_info[:2]
    )
    sys.stderr.write(error + "\n")
    sys.exit(1)


def read(fname):
    """
    Read a text file

    Parameters
    ----------
    fname : str or PurePath
        Path to file

    Returns
    -------
    str
        File content

    """
    return open(os.path.join(os.path.dirname(__file__), fname)).read()


class InstallSetup(install):
    """
    Run setup installation
    """

    def run(self):
        self.create_edisgo_path()
        install.run(self)

    @staticmethod
    def create_edisgo_path():
<<<<<<< HEAD
        """
        Create edisgo path if missing
        """
=======
>>>>>>> 4ecfc961
        edisgo_path = os.path.join(os.path.expanduser("~"), BASEPATH)
        data_path = os.path.join(edisgo_path, "data")

        if not os.path.isdir(edisgo_path):
            os.mkdir(edisgo_path)
        if not os.path.isdir(data_path):
            os.mkdir(data_path)


requirements = [
    "demandlib",
    "networkx >= 2.5.0",
    "geopy >= 2.0.0",
    "pandas >= 1.2.0, < 1.3.0",
    "geopandas >= 0.9.0",
    "pyproj >= 3.0.0",
    "shapely >= 1.7.0",
    "pypsa >= 0.17.0",
    "pyomo >= 6.0",
    "multiprocess",
    "workalendar",
    "sqlalchemy < 1.4.0",
    "geoalchemy2 < 0.7.0",
    "egoio >= 0.4.7",
    "matplotlib >= 3.3.0",
    "pypower",
    "sklearn",
    "pydot",
    "Rtree",
]

geo_plot_requirements = ["contextily", "descartes"]
examples_requirements = ["jupyter"]
dev_requirements = [
    "pytest",
    "sphinx_rtd_theme",
    "pre-commit",
    "black",
    "isort",
    "pyupgrade",
    "flake8",
    "pylint",
]
full_requirements = list(
    set(geo_plot_requirements + examples_requirements + dev_requirements)
)

extras = {
    "geoplot": geo_plot_requirements,
    "examples": examples_requirements,
    "dev": dev_requirements,
    "full": full_requirements,
}

setup(
    name="eDisGo",
    version="0.1.1dev",
    packages=find_packages(),
    url="https://github.com/openego/eDisGo",
    license="GNU Affero General Public License v3.0",
    author="birgits, AnyaHe, gplssm, nesnoj, jaappedersen, Elias, boltbeard",
    author_email="anya.heider@rl-institut.de",
    description="A python package for distribution network analysis and optimization",
    long_description=read("README.md"),
    long_description_content_type="text/markdown",
<<<<<<< HEAD
    install_requires=requirements,
    extras_require=extras,
=======
    install_requires=[
        "demandlib",
        "networkx >= 2.5.0",
        "geopy >= 2.0.0",
        "pandas >= 1.2.0, < 1.3.0",
        "pyproj >= 3.0.0",
        "shapely >= 1.7.0",
        "pypsa >= 0.17.0",
        "pyomo >= 6.0",
        "multiprocess",
        "workalendar",
        "sqlalchemy < 1.4.0",
        "geoalchemy2 < 0.7.0",
        "egoio >= 0.4.7",
        "matplotlib >= 3.3.0",
        "pypower",
        "sklearn",
        "pydot",
        "Rtree",
    ],
    extras_require={
        "geoplot": ["geopandas >= 0.9.0", "contextily", "descartes"],
        "examples": ["jupyter"],
        "dev": ["pytest", "sphinx_rtd_theme"],
        "full": [
            "geopandas >= 0.9.0",
            "contextily",
            "descartes",
            "jupyter",
            "pytest",
            "sphinx_rtd_theme",
        ],
    },
>>>>>>> 4ecfc961
    package_data={
        "edisgo": [
            os.path.join("config", "config_system"),
            os.path.join("config", "*.cfg"),
            os.path.join("equipment", "*.csv"),
        ]
    },
    cmdclass={"install": InstallSetup},
    entry_points={
        "console_scripts": ["edisgo_run = edisgo.tools.edisgo_run:edisgo_run"]
    },
)<|MERGE_RESOLUTION|>--- conflicted
+++ resolved
@@ -2,12 +2,9 @@
 import os
 import sys
 
-<<<<<<< HEAD
 from setuptools import find_packages, setup
 from setuptools.command.install import install
 
-=======
->>>>>>> 4ecfc961
 BASEPATH = ".eDisGo"
 
 if sys.version_info[:2] < (3, 7):
@@ -20,7 +17,7 @@
 
 def read(fname):
     """
-    Read a text file
+    Read a text file.
 
     Parameters
     ----------
@@ -38,7 +35,7 @@
 
 class InstallSetup(install):
     """
-    Run setup installation
+    Run setup installation.
     """
 
     def run(self):
@@ -47,12 +44,9 @@
 
     @staticmethod
     def create_edisgo_path():
-<<<<<<< HEAD
         """
-        Create edisgo path if missing
+        Create edisgo path if missing.
         """
-=======
->>>>>>> 4ecfc961
         edisgo_path = os.path.join(os.path.expanduser("~"), BASEPATH)
         data_path = os.path.join(edisgo_path, "data")
 
@@ -118,44 +112,8 @@
     description="A python package for distribution network analysis and optimization",
     long_description=read("README.md"),
     long_description_content_type="text/markdown",
-<<<<<<< HEAD
     install_requires=requirements,
     extras_require=extras,
-=======
-    install_requires=[
-        "demandlib",
-        "networkx >= 2.5.0",
-        "geopy >= 2.0.0",
-        "pandas >= 1.2.0, < 1.3.0",
-        "pyproj >= 3.0.0",
-        "shapely >= 1.7.0",
-        "pypsa >= 0.17.0",
-        "pyomo >= 6.0",
-        "multiprocess",
-        "workalendar",
-        "sqlalchemy < 1.4.0",
-        "geoalchemy2 < 0.7.0",
-        "egoio >= 0.4.7",
-        "matplotlib >= 3.3.0",
-        "pypower",
-        "sklearn",
-        "pydot",
-        "Rtree",
-    ],
-    extras_require={
-        "geoplot": ["geopandas >= 0.9.0", "contextily", "descartes"],
-        "examples": ["jupyter"],
-        "dev": ["pytest", "sphinx_rtd_theme"],
-        "full": [
-            "geopandas >= 0.9.0",
-            "contextily",
-            "descartes",
-            "jupyter",
-            "pytest",
-            "sphinx_rtd_theme",
-        ],
-    },
->>>>>>> 4ecfc961
     package_data={
         "edisgo": [
             os.path.join("config", "config_system"),
