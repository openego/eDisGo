"""Setup"""
import os
import sys

from setuptools import find_packages, setup

if sys.version_info[:2] < (3, 8):
    error = (
        "eDisGo requires Python 3.8 or later (%d.%d detected)." % sys.version_info[:2]
    )
    sys.stderr.write(error + "\n")
    sys.exit(1)


def read(fname):
    """
    Read a text file.

    Parameters
    ----------
    fname : str or PurePath
        Path to file

    Returns
    -------
    str
        File content

    """
    return open(os.path.join(os.path.dirname(__file__), fname)).read()


requirements = [
    "beautifulsoup4",
    "contextily",
    "dash",
    "demandlib",
    "descartes",
    "egoio >= 0.4.7",
    "geoalchemy2 < 0.7.0",
    "geopandas >= 0.12.0",
    "geopy >= 2.0.0",
    "jupyterlab",
    "jupyter_dash",
    "matplotlib >= 3.3.0",
    "multiprocess",
    "networkx >= 2.5.0",
    "pandas >= 1.2.0",
    "plotly",
    "pydot",
    "pygeos",
    "pyomo <= 6.4.2",  # Problem with PyPSA 20.1 fixed in newest PyPSA release
    "pypower",
    "pyproj >= 3.0.0",
    "pypsa >= 0.17.0, <= 0.20.1",
    "saio",
    "scikit-learn",
    "shapely >= 1.7.0",
    "sqlalchemy < 1.4.0",
    "sshtunnel",
    "workalendar",
    "pyyaml",
]

dev_requirements = [
    "black",
    "flake8",
    "isort",
    "pre-commit",
    "pylint",
    "pytest",
    "pytest-notebook",
    "pyupgrade",
    "sphinx >= 4.3.0, < 5.1.0",
    "sphinx_rtd_theme >=0.5.2",
    "sphinx-autodoc-typehints",
<<<<<<< HEAD
=======
    "sphinx-autoapi",
>>>>>>> 0db20913
]

extras = {"dev": dev_requirements}

setup(
    name="eDisGo",
    version="0.2.1dev",
    packages=find_packages(),
    url="https://github.com/openego/eDisGo",
    license="GNU Affero General Public License v3.0",
    author=(
        "birgits, AnyaHe, khelfen, mltja, gplssm, nesnoj, jaappedersen, Elias, "
        "boltbeard"
    ),
    author_email="anya.heider@rl-institut.de",
    description="A python package for distribution network analysis and optimization",
    long_description=read("README.md"),
    long_description_content_type="text/markdown",
    install_requires=requirements,
    extras_require=extras,
    package_data={
        "edisgo": [
            os.path.join("config", "*.cfg"),
            os.path.join("equipment", "*.csv"),
        ]
    },
)<|MERGE_RESOLUTION|>--- conflicted
+++ resolved
@@ -74,10 +74,7 @@
     "sphinx >= 4.3.0, < 5.1.0",
     "sphinx_rtd_theme >=0.5.2",
     "sphinx-autodoc-typehints",
-<<<<<<< HEAD
-=======
     "sphinx-autoapi",
->>>>>>> 0db20913
 ]
 
 extras = {"dev": dev_requirements}
