"""Setup"""
import os
import sys

from setuptools import find_packages, setup

if sys.version_info[:2] < (3, 8):
    error = (
        "eDisGo requires Python 3.8 or later (%d.%d detected)." % sys.version_info[:2]
    )
    sys.stderr.write(error + "\n")
    sys.exit(1)


def read(fname):
    """
    Read a text file.

    Parameters
    ----------
    fname : str or PurePath
        Path to file

    Returns
    -------
    str
        File content

    """
    return open(os.path.join(os.path.dirname(__file__), fname)).read()


requirements = [
    "beautifulsoup4",
    "contextily",
<<<<<<< HEAD
    "dash == 2.6.0",
=======
    "dash",
>>>>>>> 1a9eabb2
    "demandlib",
    "descartes",
    "egoio >= 0.4.7",
    "geoalchemy2 < 0.7.0",
<<<<<<< HEAD
    "geopandas >= 0.9.0",
    "geopy >= 2.0.0",
    "jupyter",
=======
    "geopandas >= 0.12.0",
    "geopy >= 2.0.0",
>>>>>>> 1a9eabb2
    "jupyterlab",
    "jupyter_dash",
    "matplotlib >= 3.3.0",
    "multiprocess",
    "networkx >= 2.5.0",
    "pandas >= 1.2.0",
    "plotly",
<<<<<<< HEAD
    "pyaml",
=======
>>>>>>> 1a9eabb2
    "pydot",
    "pygeos",
    "pyomo <= 6.4.2",  # Problem with PyPSA 20.1 fixed in newest PyPSA release
    "pypower",
    "pyproj >= 3.0.0",
    "pypsa >= 0.17.0, <= 0.20.1",
    "saio",
    "scikit-learn",
    "shapely >= 1.7.0",
    "sqlalchemy < 1.4.0",
    "sshtunnel",
<<<<<<< HEAD
    "werkzeug == 2.2.0",
    "workalendar",
=======
    "workalendar",
    "pyyaml",
>>>>>>> 1a9eabb2
]

dev_requirements = [
    "black",
    "flake8",
    "isort",
    "pre-commit",
    "pylint",
    "pytest",
    "pytest-notebook",
    "pyupgrade",
    "sphinx >= 4.3.0, < 5.1.0",
    "sphinx_rtd_theme >=0.5.2",
    "sphinx-autodoc-typehints",
]

extras = {"dev": dev_requirements}

setup(
    name="eDisGo",
    version="0.2.1dev",
    packages=find_packages(),
    url="https://github.com/openego/eDisGo",
    license="GNU Affero General Public License v3.0",
    author=(
<<<<<<< HEAD
        "birgits, AnyaHe, khelfen, gplssm, nesnoj, jaappedersen, Elias, boltbeard, "
        "mltja"
=======
        "birgits, AnyaHe, khelfen, mltja, gplssm, nesnoj, jaappedersen, Elias, "
        "boltbeard"
>>>>>>> 1a9eabb2
    ),
    author_email="anya.heider@rl-institut.de",
    description="A python package for distribution network analysis and optimization",
    long_description=read("README.md"),
    long_description_content_type="text/markdown",
    install_requires=requirements,
    extras_require=extras,
    package_data={
        "edisgo": [
            os.path.join("config", "*.cfg"),
            os.path.join("equipment", "*.csv"),
        ]
    },
)<|MERGE_RESOLUTION|>--- conflicted
+++ resolved
@@ -33,23 +33,13 @@
 requirements = [
     "beautifulsoup4",
     "contextily",
-<<<<<<< HEAD
-    "dash == 2.6.0",
-=======
     "dash",
->>>>>>> 1a9eabb2
     "demandlib",
     "descartes",
     "egoio >= 0.4.7",
     "geoalchemy2 < 0.7.0",
-<<<<<<< HEAD
-    "geopandas >= 0.9.0",
-    "geopy >= 2.0.0",
-    "jupyter",
-=======
     "geopandas >= 0.12.0",
     "geopy >= 2.0.0",
->>>>>>> 1a9eabb2
     "jupyterlab",
     "jupyter_dash",
     "matplotlib >= 3.3.0",
@@ -57,28 +47,19 @@
     "networkx >= 2.5.0",
     "pandas >= 1.2.0",
     "plotly",
-<<<<<<< HEAD
-    "pyaml",
-=======
->>>>>>> 1a9eabb2
     "pydot",
     "pygeos",
     "pyomo <= 6.4.2",  # Problem with PyPSA 20.1 fixed in newest PyPSA release
     "pypower",
     "pyproj >= 3.0.0",
     "pypsa >= 0.17.0, <= 0.20.1",
+    "pyyaml",
     "saio",
     "scikit-learn",
     "shapely >= 1.7.0",
     "sqlalchemy < 1.4.0",
     "sshtunnel",
-<<<<<<< HEAD
-    "werkzeug == 2.2.0",
     "workalendar",
-=======
-    "workalendar",
-    "pyyaml",
->>>>>>> 1a9eabb2
 ]
 
 dev_requirements = [
@@ -104,13 +85,8 @@
     url="https://github.com/openego/eDisGo",
     license="GNU Affero General Public License v3.0",
     author=(
-<<<<<<< HEAD
-        "birgits, AnyaHe, khelfen, gplssm, nesnoj, jaappedersen, Elias, boltbeard, "
-        "mltja"
-=======
         "birgits, AnyaHe, khelfen, mltja, gplssm, nesnoj, jaappedersen, Elias, "
         "boltbeard"
->>>>>>> 1a9eabb2
     ),
     author_email="anya.heider@rl-institut.de",
     description="A python package for distribution network analysis and optimization",
