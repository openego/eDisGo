"""Setup"""
import os
import sys

from setuptools import find_packages, setup

if sys.version_info[:2] < (3, 8):
    error = (
        "eDisGo requires Python 3.8 or later (%d.%d detected)." % sys.version_info[:2]
    )
    sys.stderr.write(error + "\n")
    sys.exit(1)


def read(fname):
    """
    Read a text file.

    Parameters
    ----------
    fname : str or PurePath
        Path to file

    Returns
    -------
    str
        File content

    """
    return open(os.path.join(os.path.dirname(__file__), fname)).read()


requirements = [
<<<<<<< HEAD
=======
    "demandlib",
    "networkx >= 2.5.0",
    "geopy >= 2.0.0",
    "pandas >= 1.2.0",
    "geopandas >= 0.9.0",
    "pyproj >= 3.0.0",
    "shapely >= 1.7.0",
    "pypsa >= 0.17.0, <=0.20.1",
    "pyomo >= 6.0",
    "multiprocess",
    "workalendar",
    "sqlalchemy < 1.4.0",
    "geoalchemy2 < 0.7.0",
    "egoio >= 0.4.7",
    "matplotlib >= 3.3.0",
    "pypower",
    "scikit-learn",
    "pydot",
    "pygeos",
>>>>>>> ead0f0e3
    "beautifulsoup4",
    "demandlib",
    "contextily",
    "dash == 2.6.0",
    "descartes",
    "egoio >= 0.4.7",
    "geoalchemy2 < 0.7.0",
    "geopandas >= 0.9.0",
    "geopy >= 2.0.0",
    "jupyter",
    "jupyterlab",
    "jupyter_dash",
    "matplotlib >= 3.3.0",
    "multiprocess",
    "networkx >= 2.5.0",
    "pandas >= 1.2.0",
    "plotly",
    "pyaml",
    "pydot",
    "pygeos",
    "pypower",
    "pyomo >= 6.0",
    "pyproj >= 3.0.0",
    "pypsa >= 0.17.0",
    "saio",
    "shapely >= 1.7.0",
    "sklearn",
    "sqlalchemy < 1.4.0",
    "sshtunnel",
    "werkzeug == 2.2.0",
    "workalendar",
]

dev_requirements = [
    "pytest",
    "pytest-notebook",
    "sphinx_rtd_theme",
    "sphinx-autodoc-typehints",
    "pre-commit",
    "black",
    "isort",
    "pyupgrade",
    "flake8",
    "pylint",
]

extras = {"dev": dev_requirements}

setup(
    name="eDisGo",
    version="0.2.0dev",
    packages=find_packages(),
    url="https://github.com/openego/eDisGo",
    license="GNU Affero General Public License v3.0",
    author=(
        "birgits, AnyaHe, khelfen, gplssm, nesnoj, jaappedersen, Elias, boltbeard, "
        "mltja"
    ),
    author_email="anya.heider@rl-institut.de",
    description="A python package for distribution network analysis and optimization",
    long_description=read("README.md"),
    long_description_content_type="text/markdown",
    install_requires=requirements,
    extras_require=extras,
    package_data={
        "edisgo": [
            os.path.join("config", "*.cfg"),
            os.path.join("equipment", "*.csv"),
        ]
    },
)<|MERGE_RESOLUTION|>--- conflicted
+++ resolved
@@ -31,8 +31,7 @@
 
 
 requirements = [
-<<<<<<< HEAD
-=======
+    "beautifulsoup4",
     "demandlib",
     "networkx >= 2.5.0",
     "geopy >= 2.0.0",
@@ -52,9 +51,7 @@
     "scikit-learn",
     "pydot",
     "pygeos",
->>>>>>> ead0f0e3
     "beautifulsoup4",
-    "demandlib",
     "contextily",
     "dash == 2.6.0",
     "descartes",
