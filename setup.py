"""Setup"""
import os
import sys

from setuptools import find_packages, setup

if sys.version_info[:2] < (3, 8):
    error = (
        "eDisGo requires Python 3.8 or later (%d.%d detected)." % sys.version_info[:2]
    )
    sys.stderr.write(error + "\n")
    sys.exit(1)


def read(fname):
    """
    Read a text file.

    Parameters
    ----------
    fname : str or PurePath
        Path to file

    Returns
    -------
    str
        File content

    """
    return open(os.path.join(os.path.dirname(__file__), fname)).read()


requirements = [
    "demandlib",
    "networkx >= 2.5.0",
    "geopy >= 2.0.0",
    "pandas >= 1.2.0",
    "geopandas >= 0.9.0",
    "pyproj >= 3.0.0",
    "shapely >= 1.7.0",
    "pypsa >= 0.17.0",
    "pyomo >= 6.0",
    "multiprocess",
    "workalendar",
    "sqlalchemy < 1.4.0",
    "geoalchemy2 < 0.7.0",
    "egoio >= 0.4.7",
    "matplotlib >= 3.3.0",
    "pypower",
    "sklearn",
    "pydot",
    "pygeos",
<<<<<<< HEAD
    "bs4",
]

geo_plot_requirements = [
=======
>>>>>>> 3384af90
    "contextily",
    "descartes",
    "jupyter",
    "jupyterlab",
    "plotly",
    "dash==2.6.0",
    "jupyter_dash",
    "werkzeug==2.2.0",
]

dev_requirements = [
    "pytest",
    "sphinx_rtd_theme",
    "sphinx-autodoc-typehints",
    "pre-commit",
    "black",
    "isort",
    "pyupgrade",
    "flake8",
    "pylint",
]

extras = {"dev": dev_requirements}

setup(
    name="eDisGo",
    version="0.2.0dev",
    packages=find_packages(),
    url="https://github.com/openego/eDisGo",
    license="GNU Affero General Public License v3.0",
    author="birgits, AnyaHe, khelfen, gplssm, nesnoj, jaappedersen, Elias, boltbeard, "
    "mltja",
    author_email="anya.heider@rl-institut.de",
    description="A python package for distribution network analysis and optimization",
    long_description=read("README.md"),
    long_description_content_type="text/markdown",
    install_requires=requirements,
    extras_require=extras,
    package_data={
        "edisgo": [
            os.path.join("config", "*.cfg"),
            os.path.join("equipment", "*.csv"),
        ]
    },
)<|MERGE_RESOLUTION|>--- conflicted
+++ resolved
@@ -50,13 +50,7 @@
     "sklearn",
     "pydot",
     "pygeos",
-<<<<<<< HEAD
-    "bs4",
-]
-
-geo_plot_requirements = [
-=======
->>>>>>> 3384af90
+    "beautifulsoup4",
     "contextily",
     "descartes",
     "jupyter",
